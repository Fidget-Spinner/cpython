--- conflicted
+++ resolved
@@ -103,12 +103,8 @@
 "PYTHONHOME   : alternate <prefix> directory (or <prefix>%c<exec_prefix>).\n"
 "               The default module search path uses %s.\n"
 "PYTHONCASEOK : ignore case in 'import' statements (Windows).\n"
-<<<<<<< HEAD
 "PYTHONIOENCODING: Encoding[:errors] used for stdin/stdout/stderr.\n"
-"PYTHONFAULTHANDLER: dump the Python traceback on fatal errors.\n"
-;
-=======
-"PYTHONIOENCODING: Encoding[:errors] used for stdin/stdout/stderr.\n\
+"PYTHONFAULTHANDLER: dump the Python traceback on fatal errors.\n\
 ";
 static char *usage_6 = "\
 PYTHONHASHSEED: if this variable is set to ``random``, the effect is the same \n\
@@ -116,7 +112,6 @@
    hashes of str, bytes and datetime objects.  It can also be set to an integer\n\
    in the range [0,4294967295] to get hash values with a predictable seed.\n\
 ";
->>>>>>> 9edceb3e
 
 static int
 usage(int exitcode, wchar_t* program)
