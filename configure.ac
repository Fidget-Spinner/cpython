--- conflicted
+++ resolved
@@ -1635,19 +1635,13 @@
           [AS_VAR_APPEND([CFLAGS_NODIST], [" -D_Py_JIT"])
            AS_VAR_SET([REGEN_JIT_COMMAND],
                       ["\$(PYTHON_FOR_REGEN) \$(srcdir)/Tools/jit/build.py $host"])
-<<<<<<< HEAD
-=======
            AS_VAR_SET([JIT_STENCILS_H], ["jit_stencils.h"])
->>>>>>> 4ee6bdfb
            AS_VAR_IF([Py_DEBUG],
                      [true],
                      [AS_VAR_APPEND([REGEN_JIT_COMMAND], [" --debug"])],
                      [])])
 AC_SUBST([REGEN_JIT_COMMAND])
-<<<<<<< HEAD
-=======
 AC_SUBST([JIT_STENCILS_H])
->>>>>>> 4ee6bdfb
 AC_MSG_RESULT([$enable_experimental_jit])
 
 # Enable optimization flags
