{\rtf1\ansi\ansicpg1252\cocoartf1347\cocoasubrtf570
{\fonttbl\f0\fswiss\fcharset0 Helvetica;\f1\fmodern\fcharset0 CourierNewPSMT;}
{\colortbl;\red255\green255\blue255;}
\margl1440\margr1440\vieww13380\viewh14600\viewkind0
\pard\tx720\tx1440\tx2160\tx2880\tx3600\tx4320\tx5040\tx5760\tx6480\tx7200\tx7920\tx8640\pardirnatural

\f0\fs24 \cf0 This package will install Python $FULL_VERSION for Mac OS X $MACOSX_DEPLOYMENT_TARGET for the following architecture(s): $ARCHITECTURES.\
\
\pard\tx720\tx1440\tx2160\tx2880\tx3600\tx4320\tx5040\tx5760\tx6480\tx7200\tx7920\tx8640\pardirnatural

\b \cf0 \ul \ulc0 Which installer variant should I use?
\b0 \ulnone \
\
Python.org provides two installer variants for download: one that installs a 
\i 64-bit/32-bit Intel
\i0  Python capable of running on 
\i Mac OS X 10.6 (Snow Leopard)
\i0  or later; and one that installs a 
\i 32-bit-only (Intel and PPC)
\i0  Python capable of running on 
\i Mac OS X 10.5 (Leopard)
\i0  or later.  This ReadMe was installed with the 
\i $MACOSX_DEPLOYMENT_TARGET
\i0  variant.  Unless you are installing to an 10.5 system or you need to build applications that can run on 10.5 systems, use the 10.6 variant if possible.  There are some additional operating system functions that are supported starting with 10.6 and you may see better performance using 64-bit mode.  By default, Python will automatically run in 64-bit mode if your system supports it.  Also see 
\i Certificate verification and OpenSSL
\i0  below.  The Pythons installed by these installers are built with private copies of some third-party libraries not included with or newer than those in OS X itself.  The list of these libraries varies by installer variant and is included at the end of the License.rtf file.
\b \ul \ulc0 \
\
Update your version of Tcl/Tk to use IDLE or other Tk applications
\b0 \ulnone \
\
To use IDLE or other programs that use the Tkinter graphical user interface toolkit, you need to install a newer third-party version of the 
\i Tcl/Tk
\i0  frameworks.  Visit {\field{\*\fldinst{HYPERLINK "https://www.python.org/download/mac/tcltk/"}}{\fldrslt https://www.python.org/download/mac/tcltk/}} for current information about supported and recommended versions of 
\i Tcl/Tk
\i0  for this version of Python and of Mac OS X.\

\b \ul \
<<<<<<< HEAD
=======
Installing on OS X 10.8 (Mountain Lion) or later systems\
\pard\tx720\tx1440\tx2160\tx2880\tx3600\tx4320\tx5040\tx5760\tx6480\tx7200\tx7920\tx8640\pardirnatural
\cf0 \ulnone [CHANGED for Python 3.4.2]
\b0 \
\
As of Python 3.4.2, installer packages from python.org are now compatible with the Gatekeeper security feature introduced in OS X 10.8.   Downloaded packages can now be directly installed by double-clicking with the default system security settings.  Python.org installer packages for OS X are signed with the Developer ID of the builder, as identified on {\field{\*\fldinst{HYPERLINK "https://www.python.org/downloads/"}}{\fldrslt the download page}} for this release.  To inspect the digital signature of the package, click on the lock icon in the upper right corner of the 
\i Install Python
\i0  installer window.  Refer to Apple\'92s support pages for {\field{\*\fldinst{HYPERLINK "http://support.apple.com/kb/ht5290"}}{\fldrslt more information on Gatekeeper}}.\
\
\pard\tx720\tx1440\tx2160\tx2880\tx3600\tx4320\tx5040\tx5760\tx6480\tx7200\tx7920\tx8640\pardirnatural

\b \cf0 \ul Simplified web-based installs\
\pard\tx720\tx1440\tx2160\tx2880\tx3600\tx4320\tx5040\tx5760\tx6480\tx7200\tx7920\tx8640\pardirnatural
\cf0 \ulnone [NEW for Python 3.4.2]
\b0 \
\
With the change to the newer flat format installer package, the download file now has a 
\f1 .pkg
\f0  extension as it is no longer necessary to embed the installer within a disk image (
\f1 .dmg
\f0 ) container.   If you download the Python installer through a web browser, the OS X installer application may open automatically to allow you to perform the install.  If your browser settings do not allow automatic open, double click on the downloaded installer file.\
\
\pard\tx720\tx1440\tx2160\tx2880\tx3600\tx4320\tx5040\tx5760\tx6480\tx7200\tx7920\tx8640\pardirnatural

\b \cf0 \ul New Installation Options and Defaults\
\pard\tx720\tx1440\tx2160\tx2880\tx3600\tx4320\tx5040\tx5760\tx6480\tx7200\tx7920\tx8640\pardirnatural
\cf0 \ulnone [NEW for Python 3.4.0]
\b0 \
\
The Python installer now includes an option to automatically install or upgrade 
\f1 pip
\f0 , a tool for installing and managing Python packages.  This option is enabled by default and no Internet access is required.  If you do not want the installer to do this, select the 
\i Customize
\i0  option at the 
\i Installation Type
\i0  step and uncheck the 
\i Install or ugprade pip
\i0  option.\
\
To make it easier to use scripts installed by third-party Python packages, with 
\f1 pip
\f0  or by other means, the 
\i Shell profile updater
\i0  option is now enabled by default, as has been the case with Python 2.7.x installers. You can also turn this option off by selecting 
\i Customize
\i0  and unchecking the 
\i Shell profile updater
\i0  option. You can also update your shell profile later by launching the 
\i Update Shell Profile
\i0  command found in the 
\f1 /Applications/Python $VERSION 
\f0 folder.  You may need to start a new terminal window for the changes to take effect.\
\
For other changes in this release, see the Release Notes link for this release at {\field{\*\fldinst{HYPERLINK "https://www.python.org/downloads/"}}{\fldrslt https://www.python.org/downloads/}}.\
\
\pard\tx720\tx1440\tx2160\tx2880\tx3600\tx4320\tx5040\tx5760\tx6480\tx7200\tx7920\tx8640\pardirnatural

\b \cf0 \ul Certificate verification and OpenSSL\
\pard\tx720\tx1440\tx2160\tx2880\tx3600\tx4320\tx5040\tx5760\tx6480\tx7200\tx7920\tx8640\pardirnatural
\cf0 \ulnone [CHANGED for Python 3.4.3]
\b0 \
\
Python 3.4.3 includes a number of network security enhancements that have been approved for inclusion in Python 3.4 maintenance releases.  {\field{\*\fldinst{HYPERLINK "https://www.python.org/dev/peps/pep-0476/"}}{\fldrslt PEP 476}} changes several standard library modules, like 
\i httplib
\i0 , 
\i urllib
\i0 , and 
\i xmlrpclib
\i0 , to by default verify certificates presented by servers over secure (TLS) connections.  The verification is performed by the OpenSSL libraries that Python is linked to.  Prior to 3.4.3, the python.org installers dynamically linked with Apple-supplied OpenSSL libraries shipped with OS X.  OS X provides a multiple level security framework that stores trust certificates in system and user keychains managed by the 
\i Keychain Access 
\i0 application and the 
\i security
\i0  command line utility.\
\
For OS X 10.5, Apple provides 
\i OpenSSL 0.9.7
\i0  libraries.  This version of Apple's OpenSSL 
\b does not
\b0  use the certificates from the system security framework, even when used on newer versions of OS X.  Instead it consults a traditional OpenSSL concatenated certificate file (
\i cafile
\i0 ) or certificate directory (
\i capath
\i0 ), located in 
\f1 /System/Library/OpenSSL
\f0 .  These directories are typically empty and not managed by OS X; you must manage them yourself or supply your own SSL contexts.  OpenSSL 0.9.7 is obsolete by current security standards, lacking a number of important features found in later versions.  Among the problems this causes is the inability to verify higher-security certificates now used by python.org services, including 
\i t{\field{\*\fldinst{HYPERLINK "https://pypi.python.org/pypi"}}{\fldrslt he Python Package Index, PyPI}}
\i0 .  To solve this problem, as of 3.4.3 the 
\i 10.5+ 32-bit-only python.org variant
\i0  is linked with a private copy of 
\i OpenSSL 1.0
\i0 ; it consults the same default certificate directory, 
\f1 /System/Library/OpenSSL
\f0 .   As before, it is still necessary to manage certificates yourself when you use this Python variant and, with certificate verification now enabled by default, you may now need to take additional steps to ensure your Python programs have access to CA certificates you trust.  If you use this Python variant to build standalone applications with third-party tools like {\field{\*\fldinst{HYPERLINK "https://pypi.python.org/pypi/py2app/"}}{\fldrslt 
\f1 py2app}}, you may now need to bundle CA certificates in them or otherwise supply non-default SSL contexts.\
\
For OS X 10.6+, Apple also provides 
\i OpenSSL
\i0  
\i 0.9.8 libraries
\i0 .  Apple's 0.9.8 version includes an important additional feature: if a certificate cannot be verified using the manually administered certificates in 
\f1 /System/Library/OpenSSL
\f0 , the certificates managed by the system security framework In the user and system keychains are also consulted (using Apple private APIs).  For this reason, for 3.4.3 the 
\i 64-bit/32-bit 10.6+ python.org variant
\i0  continues to be dynamically linked with Apple's OpenSSL 0.9.8 since it was felt that the loss of the system-provided certificates and management tools outweighs the additional security features provided by newer versions of OpenSSL.  This will likely change in future releases of the python.org installers as Apple has deprecated use of the system-supplied OpenSSL libraries.  If you do need features from newer versions of OpenSSL, there are third-party OpenSSL wrapper packages available through 
\i PyPI
\i0 .\
\
The bundled 
\f1 pip
\f0  included with 3.4.3 has its own default certificate store for verifying download connections.\
\pard\tx720\tx1440\tx2160\tx2880\tx3600\tx4320\tx5040\tx5760\tx6480\tx7200\tx7920\tx8640\pardirnatural

\b \cf0 \ul \
>>>>>>> cd797f91
Python 3 and Python 2 Co-existence\

\b0 \ulnone \
Python.org Python $VERSION and 2.7.x versions can both be installed on your system and will not conflict. Command names for Python 3 contain a 3 in them, 
\f1 python3
\f0  (or
\f1  python$VERSION
\f0 ), 
\f1 idle3
\f0  (or i
\f1 dle$VERSION
\f0 ), 
\f1 pip3
\f0  (or 
\f1 pip$VERSION
\f0 ), etc.  Python 2.7 command names contain a 2 or no digit: 
\f1 python2
\f0  (or 
\f1 python2.7
\f0  or 
\f1 python
\f0 ), 
\f1 idle2
\f0  (or 
\f1 idle2.7
\f0  or 
\f1 idle
\f0 ), etc.\
}<|MERGE_RESOLUTION|>--- conflicted
+++ resolved
@@ -36,122 +36,6 @@
 \i0  for this version of Python and of Mac OS X.\
 
 \b \ul \
-<<<<<<< HEAD
-=======
-Installing on OS X 10.8 (Mountain Lion) or later systems\
-\pard\tx720\tx1440\tx2160\tx2880\tx3600\tx4320\tx5040\tx5760\tx6480\tx7200\tx7920\tx8640\pardirnatural
-\cf0 \ulnone [CHANGED for Python 3.4.2]
-\b0 \
-\
-As of Python 3.4.2, installer packages from python.org are now compatible with the Gatekeeper security feature introduced in OS X 10.8.   Downloaded packages can now be directly installed by double-clicking with the default system security settings.  Python.org installer packages for OS X are signed with the Developer ID of the builder, as identified on {\field{\*\fldinst{HYPERLINK "https://www.python.org/downloads/"}}{\fldrslt the download page}} for this release.  To inspect the digital signature of the package, click on the lock icon in the upper right corner of the 
-\i Install Python
-\i0  installer window.  Refer to Apple\'92s support pages for {\field{\*\fldinst{HYPERLINK "http://support.apple.com/kb/ht5290"}}{\fldrslt more information on Gatekeeper}}.\
-\
-\pard\tx720\tx1440\tx2160\tx2880\tx3600\tx4320\tx5040\tx5760\tx6480\tx7200\tx7920\tx8640\pardirnatural
-
-\b \cf0 \ul Simplified web-based installs\
-\pard\tx720\tx1440\tx2160\tx2880\tx3600\tx4320\tx5040\tx5760\tx6480\tx7200\tx7920\tx8640\pardirnatural
-\cf0 \ulnone [NEW for Python 3.4.2]
-\b0 \
-\
-With the change to the newer flat format installer package, the download file now has a 
-\f1 .pkg
-\f0  extension as it is no longer necessary to embed the installer within a disk image (
-\f1 .dmg
-\f0 ) container.   If you download the Python installer through a web browser, the OS X installer application may open automatically to allow you to perform the install.  If your browser settings do not allow automatic open, double click on the downloaded installer file.\
-\
-\pard\tx720\tx1440\tx2160\tx2880\tx3600\tx4320\tx5040\tx5760\tx6480\tx7200\tx7920\tx8640\pardirnatural
-
-\b \cf0 \ul New Installation Options and Defaults\
-\pard\tx720\tx1440\tx2160\tx2880\tx3600\tx4320\tx5040\tx5760\tx6480\tx7200\tx7920\tx8640\pardirnatural
-\cf0 \ulnone [NEW for Python 3.4.0]
-\b0 \
-\
-The Python installer now includes an option to automatically install or upgrade 
-\f1 pip
-\f0 , a tool for installing and managing Python packages.  This option is enabled by default and no Internet access is required.  If you do not want the installer to do this, select the 
-\i Customize
-\i0  option at the 
-\i Installation Type
-\i0  step and uncheck the 
-\i Install or ugprade pip
-\i0  option.\
-\
-To make it easier to use scripts installed by third-party Python packages, with 
-\f1 pip
-\f0  or by other means, the 
-\i Shell profile updater
-\i0  option is now enabled by default, as has been the case with Python 2.7.x installers. You can also turn this option off by selecting 
-\i Customize
-\i0  and unchecking the 
-\i Shell profile updater
-\i0  option. You can also update your shell profile later by launching the 
-\i Update Shell Profile
-\i0  command found in the 
-\f1 /Applications/Python $VERSION 
-\f0 folder.  You may need to start a new terminal window for the changes to take effect.\
-\
-For other changes in this release, see the Release Notes link for this release at {\field{\*\fldinst{HYPERLINK "https://www.python.org/downloads/"}}{\fldrslt https://www.python.org/downloads/}}.\
-\
-\pard\tx720\tx1440\tx2160\tx2880\tx3600\tx4320\tx5040\tx5760\tx6480\tx7200\tx7920\tx8640\pardirnatural
-
-\b \cf0 \ul Certificate verification and OpenSSL\
-\pard\tx720\tx1440\tx2160\tx2880\tx3600\tx4320\tx5040\tx5760\tx6480\tx7200\tx7920\tx8640\pardirnatural
-\cf0 \ulnone [CHANGED for Python 3.4.3]
-\b0 \
-\
-Python 3.4.3 includes a number of network security enhancements that have been approved for inclusion in Python 3.4 maintenance releases.  {\field{\*\fldinst{HYPERLINK "https://www.python.org/dev/peps/pep-0476/"}}{\fldrslt PEP 476}} changes several standard library modules, like 
-\i httplib
-\i0 , 
-\i urllib
-\i0 , and 
-\i xmlrpclib
-\i0 , to by default verify certificates presented by servers over secure (TLS) connections.  The verification is performed by the OpenSSL libraries that Python is linked to.  Prior to 3.4.3, the python.org installers dynamically linked with Apple-supplied OpenSSL libraries shipped with OS X.  OS X provides a multiple level security framework that stores trust certificates in system and user keychains managed by the 
-\i Keychain Access 
-\i0 application and the 
-\i security
-\i0  command line utility.\
-\
-For OS X 10.5, Apple provides 
-\i OpenSSL 0.9.7
-\i0  libraries.  This version of Apple's OpenSSL 
-\b does not
-\b0  use the certificates from the system security framework, even when used on newer versions of OS X.  Instead it consults a traditional OpenSSL concatenated certificate file (
-\i cafile
-\i0 ) or certificate directory (
-\i capath
-\i0 ), located in 
-\f1 /System/Library/OpenSSL
-\f0 .  These directories are typically empty and not managed by OS X; you must manage them yourself or supply your own SSL contexts.  OpenSSL 0.9.7 is obsolete by current security standards, lacking a number of important features found in later versions.  Among the problems this causes is the inability to verify higher-security certificates now used by python.org services, including 
-\i t{\field{\*\fldinst{HYPERLINK "https://pypi.python.org/pypi"}}{\fldrslt he Python Package Index, PyPI}}
-\i0 .  To solve this problem, as of 3.4.3 the 
-\i 10.5+ 32-bit-only python.org variant
-\i0  is linked with a private copy of 
-\i OpenSSL 1.0
-\i0 ; it consults the same default certificate directory, 
-\f1 /System/Library/OpenSSL
-\f0 .   As before, it is still necessary to manage certificates yourself when you use this Python variant and, with certificate verification now enabled by default, you may now need to take additional steps to ensure your Python programs have access to CA certificates you trust.  If you use this Python variant to build standalone applications with third-party tools like {\field{\*\fldinst{HYPERLINK "https://pypi.python.org/pypi/py2app/"}}{\fldrslt 
-\f1 py2app}}, you may now need to bundle CA certificates in them or otherwise supply non-default SSL contexts.\
-\
-For OS X 10.6+, Apple also provides 
-\i OpenSSL
-\i0  
-\i 0.9.8 libraries
-\i0 .  Apple's 0.9.8 version includes an important additional feature: if a certificate cannot be verified using the manually administered certificates in 
-\f1 /System/Library/OpenSSL
-\f0 , the certificates managed by the system security framework In the user and system keychains are also consulted (using Apple private APIs).  For this reason, for 3.4.3 the 
-\i 64-bit/32-bit 10.6+ python.org variant
-\i0  continues to be dynamically linked with Apple's OpenSSL 0.9.8 since it was felt that the loss of the system-provided certificates and management tools outweighs the additional security features provided by newer versions of OpenSSL.  This will likely change in future releases of the python.org installers as Apple has deprecated use of the system-supplied OpenSSL libraries.  If you do need features from newer versions of OpenSSL, there are third-party OpenSSL wrapper packages available through 
-\i PyPI
-\i0 .\
-\
-The bundled 
-\f1 pip
-\f0  included with 3.4.3 has its own default certificate store for verifying download connections.\
-\pard\tx720\tx1440\tx2160\tx2880\tx3600\tx4320\tx5040\tx5760\tx6480\tx7200\tx7920\tx8640\pardirnatural
-
-\b \cf0 \ul \
->>>>>>> cd797f91
 Python 3 and Python 2 Co-existence\
 
 \b0 \ulnone \
