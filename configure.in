--- conflicted
+++ resolved
@@ -2562,15 +2562,10 @@
 
 # checks for library functions
 AC_CHECK_FUNCS(alarm accept4 setitimer getitimer bind_textdomain_codeset chown \
-<<<<<<< HEAD
- clock confstr ctermid execv faccessat fchmod fchmodat fchown fchownat \
+ clock confstr ctermid dirfd execv faccessat fchmod fchmodat fchown fchownat \
  fexecve fdopendir fork fpathconf fstatat ftime ftruncate futimesat \
  futimens futimes gai_strerror \
  getgrouplist getgroups getlogin getloadavg getpeername getpgid getpid \
-=======
- clock confstr ctermid dirfd execv fchmod fchown fork fpathconf ftime ftruncate \
- gai_strerror getgroups getlogin getloadavg getpeername getpgid getpid \
->>>>>>> 69140480
  getpriority getresuid getresgid getpwent getspnam getspent getsid getwd \
  if_nameindex \
  initgroups kill killpg lchmod lchown lockf linkat lstat lutimes mmap \
