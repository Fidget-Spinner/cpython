--- conflicted
+++ resolved
@@ -516,11 +516,7 @@
     def get_rare_events(self) -> list[tuple[str, int]]:
         prefix = "Rare event "
         return [
-<<<<<<< HEAD
-            (key[len(prefix) + 1 : -1].replace("_", " "), val)
-=======
             (key[len(prefix) + 1: -1].replace("_", " "), val)
->>>>>>> 85d59d0c
             for key, val in self._data.items()
             if key.startswith(prefix)
         ]
@@ -728,11 +724,7 @@
 
     return Section(
         "Pair counts",
-<<<<<<< HEAD
-        "Pair counts for top 100 Tier 1 instructions",
-=======
         f"Pair counts for top 100 {prefix} pairs",
->>>>>>> 85d59d0c
         [
             Table(
                 ("Pair", "Count:", "Self:", "Cumulative:"),
