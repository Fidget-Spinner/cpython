"""Print a summary of specialization stats for all files in the
default stats folders.
"""

from __future__ import annotations

# NOTE: Bytecode introspection modules (opcode, dis, etc.) should only
# be imported when loading a single dataset. When comparing datasets, it
# could get it wrong, leading to subtle errors.

import argparse
import collections
from collections.abc import KeysView
from dataclasses import dataclass
from datetime import date
import enum
import functools
import itertools
import json
from operator import itemgetter
import os
from pathlib import Path
import re
import sys
import textwrap
from typing import Any, Callable, TextIO, TypeAlias


RawData: TypeAlias = dict[str, Any]
Rows: TypeAlias = list[tuple]
Columns: TypeAlias = tuple[str, ...]
RowCalculator: TypeAlias = Callable[["Stats"], Rows]


# TODO: Check for parity


if os.name == "nt":
    DEFAULT_DIR = "c:\\temp\\py_stats\\"
else:
    DEFAULT_DIR = "/tmp/py_stats/"


SOURCE_DIR = Path(__file__).parents[2]


TOTAL = "specialization.hit", "specialization.miss", "execution_count"


def pretty(name: str) -> str:
    return name.replace("_", " ").lower()


def _load_metadata_from_source():
    def get_defines(filepath: Path, prefix: str = "SPEC_FAIL"):
        with open(SOURCE_DIR / filepath) as spec_src:
            defines = collections.defaultdict(list)
            start = "#define " + prefix + "_"
            for line in spec_src:
                line = line.strip()
                if not line.startswith(start):
                    continue
                line = line[len(start) :]
                name, val = line.split()
                defines[int(val.strip(" ()"))].append(name.strip())
        return defines

    import opcode

    return {
        "_specialized_instructions": [
            op for op in opcode._specialized_opmap.keys() if "__" not in op  # type: ignore
        ],
        "_stats_defines": get_defines(
            Path("Include") / "cpython" / "pystats.h", "EVAL_CALL"
        ),
        "_defines": get_defines(Path("Python") / "specialize.c"),
        "_flag_defines": get_defines(
            Path("Include") / "internal" / "pycore_opcode_metadata.h", "HAS"
        ),
    }


def load_raw_data(input: Path) -> RawData:
    if input.is_file():
        with open(input, "r") as fd:
            data = json.load(fd)

        data["_stats_defines"] = {int(k): v for k, v in data["_stats_defines"].items()}
        data["_defines"] = {int(k): v for k, v in data["_defines"].items()}

        return data

    elif input.is_dir():
        stats = collections.Counter[str]()

        for filename in input.iterdir():
            with open(filename) as fd:
                for line in fd:
                    try:
                        key, value = line.split(":")
                    except ValueError:
                        print(
                            f"Unparsable line: '{line.strip()}' in {filename}",
                            file=sys.stderr,
                        )
                        continue
                    # Hack to handle older data files where some uops
                    # are missing an underscore prefix in their name
                    if key.startswith("uops[") and key[5:6] != "_":
                        key = "uops[_" + key[5:]
                    stats[key.strip()] += int(value)
            stats["__nfiles__"] += 1

        data = dict(stats)
        data.update(_load_metadata_from_source())
        return data

    else:
        raise ValueError(f"{input:r} is not a file or directory path")


def save_raw_data(data: RawData, json_output: TextIO):
    json.dump(data, json_output)


@functools.cache
def _get_uop_flags_from_file(
    flag_names: tuple[str] = None,
    filepath: str | Path = "Include/internal/pycore_uop_metadata.h",
) -> dict[str, list[str]]:
    flags = {}
    with open(SOURCE_DIR / filepath) as spec_src:
        pattern = fr"\s+\[(?P<name>[_A-Z0-9]+)\] =(?P<flags>(\s({'|'.join(f for f in flag_names + ['0'])})(\s\|)?)+)"
        for line in spec_src:
            if m := re.match(pattern, line):
                flags[m.group("name")] = [
                    f.strip() for f in m.group("flags").split("|") if "0" not in flags
                ]
                pass
    return flags


@dataclass(frozen=True)
class Doc:
    text: str
    doc: str

    def markdown(self) -> str:
        return textwrap.dedent(
            f"""
            {self.text}
            <details>
            <summary>ⓘ</summary>

            {self.doc}
            </details>
            """
        )


class Count(int):
    def markdown(self) -> str:
        return format(self, ",d")


@dataclass(frozen=True)
class Ratio:
    num: int
    den: int | None = None
    percentage: bool = True

    def __float__(self):
        if self.den == 0:
            return 0.0
        elif self.den is None:
            return self.num
        else:
            return self.num / self.den

    def markdown(self) -> str:
        if self.den is None:
            return ""
        elif self.den == 0:
            if self.num != 0:
                return f"{self.num:,} / 0 !!"
            return ""
        elif self.percentage:
            return f"{self.num / self.den:,.01%}"
        else:
            return f"{self.num / self.den:,.02f}"


class DiffRatio(Ratio):
    def __init__(self, base: int | str, head: int | str):
        if isinstance(base, str) or isinstance(head, str):
            super().__init__(0, 0)
        else:
            super().__init__(head - base, base)


class OpcodeStats:
    """
    Manages the data related to specific set of opcodes, e.g. tier1 (with prefix
    "opcode") or tier2 (with prefix "uops").
    """

    def __init__(self, data: dict[str, Any], defines, specialized_instructions):
        self._data = data
        self._defines = defines
        self._specialized_instructions = specialized_instructions

    def get_opcode_names(self) -> KeysView[str]:
        return self._data.keys()

    def get_pair_counts(self) -> dict[tuple[str, str], int]:
        pair_counts = {}
        for name_i, opcode_stat in self._data.items():
            for key, value in opcode_stat.items():
                if value and key.startswith("pair_count"):
                    name_j, _, _ = key[len("pair_count") + 1 :].partition("]")
                    pair_counts[(name_i, name_j)] = value
        return pair_counts

    def get_total_execution_count(self) -> int:
        return sum(x.get("execution_count", 0) for x in self._data.values())

    def get_execution_counts(self) -> dict[str, tuple[int, int]]:
        counts = {}
        for name, opcode_stat in self._data.items():
            if "execution_count" in opcode_stat:
                count = opcode_stat["execution_count"]
                miss = 0
                if "specializable" not in opcode_stat:
                    miss = opcode_stat.get("specialization.miss", 0)
                counts[name] = (count, miss)
        return counts

    @functools.cache
    def _get_pred_succ(
        self,
    ) -> tuple[dict[str, collections.Counter], dict[str, collections.Counter]]:
        pair_counts = self.get_pair_counts()

        predecessors: dict[str, collections.Counter] = collections.defaultdict(
            collections.Counter
        )
        successors: dict[str, collections.Counter] = collections.defaultdict(
            collections.Counter
        )
        for (first, second), count in pair_counts.items():
            if count:
                predecessors[second][first] = count
                successors[first][second] = count

        return predecessors, successors

    def get_predecessors(self, opcode: str) -> collections.Counter[str]:
        return self._get_pred_succ()[0][opcode]

    def get_successors(self, opcode: str) -> collections.Counter[str]:
        return self._get_pred_succ()[1][opcode]

    def _get_stats_for_opcode(self, opcode: str) -> dict[str, int]:
        return self._data[opcode]

    def get_specialization_total(self, opcode: str) -> int:
        family_stats = self._get_stats_for_opcode(opcode)
        return sum(family_stats.get(kind, 0) for kind in TOTAL)

    def get_specialization_counts(self, opcode: str) -> dict[str, int]:
        family_stats = self._get_stats_for_opcode(opcode)

        result = {}
        for key, value in sorted(family_stats.items()):
            if key.startswith("specialization."):
                label = key[len("specialization.") :]
                if label in ("success", "failure") or label.startswith("failure_kinds"):
                    continue
            elif key in (
                "execution_count",
                "specializable",
            ) or key.startswith("pair"):
                continue
            else:
                label = key
            result[label] = value

        return result

    def get_specialization_success_failure(self, opcode: str) -> dict[str, int]:
        family_stats = self._get_stats_for_opcode(opcode)
        result = {}
        for key in ("specialization.success", "specialization.failure"):
            label = key[len("specialization.") :]
            val = family_stats.get(key, 0)
            result[label] = val
        return result

    def get_specialization_failure_total(self, opcode: str) -> int:
        return self._get_stats_for_opcode(opcode).get("specialization.failure", 0)

    def get_specialization_failure_kinds(self, opcode: str) -> dict[str, int]:
        def kind_to_text(kind: int, opcode: str):
            if kind <= 8:
                return pretty(self._defines[kind][0])
            if opcode == "LOAD_SUPER_ATTR":
                opcode = "SUPER"
            elif opcode.endswith("ATTR"):
                opcode = "ATTR"
            elif opcode in ("FOR_ITER", "SEND"):
                opcode = "ITER"
            elif opcode.endswith("SUBSCR"):
                opcode = "SUBSCR"
            for name in self._defines[kind]:
                if name.startswith(opcode):
                    return pretty(name[len(opcode) + 1 :])
            return "kind " + str(kind)

        family_stats = self._get_stats_for_opcode(opcode)
        failure_kinds = [0] * 40
        for key in family_stats:
            if not key.startswith("specialization.failure_kind"):
                continue
            index = int(key[:-1].split("[")[1])
            failure_kinds[index] = family_stats[key]
        return {
            kind_to_text(index, opcode): value
            for (index, value) in enumerate(failure_kinds)
            if value
        }

    def is_specializable(self, opcode: str) -> bool:
        return "specializable" in self._get_stats_for_opcode(opcode)

    def get_specialized_total_counts(self) -> tuple[int, int, int]:
        basic = 0
        specialized_hits = 0
        specialized_misses = 0
        not_specialized = 0
        for opcode, opcode_stat in self._data.items():
            if "execution_count" not in opcode_stat:
                continue
            count = opcode_stat["execution_count"]
            if "specializable" in opcode_stat:
                not_specialized += count
            elif opcode in self._specialized_instructions:
                miss = opcode_stat.get("specialization.miss", 0)
                specialized_hits += count - miss
                specialized_misses += miss
            else:
                basic += count
        return basic, specialized_hits, specialized_misses, not_specialized

    def get_deferred_counts(self) -> dict[str, int]:
        return {
            opcode: opcode_stat.get("specialization.deferred", 0)
            for opcode, opcode_stat in self._data.items()
            if opcode != "RESUME"
        }

    def get_misses_counts(self) -> dict[str, int]:
        return {
            opcode: opcode_stat.get("specialization.miss", 0)
            for opcode, opcode_stat in self._data.items()
            if not self.is_specializable(opcode)
        }

    def get_opcode_counts(self) -> dict[str, int]:
        counts = {}
        for opcode, entry in self._data.items():
            count = entry.get("count", 0)
            if count:
                counts[opcode] = count
        return counts


class Stats:
    def __init__(self, data: RawData):
        self._data = data

    def get(self, key: str) -> int:
        return self._data.get(key, 0)

    @functools.cache
    def get_opcode_stats(self, prefix: str) -> OpcodeStats:
        opcode_stats = collections.defaultdict[str, dict](dict)
        for key, value in self._data.items():
            if not key.startswith(prefix):
                continue
            name, _, rest = key[len(prefix) + 1 :].partition("]")
            opcode_stats[name][rest.strip(".")] = value
        return OpcodeStats(
            opcode_stats,
            self._data["_defines"],
            self._data["_specialized_instructions"],
        )

    def get_call_stats(self) -> dict[str, int]:
        defines = self._data["_stats_defines"]
        result = {}
        for key, value in sorted(self._data.items()):
            if "Calls to" in key:
                result[key] = value
            elif key.startswith("Calls "):
                name, index = key[:-1].split("[")
                label = f"{name} ({pretty(defines[int(index)][0])})"
                result[label] = value

        for key, value in sorted(self._data.items()):
            if key.startswith("Frame"):
                result[key] = value

        return result

    def get_object_stats(self) -> dict[str, tuple[int, int]]:
        total_materializations = self._data.get("Object new values", 0)
        total_allocations = self._data.get("Object allocations", 0) + self._data.get(
            "Object allocations from freelist", 0
        )
        total_increfs = self._data.get(
            "Object interpreter increfs", 0
        ) + self._data.get("Object increfs", 0)
        total_decrefs = self._data.get(
            "Object interpreter decrefs", 0
        ) + self._data.get("Object decrefs", 0)

        result = {}
        for key, value in self._data.items():
            if key.startswith("Object"):
                if "materialize" in key:
                    den = total_materializations
                elif "allocations" in key:
                    den = total_allocations
                elif "increfs" in key:
                    den = total_increfs
                elif "decrefs" in key:
                    den = total_decrefs
                else:
                    den = None
                label = key[6:].strip()
                label = label[0].upper() + label[1:]
                result[label] = (value, den)
        return result

    def get_gc_stats(self) -> list[dict[str, int]]:
        gc_stats: list[dict[str, int]] = []
        for key, value in self._data.items():
            if not key.startswith("GC"):
                continue
            n, _, rest = key[3:].partition("]")
            name = rest.strip()
            gen_n = int(n)
            while len(gc_stats) <= gen_n:
                gc_stats.append({})
            gc_stats[gen_n][name] = value
        return gc_stats

    def get_optimization_stats(self) -> dict[str, tuple[int, int | None]]:
        if "Optimization attempts" not in self._data:
            return {}

        attempts = self._data["Optimization attempts"]
        created = self._data["Optimization traces created"]
        executed = self._data["Optimization traces executed"]
        uops = self._data["Optimization uops executed"]
        trace_stack_overflow = self._data["Optimization trace stack overflow"]
        trace_stack_underflow = self._data["Optimization trace stack underflow"]
        trace_too_long = self._data["Optimization trace too long"]
        trace_too_short = self._data["Optimization trace too short"]
        inner_loop = self._data["Optimization inner loop"]
        recursive_call = self._data["Optimization recursive call"]
        low_confidence = self._data["Optimization low confidence"]

        return {
            Doc(
                "Optimization attempts",
                "The number of times a potential trace is identified.  Specifically, this "
                "occurs in the JUMP BACKWARD instruction when the counter reaches a "
                "threshold.",
            ): (
                attempts,
                None,
            ),
            Doc(
                "Traces created", "The number of traces that were successfully created."
            ): (created, attempts),
            Doc(
                "Trace stack overflow",
                "A trace is truncated because it would require more than 5 stack frames.",
            ): (trace_stack_overflow, attempts),
            Doc(
                "Trace stack underflow",
                "A potential trace is abandoned because it pops more frames than it pushes.",
            ): (trace_stack_underflow, attempts),
            Doc(
                "Trace too long",
                "A trace is truncated because it is longer than the instruction buffer.",
            ): (trace_too_long, attempts),
            Doc(
                "Trace too short",
                "A potential trace is abandoced because it it too short.",
            ): (trace_too_short, attempts),
            Doc(
                "Inner loop found", "A trace is truncated because it has an inner loop"
            ): (inner_loop, attempts),
            Doc(
                "Recursive call",
                "A trace is truncated because it has a recursive call.",
            ): (recursive_call, attempts),
            Doc(
                "Low confidence",
                "A trace is abandoned because the likelihood of the jump to top being taken "
                "is too low.",
            ): (low_confidence, attempts),
            Doc("Traces executed", "The number of traces that were executed"): (
                executed,
                None,
            ),
            Doc(
                "Uops executed",
                "The total number of uops (micro-operations) that were executed",
            ): (
                uops,
                executed,
            ),
        }

    def get_histogram(self, prefix: str) -> list[tuple[int, int]]:
        rows = []
        for k, v in self._data.items():
            match = re.match(f"{prefix}\\[([0-9]+)\\]", k)
            if match is not None:
                entry = int(match.groups()[0])
                rows.append((entry, v))
        rows.sort()
        return rows

    def get_rare_events(self) -> list[tuple[str, int]]:
        prefix = "Rare event "
        return [
            (key[len(prefix) + 1: -1].replace("_", " "), val)
            for key, val in self._data.items()
            if key.startswith(prefix)
        ]


class JoinMode(enum.Enum):
    # Join using the first column as a key
    SIMPLE = 0
    # Join using the first column as a key, and indicate the change in the
    # second column of each input table as a new column
    CHANGE = 1
    # Join using the first column as a key, indicating the change in the second
    # column of each input table as a new column, and omit all other columns
    CHANGE_ONE_COLUMN = 2
    # Join using the first column as a key, and indicate the change as a new
    # column, but don't sort by the amount of change.
    CHANGE_NO_SORT = 3


class Table:
    """
    A Table defines how to convert a set of Stats into a specific set of rows
    displaying some aspect of the data.
    """

    def __init__(
        self,
        column_names: Columns,
        calc_rows: RowCalculator,
        join_mode: JoinMode = JoinMode.SIMPLE,
    ):
        self.columns = column_names
        self.calc_rows = calc_rows
        self.join_mode = join_mode

    def join_row(self, key: str, row_a: tuple, row_b: tuple) -> tuple:
        match self.join_mode:
            case JoinMode.SIMPLE:
                return (key, *row_a, *row_b)
            case JoinMode.CHANGE | JoinMode.CHANGE_NO_SORT:
                return (key, *row_a, *row_b, DiffRatio(row_a[0], row_b[0]))
            case JoinMode.CHANGE_ONE_COLUMN:
                return (key, row_a[0], row_b[0], DiffRatio(row_a[0], row_b[0]))

    def join_columns(self, columns: Columns) -> Columns:
        match self.join_mode:
            case JoinMode.SIMPLE:
                return (
                    columns[0],
                    *("Base " + x for x in columns[1:]),
                    *("Head " + x for x in columns[1:]),
                )
            case JoinMode.CHANGE | JoinMode.CHANGE_NO_SORT:
                return (
                    columns[0],
                    *("Base " + x for x in columns[1:]),
                    *("Head " + x for x in columns[1:]),
                ) + ("Change:",)
            case JoinMode.CHANGE_ONE_COLUMN:
                return (
                    columns[0],
                    "Base " + columns[1],
                    "Head " + columns[1],
                    "Change:",
                )

    def join_tables(self, rows_a: Rows, rows_b: Rows) -> tuple[Columns, Rows]:
        ncols = len(self.columns)

        default = ("",) * (ncols - 1)
        data_a = {x[0]: x[1:] for x in rows_a}
        data_b = {x[0]: x[1:] for x in rows_b}

        if len(data_a) != len(rows_a) or len(data_b) != len(rows_b):
            raise ValueError("Duplicate keys")

        # To preserve ordering, use A's keys as is and then add any in B that
        # aren't in A
        keys = list(data_a.keys()) + [k for k in data_b.keys() if k not in data_a]
        rows = [
            self.join_row(k, data_a.get(k, default), data_b.get(k, default))
            for k in keys
        ]
        if self.join_mode in (JoinMode.CHANGE, JoinMode.CHANGE_ONE_COLUMN):
            rows.sort(key=lambda row: abs(float(row[-1])), reverse=True)

        columns = self.join_columns(self.columns)
        return columns, rows

    def get_table(
        self, base_stats: Stats, head_stats: Stats | None = None
    ) -> tuple[Columns, Rows]:
        if head_stats is None:
            rows = self.calc_rows(base_stats)
            return self.columns, rows
        else:
            rows_a = self.calc_rows(base_stats)
            rows_b = self.calc_rows(head_stats)
            cols, rows = self.join_tables(rows_a, rows_b)
            return cols, rows


class Section:
    """
    A Section defines a section of the output document.
    """

    def __init__(
        self,
        title: str = "",
        summary: str = "",
        part_iter=None,
        *,
        comparative: bool = True,
        doc: str = "",
    ):
        self.title = title
        if not summary:
            self.summary = title.lower()
        else:
            self.summary = summary
        self.doc = textwrap.dedent(doc)
        if part_iter is None:
            part_iter = []
        if isinstance(part_iter, list):

            def iter_parts(base_stats: Stats, head_stats: Stats | None):
                yield from part_iter

            self.part_iter = iter_parts
        else:
            self.part_iter = part_iter
        self.comparative = comparative


def calc_execution_count_table(prefix: str) -> RowCalculator:
    def calc(stats: Stats) -> Rows:
        opcode_stats = stats.get_opcode_stats(prefix)
        counts = opcode_stats.get_execution_counts()
        total = opcode_stats.get_total_execution_count()
        cumulative = 0
        rows: Rows = []
        for opcode, (count, miss) in sorted(
            counts.items(), key=itemgetter(1), reverse=True
        ):
            cumulative += count
            if miss:
                miss_val = Ratio(miss, count)
            else:
                miss_val = None
            rows.append(
                (
                    opcode,
                    Count(count),
                    Ratio(count, total),
                    Ratio(cumulative, total),
                    miss_val,
                )
            )
        return rows

    return calc


def execution_count_section() -> Section:
    return Section(
        "Execution counts",
        "Execution counts for Tier 1 instructions.",
        [
            Table(
                ("Name", "Count:", "Self:", "Cumulative:", "Miss ratio:"),
                calc_execution_count_table("opcode"),
                join_mode=JoinMode.CHANGE_ONE_COLUMN,
            )
        ],
        doc="""
        The "miss ratio" column shows the percentage of times the instruction
        executed that it deoptimized. When this happens, the base unspecialized
        instruction is not counted.
        """,
    )


<<<<<<< HEAD
def pair_count_section(prefix: str) -> Section:
=======
def opcode_input_overlap(
    uop_flags: dict[str, list[str]], opcode_i: str, opcode_j: str
) -> str:
    def flag_compatible(*flags: str):
        return not (
            any(f in uop_flags[opcode_i] for f in flags)
            and any(f in uop_flags[opcode_j] for f in flags)
        )

    results = (
        flag_compatible(
            "HAS_ARG_FLAG",
        ),
        flag_compatible(
            "HAS_OPERAND_FLAG",
        ),
        flag_compatible("HAS_JUMP_FLAG", "HAS_EXIT_FLAG", "HAS_DEOPT_FLAG"),
    )
    result_names = ("Oparg", "Operand", "Target")

    if results.count(False) == 0:
        return "No Overlap"
    if results.count(False) == 1:
        return f"Single overlap: {result_names[results.index(False)]}"
    return f"Multiple Overlaps: {','.join(result_names[r] for r in range(3) if not results[r])}"


def pair_count_section(prefix: str, sharing_data=False) -> Section:
>>>>>>> 0e48b313
    def calc_pair_count_table(stats: Stats) -> Rows:
        opcode_stats = stats.get_opcode_stats(prefix)
        pair_counts = opcode_stats.get_pair_counts()
        total = opcode_stats.get_total_execution_count()

        cumulative = 0
        rows: Rows = []
        for (opcode_i, opcode_j), count in itertools.islice(
<<<<<<< HEAD
            sorted(pair_counts.items(), key=itemgetter(1), reverse=True), 500
=======
            sorted(pair_counts.items(), key=itemgetter(1), reverse=True), 1000
>>>>>>> 0e48b313
        ):
            cumulative += count
            next_row = [
                f"{opcode_i} {opcode_j}",
                Count(count),
                Ratio(count, total),
                Ratio(cumulative, total),
            ]
            if sharing_data:
                uop_flags = _get_uop_flags_from_file(
                    tuple(v[0] for v in stats._data["_flag_defines"].values())
                )
                # for k, v in sorted(uop_flags.items()):
                #    print(f"{k}:{v}")
                # exit()
                next_row.append(opcode_input_overlap(uop_flags, opcode_i, opcode_j))
            rows.append(next_row)
        return rows

    headings = ["Pair", "Count:", "Self:", "Cumulative:"]
    if sharing_data:
        headings.append("Overlapping Use of Oparg/Operand/Target")
    return Section(
        "Pair counts",
<<<<<<< HEAD
        f"Pair counts for top 500 {prefix} pairs",
=======
        f"Pair counts for top 100 {prefix} pairs",
>>>>>>> 0e48b313
        [
            Table(
                headings,
                calc_pair_count_table,
            )
        ],
        comparative=False,
        doc="""
        Pairs of specialized operations that deoptimize and are then followed by
        the corresponding unspecialized instruction are not counted as pairs.
        """,
    )


def pre_succ_pairs_section() -> Section:
    def iter_pre_succ_pairs_tables(base_stats: Stats, head_stats: Stats | None = None):
        assert head_stats is None

        opcode_stats = base_stats.get_opcode_stats("opcode")

        for opcode in opcode_stats.get_opcode_names():
            predecessors = opcode_stats.get_predecessors(opcode)
            successors = opcode_stats.get_successors(opcode)
            predecessors_total = predecessors.total()
            successors_total = successors.total()
            if predecessors_total == 0 and successors_total == 0:
                continue
            pred_rows = [
                (pred, Count(count), Ratio(count, predecessors_total))
                for (pred, count) in predecessors.most_common(5)
            ]
            succ_rows = [
                (succ, Count(count), Ratio(count, successors_total))
                for (succ, count) in successors.most_common(5)
            ]

            yield Section(
                opcode,
                f"Successors and predecessors for {opcode}",
                [
                    Table(
                        ("Predecessors", "Count:", "Percentage:"),
                        lambda *_: pred_rows,  # type: ignore
                    ),
                    Table(
                        ("Successors", "Count:", "Percentage:"),
                        lambda *_: succ_rows,  # type: ignore
                    ),
                ],
            )

    return Section(
        "Predecessor/Successor Pairs",
        "Top 5 predecessors and successors of each Tier 1 opcode.",
        iter_pre_succ_pairs_tables,
        comparative=False,
        doc="""
        This does not include the unspecialized instructions that occur after a
        specialized instruction deoptimizes.
        """,
    )


def specialization_section() -> Section:
    def calc_specialization_table(opcode: str) -> RowCalculator:
        def calc(stats: Stats) -> Rows:
            DOCS = {
                "deferred": 'Lists the number of "deferred" (i.e. not specialized) instructions executed.',
                "hit": "Specialized instructions that complete.",
                "miss": "Specialized instructions that deopt.",
                "deopt": "Specialized instructions that deopt.",
            }

            opcode_stats = stats.get_opcode_stats("opcode")
            total = opcode_stats.get_specialization_total(opcode)
            specialization_counts = opcode_stats.get_specialization_counts(opcode)

            return [
                (
                    Doc(label, DOCS[label]),
                    Count(count),
                    Ratio(count, total),
                )
                for label, count in specialization_counts.items()
            ]

        return calc

    def calc_specialization_success_failure_table(name: str) -> RowCalculator:
        def calc(stats: Stats) -> Rows:
            values = stats.get_opcode_stats(
                "opcode"
            ).get_specialization_success_failure(name)
            total = sum(values.values())
            if total:
                return [
                    (label.capitalize(), Count(val), Ratio(val, total))
                    for label, val in values.items()
                ]
            else:
                return []

        return calc

    def calc_specialization_failure_kind_table(name: str) -> RowCalculator:
        def calc(stats: Stats) -> Rows:
            opcode_stats = stats.get_opcode_stats("opcode")
            failures = opcode_stats.get_specialization_failure_kinds(name)
            total = opcode_stats.get_specialization_failure_total(name)

            return sorted(
                [
                    (label, Count(value), Ratio(value, total))
                    for label, value in failures.items()
                    if value
                ],
                key=itemgetter(1),
                reverse=True,
            )

        return calc

    def iter_specialization_tables(base_stats: Stats, head_stats: Stats | None = None):
        opcode_base_stats = base_stats.get_opcode_stats("opcode")
        names = opcode_base_stats.get_opcode_names()
        if head_stats is not None:
            opcode_head_stats = head_stats.get_opcode_stats("opcode")
            names &= opcode_head_stats.get_opcode_names()  # type: ignore
        else:
            opcode_head_stats = None

        for opcode in sorted(names):
            if not opcode_base_stats.is_specializable(opcode):
                continue
            if opcode_base_stats.get_specialization_total(opcode) == 0 and (
                opcode_head_stats is None
                or opcode_head_stats.get_specialization_total(opcode) == 0
            ):
                continue
            yield Section(
                opcode,
                f"specialization stats for {opcode} family",
                [
                    Table(
                        ("Kind", "Count:", "Ratio:"),
                        calc_specialization_table(opcode),
                        JoinMode.CHANGE,
                    ),
                    Table(
                        ("Success", "Count:", "Ratio:"),
                        calc_specialization_success_failure_table(opcode),
                        JoinMode.CHANGE,
                    ),
                    Table(
                        ("Failure kind", "Count:", "Ratio:"),
                        calc_specialization_failure_kind_table(opcode),
                        JoinMode.CHANGE,
                    ),
                ],
            )

    return Section(
        "Specialization stats",
        "Specialization stats by family",
        iter_specialization_tables,
    )


def specialization_effectiveness_section() -> Section:
    def calc_specialization_effectiveness_table(stats: Stats) -> Rows:
        opcode_stats = stats.get_opcode_stats("opcode")
        total = opcode_stats.get_total_execution_count()

        (
            basic,
            specialized_hits,
            specialized_misses,
            not_specialized,
        ) = opcode_stats.get_specialized_total_counts()

        return [
            (
                Doc(
                    "Basic",
                    "Instructions that are not and cannot be specialized, e.g. `LOAD_FAST`.",
                ),
                Count(basic),
                Ratio(basic, total),
            ),
            (
                Doc(
                    "Not specialized",
                    "Instructions that could be specialized but aren't, e.g. `LOAD_ATTR`, `BINARY_SLICE`.",
                ),
                Count(not_specialized),
                Ratio(not_specialized, total),
            ),
            (
                Doc(
                    "Specialized hits",
                    "Specialized instructions, e.g. `LOAD_ATTR_MODULE` that complete.",
                ),
                Count(specialized_hits),
                Ratio(specialized_hits, total),
            ),
            (
                Doc(
                    "Specialized misses",
                    "Specialized instructions, e.g. `LOAD_ATTR_MODULE` that deopt.",
                ),
                Count(specialized_misses),
                Ratio(specialized_misses, total),
            ),
        ]

    def calc_deferred_by_table(stats: Stats) -> Rows:
        opcode_stats = stats.get_opcode_stats("opcode")
        deferred_counts = opcode_stats.get_deferred_counts()
        total = sum(deferred_counts.values())
        if total == 0:
            return []

        return [
            (name, Count(value), Ratio(value, total))
            for name, value in sorted(
                deferred_counts.items(), key=itemgetter(1), reverse=True
            )[:10]
        ]

    def calc_misses_by_table(stats: Stats) -> Rows:
        opcode_stats = stats.get_opcode_stats("opcode")
        misses_counts = opcode_stats.get_misses_counts()
        total = sum(misses_counts.values())
        if total == 0:
            return []

        return [
            (name, Count(value), Ratio(value, total))
            for name, value in sorted(
                misses_counts.items(), key=itemgetter(1), reverse=True
            )[:10]
        ]

    return Section(
        "Specialization effectiveness",
        "",
        [
            Table(
                ("Instructions", "Count:", "Ratio:"),
                calc_specialization_effectiveness_table,
                JoinMode.CHANGE,
            ),
            Section(
                "Deferred by instruction",
                "Breakdown of deferred (not specialized) instruction counts by family",
                [
                    Table(
                        ("Name", "Count:", "Ratio:"),
                        calc_deferred_by_table,
                        JoinMode.CHANGE,
                    )
                ],
            ),
            Section(
                "Misses by instruction",
                "Breakdown of misses (specialized deopts) instruction counts by family",
                [
                    Table(
                        ("Name", "Count:", "Ratio:"),
                        calc_misses_by_table,
                        JoinMode.CHANGE,
                    )
                ],
            ),
        ],
        doc="""
        All entries are execution counts. Should add up to the total number of
        Tier 1 instructions executed.
        """,
    )


def call_stats_section() -> Section:
    def calc_call_stats_table(stats: Stats) -> Rows:
        call_stats = stats.get_call_stats()
        total = sum(v for k, v in call_stats.items() if "Calls to" in k)
        return [
            (key, Count(value), Ratio(value, total))
            for key, value in call_stats.items()
        ]

    return Section(
        "Call stats",
        "Inlined calls and frame stats",
        [
            Table(
                ("", "Count:", "Ratio:"),
                calc_call_stats_table,
                JoinMode.CHANGE,
            )
        ],
        doc="""
        This shows what fraction of calls to Python functions are inlined (i.e.
        not having a call at the C level) and for those that are not, where the
        call comes from.  The various categories overlap.

        Also includes the count of frame objects created.
        """,
    )


def object_stats_section() -> Section:
    def calc_object_stats_table(stats: Stats) -> Rows:
        object_stats = stats.get_object_stats()
        return [
            (label, Count(value), Ratio(value, den))
            for label, (value, den) in object_stats.items()
        ]

    return Section(
        "Object stats",
        "Allocations, frees and dict materializatons",
        [
            Table(
                ("", "Count:", "Ratio:"),
                calc_object_stats_table,
                JoinMode.CHANGE,
            )
        ],
        doc="""
        Below, "allocations" means "allocations that are not from a freelist".
        Total allocations = "Allocations from freelist" + "Allocations".

        "New values" is the number of values arrays created for objects with
        managed dicts.

        The cache hit/miss numbers are for the MRO cache, split into dunder and
        other names.
        """,
    )


def gc_stats_section() -> Section:
    def calc_gc_stats(stats: Stats) -> Rows:
        gc_stats = stats.get_gc_stats()

        return [
            (
                Count(i),
                Count(gen["collections"]),
                Count(gen["objects collected"]),
                Count(gen["object visits"]),
            )
            for (i, gen) in enumerate(gc_stats)
        ]

    return Section(
        "GC stats",
        "GC collections and effectiveness",
        [
            Table(
                ("Generation:", "Collections:", "Objects collected:", "Object visits:"),
                calc_gc_stats,
            )
        ],
        doc="""
        Collected/visits gives some measure of efficiency.
        """,
    )


def optimization_section() -> Section:
    def calc_optimization_table(stats: Stats) -> Rows:
        optimization_stats = stats.get_optimization_stats()

        return [
            (
                label,
                Count(value),
                Ratio(value, den, percentage=label != "Uops executed"),
            )
            for label, (value, den) in optimization_stats.items()
        ]

    def calc_histogram_table(key: str, den: str) -> RowCalculator:
        def calc(stats: Stats) -> Rows:
            histogram = stats.get_histogram(key)
            denominator = stats.get(den)

            rows: Rows = []
            last_non_zero = 0
            for k, v in histogram:
                if v != 0:
                    last_non_zero = len(rows)
                rows.append(
                    (
                        f"<= {k:,d}",
                        Count(v),
                        Ratio(v, denominator),
                    )
                )
            # Don't include any zero entries at the end
            rows = rows[: last_non_zero + 1]
            return rows

        return calc

    def calc_unsupported_opcodes_table(stats: Stats) -> Rows:
        unsupported_opcodes = stats.get_opcode_stats("unsupported_opcode")
        return sorted(
            [
                (opcode, Count(count))
                for opcode, count in unsupported_opcodes.get_opcode_counts().items()
            ],
            key=itemgetter(1),
            reverse=True,
        )

    def iter_optimization_tables(base_stats: Stats, head_stats: Stats | None = None):
        if not base_stats.get_optimization_stats() or (
            head_stats is not None and not head_stats.get_optimization_stats()
        ):
            return

        yield Table(("", "Count:", "Ratio:"), calc_optimization_table, JoinMode.CHANGE)
        for name, den in [
            ("Trace length", "Optimization traces created"),
            ("Optimized trace length", "Optimization traces created"),
            ("Trace run length", "Optimization traces executed"),
        ]:
            yield Section(
                f"{name} histogram",
                "",
                [
                    Table(
                        ("Range", "Count:", "Ratio:"),
                        calc_histogram_table(name, den),
                        JoinMode.CHANGE_NO_SORT,
                    )
                ],
            )
        yield Section(
            "Uop execution stats",
            "",
            [
                Table(
                    ("Name", "Count:", "Self:", "Cumulative:", "Miss ratio:"),
                    calc_execution_count_table("uops"),
                    JoinMode.CHANGE_ONE_COLUMN,
                )
            ],
        )
<<<<<<< HEAD
        yield pair_count_section("uop")
=======
        yield pair_count_section("uop", sharing_data=True)
>>>>>>> 0e48b313
        yield Section(
            "Unsupported opcodes",
            "",
            [
                Table(
                    ("Opcode", "Count:"),
                    calc_unsupported_opcodes_table,
                    JoinMode.CHANGE,
                )
            ],
        )

    return Section(
        "Optimization (Tier 2) stats",
        "statistics about the Tier 2 optimizer",
        iter_optimization_tables,
    )


def rare_event_section() -> Section:
    def calc_rare_event_table(stats: Stats) -> Table:
        DOCS = {
            "set class": "Setting an object's class, `obj.__class__ = ...`",
            "set bases": "Setting the bases of a class, `cls.__bases__ = ...`",
            "set eval frame func": (
                "Setting the PEP 523 frame eval function "
                "`_PyInterpreterState_SetFrameEvalFunc()`"
            ),
            "builtin dict": "Modifying the builtins, `__builtins__.__dict__[var] = ...`",
            "func modification": "Modifying a function, e.g. `func.__defaults__ = ...`, etc.",
            "watched dict modification": "A watched dict has been modified",
            "watched globals modification": "A watched `globals()` dict has been modified",
        }
        return [(Doc(x, DOCS[x]), Count(y)) for x, y in stats.get_rare_events()]

    return Section(
        "Rare events",
        "Counts of rare/unlikely events",
        [Table(("Event", "Count:"), calc_rare_event_table, JoinMode.CHANGE)],
    )


def meta_stats_section() -> Section:
    def calc_rows(stats: Stats) -> Rows:
        return [("Number of data files", Count(stats.get("__nfiles__")))]

    return Section(
        "Meta stats",
        "Meta statistics",
        [Table(("", "Count:"), calc_rows, JoinMode.CHANGE)],
    )


LAYOUT = [
    execution_count_section(),
    pair_count_section("opcode"),
    pre_succ_pairs_section(),
    specialization_section(),
    specialization_effectiveness_section(),
    call_stats_section(),
    object_stats_section(),
    gc_stats_section(),
    optimization_section(),
    rare_event_section(),
    meta_stats_section(),
]


def output_markdown(
    out: TextIO,
    obj: Section | Table | list,
    base_stats: Stats,
    head_stats: Stats | None = None,
    level: int = 2,
) -> None:
    def to_markdown(x):
        if hasattr(x, "markdown"):
            return x.markdown()
        elif isinstance(x, str):
            return x
        elif x is None:
            return ""
        else:
            raise TypeError(f"Can't convert {x} to markdown")

    match obj:
        case Section():
            if obj.title:
                print("#" * level, obj.title, file=out)
                print(file=out)
                print("<details>", file=out)
                print("<summary>", obj.summary, "</summary>", file=out)
                print(file=out)
            if obj.doc:
                print(obj.doc, file=out)

            if head_stats is not None and obj.comparative is False:
                print("Not included in comparative output.\n")
            else:
                for part in obj.part_iter(base_stats, head_stats):
                    output_markdown(out, part, base_stats, head_stats, level=level + 1)
            print(file=out)
            if obj.title:
                print("</details>", file=out)
                print(file=out)

        case Table():
            header, rows = obj.get_table(base_stats, head_stats)
            if len(rows) == 0:
                return

            alignments = []
            for item in header:
                if item.endswith(":"):
                    alignments.append("right")
                else:
                    alignments.append("left")

            print("<table>", file=out)
            print("<thead>", file=out)
            print("<tr>", file=out)
            for item, align in zip(header, alignments):
                if item.endswith(":"):
                    item = item[:-1]
                print(f'<th align="{align}">{item}</th>', file=out)
            print("</tr>", file=out)
            print("</thead>", file=out)

            print("<tbody>", file=out)
            for row in rows:
                if len(row) != len(header):
                    raise ValueError(
                        "Wrong number of elements in row '" + str(row) + "'"
                    )
                print("<tr>", file=out)
                for col, align in zip(row, alignments):
                    print(f'<td align="{align}">{to_markdown(col)}</td>', file=out)
                print("</tr>", file=out)
            print("</tbody>", file=out)

            print("</table>", file=out)
            print(file=out)

        case list():
            for part in obj:
                output_markdown(out, part, base_stats, head_stats, level=level)

            print("---", file=out)
            print("Stats gathered on:", date.today(), file=out)


def output_stats(inputs: list[Path], json_output=str | None):
    match len(inputs):
        case 1:
            data = load_raw_data(Path(inputs[0]))
            if json_output is not None:
                with open(json_output, "w", encoding="utf-8") as f:
                    save_raw_data(data, f)  # type: ignore
            stats = Stats(data)
            output_markdown(sys.stdout, LAYOUT, stats)
        case 2:
            if json_output is not None:
                raise ValueError(
                    "Can not output to JSON when there are multiple inputs"
                )
            base_data = load_raw_data(Path(inputs[0]))
            head_data = load_raw_data(Path(inputs[1]))
            base_stats = Stats(base_data)
            head_stats = Stats(head_data)
            output_markdown(sys.stdout, LAYOUT, base_stats, head_stats)


def main():
    parser = argparse.ArgumentParser(description="Summarize pystats results")

    parser.add_argument(
        "inputs",
        nargs="*",
        type=str,
        default=[DEFAULT_DIR],
        help=f"""
        Input source(s).
        For each entry, if a .json file, the output provided by --json-output from a previous run;
        if a directory, a directory containing raw pystats .txt files.
        If one source is provided, its stats are printed.
        If two sources are provided, comparative stats are printed.
        Default is {DEFAULT_DIR}.
        """,
    )

    parser.add_argument(
        "--json-output",
        nargs="?",
        help="Output complete raw results to the given JSON file.",
    )

    args = parser.parse_args()

    if len(args.inputs) > 2:
        raise ValueError("0-2 arguments may be provided.")

    output_stats(args.inputs, json_output=args.json_output)


if __name__ == "__main__":
    uop_flags = _get_uop_flags_from_file()

    def compare(a, b):
        print(f"{a:<30} {b:<30} => {opcode_input_overlap(uop_flags, a, b)}")

    # TODO remove debugs
    """
    #compare("_TO_BOOL_BOOL", "_GUARD_IS_TRUE_POP")
    #compare("_LOAD_FAST", "_LOAD_CONST_INLINE_BORROW")
    #compare("_CHECK_VALIDITY", "_TO_BOOL_BOOL")
    compare("_LOAD_FAST","_LOAD_FAST")
    compare("_LOAD_FAST","_SET_IP")
    compare("_LOAD_CONST_INLINE_BORROW","_SET_IP")
    compare("_LOAD_FAST","_LOAD_CONST_INLINE_BORROW")
    compare("_STORE_FAST","_LOAD_FAST")
    compare("_GUARD_IS_FALSE_POP","_LOAD_FAST")
    compare("_CHECK_VALIDITY","_GUARD_IS_FALSE_POP")
    compare("_SET_IP","_GUARD_BOTH_INT")
    compare("_CHECK_VALIDITY","_LOAD_FAST")
    compare("_GUARD_BOTH_INT","_BINARY_OP_ADD_INT")
    compare("_COMPARE_OP_STR","_CHECK_VALIDITY")
    compare("_SET_IP","_COMPARE_OP_STR")
    compare("_LOAD_FAST","_GUARD_TYPE_VERSION")
    compare("_CONTAINS_OP","_CHECK_VALIDITY")
    compare("_SET_IP","_CONTAINS_OP")
    compare("_CHECK_VALIDITY","_STORE_FAST")
    compare("_SET_IP","_GUARD_TYPE_VERSION")
    compare("_BINARY_OP_ADD_INT","_STORE_FAST")
    compare("_SET_IP","_CHECK_VALIDITY")
    compare("_JUMP_TO_TOP","_LOAD_FAST")
    compare("_LOAD_FAST","_BINARY_SUBSCR_STR_INT")
    compare("_ITER_CHECK_LIST","_GUARD_NOT_EXHAUSTED_LIST")
    compare("_STORE_FAST","_JUMP_TO_TOP")
    compare("_GUARD_TYPE_VERSION","_CHECK_MANAGED_OBJECT_HAS_VALUES")
    compare("_CHECK_MANAGED_OBJECT_HAS_VALUES","_LOAD_ATTR_INSTANCE_VALUE")
    compare("_BINARY_SUBSCR_STR_INT","_STORE_FAST")
    compare("_LOAD_FAST","_GUARD_BOTH_FLOAT")
    compare("_STORE_FAST","_STORE_FAST")
    compare("_CHECK_FUNCTION_EXACT_ARGS","_CHECK_STACK_SPACE")
    compare("_CHECK_STACK_SPACE","_INIT_CALL_PY_EXACT_ARGS")
    compare("_SAVE_RETURN_OFFSET","_PUSH_FRAME")
    compare("_INIT_CALL_PY_EXACT_ARGS","_SAVE_RETURN_OFFSET")
    compare("_BINARY_SUBSCR","_CHECK_VALIDITY")
    compare("_GUARD_NOT_EXHAUSTED_LIST","_ITER_NEXT_LIST")
    compare("_GUARD_BOTH_FLOAT","_BINARY_OP_MULTIPLY_FLOAT")
    compare("_LOAD_CONST_INLINE_WITH_NULL","_LOAD_FAST")
    compare("_PUSH_FRAME","_CHECK_VALIDITY")
    compare("_CHECK_VALIDITY","_RESUME_CHECK")
    compare("_SET_IP","_BINARY_SUBSCR")
    compare("_GUARD_TYPE_VERSION","_GUARD_DORV_VALUES_INST_ATTR_FROM_DICT")
    compare("_GUARD_DORV_VALUES_INST_ATTR_FROM_DICT","_GUARD_KEYS_VERSION")
    compare("_SET_IP","_CHECK_FUNCTION_EXACT_ARGS")
    compare("_ITER_CHECK_RANGE","_GUARD_NOT_EXHAUSTED_RANGE")
    compare("_GUARD_KEYS_VERSION","_LOAD_ATTR_METHOD_WITH_VALUES")
    compare("_SET_IP","_ITER_CHECK_RANGE")
    compare("_GUARD_NOT_EXHAUSTED_RANGE","_ITER_NEXT_RANGE")
    compare("_ITER_NEXT_RANGE","_CHECK_VALIDITY")
    compare("_LOAD_ATTR_METHOD_WITH_VALUES","_CHECK_VALIDITY")
    compare("_CHECK_VALIDITY","_GUARD_IS_TRUE_POP")
    compare("_GUARD_TYPE_VERSION","_LOAD_ATTR_SLOT")
    compare("_TO_BOOL_BOOL","_GUARD_IS_FALSE_POP")
    compare("_ITER_NEXT_LIST","_STORE_FAST")
    compare("_BINARY_OP_ADD_INT","_SET_IP")
    compare("_SET_IP","_BINARY_OP")
    compare("_GUARD_TYPE_VERSION","_LOAD_ATTR_METHOD_NO_DICT")
    compare("_RESUME_CHECK","_LOAD_FAST")
    compare("_UNPACK_SEQUENCE_TWO_TUPLE","_STORE_FAST")
    compare("_CHECK_GLOBALS","_CHECK_BUILTINS")
    compare("_SET_IP","_COMPARE_OP_INT")
    compare("_ITER_CHECK_TUPLE","_GUARD_NOT_EXHAUSTED_TUPLE")
    compare("_COMPARE_OP_INT","_CHECK_VALIDITY")
    compare("_TO_BOOL_BOOL","_GUARD_IS_TRUE_POP")
    compare("_JUMP_TO_TOP","_SET_IP")
    compare("_SET_IP","_LOAD_DEREF")
    compare("_LOAD_ATTR_INSTANCE_VALUE","_SET_IP")
    compare("_GUARD_IS_TRUE_POP","_LOAD_FAST")
    compare("_GUARD_BOTH_FLOAT","_BINARY_OP_ADD_FLOAT")
    compare("_BINARY_OP_MULTIPLY_FLOAT","_GUARD_BOTH_FLOAT")
    compare("_LOAD_CONST_INLINE_BORROW","_LOAD_CONST_INLINE_BORROW")
    compare("_LOAD_DEREF","_CHECK_VALIDITY")
    compare("_SET_IP","_CALL_BUILTIN_FAST")
    compare("_CALL_BUILTIN_FAST","_CHECK_VALIDITY")
    compare("_GUARD_IS_TRUE_POP","_JUMP_TO_TOP")
    compare("_STORE_FAST","_SET_IP")
    compare("_CHECK_VALIDITY","_TO_BOOL_BOOL")
    compare("_LOAD_CONST_INLINE","_SET_IP")
    compare("_SWAP","_SET_IP")
    compare("_LOAD_ATTR_SLOT","_SET_IP")
    compare("_CHECK_VALIDITY","_LOAD_CONST_INLINE_BORROW")
    compare("_LOAD_CONST_INLINE_BORROW","_LOAD_FAST")
    compare("_ITER_NEXT_LIST","_UNPACK_SEQUENCE_TWO_TUPLE")
    compare("_SET_IP","_LOAD_ATTR")
    compare("_PUSH_NULL","_LOAD_FAST")
    compare("_STORE_SUBSCR_LIST_INT","_CHECK_VALIDITY")
    compare("_SET_IP","_STORE_SUBSCR_LIST_INT")
    compare("_COPY","_COPY")
    compare("_SWAP","_SWAP")
    compare("_LOAD_ATTR_METHOD_NO_DICT","_SET_IP")
    compare("_GUARD_BOTH_INT","_BINARY_OP_SUBTRACT_INT")
    compare("_LOAD_ATTR_INSTANCE_VALUE","_LOAD_FAST")
    compare("_CHECK_VALIDITY","_EXIT_TRACE")
    compare("_BINARY_SUBSCR_STR_INT","_LOAD_FAST")
    compare("_LOAD_FAST","_LOAD_CONST_INLINE")
    compare("_SET_IP","_FOR_ITER_TIER_TWO")
    compare("_GUARD_BOTH_FLOAT","_BINARY_OP_SUBTRACT_FLOAT")
    compare("_STORE_SUBSCR","_CHECK_VALIDITY")
    compare("_SET_IP","_STORE_SUBSCR")
    compare("_GUARD_NOT_EXHAUSTED_TUPLE","_ITER_NEXT_TUPLE")
    compare("_ITER_NEXT_TUPLE","_STORE_FAST")
    compare("_LOAD_ATTR","_CHECK_VALIDITY") """
        
    main()<|MERGE_RESOLUTION|>--- conflicted
+++ resolved
@@ -539,7 +539,7 @@
     def get_rare_events(self) -> list[tuple[str, int]]:
         prefix = "Rare event "
         return [
-            (key[len(prefix) + 1: -1].replace("_", " "), val)
+            (key[len(prefix) + 1 : -1].replace("_", " "), val)
             for key, val in self._data.items()
             if key.startswith(prefix)
         ]
@@ -723,9 +723,6 @@
     )
 
 
-<<<<<<< HEAD
-def pair_count_section(prefix: str) -> Section:
-=======
 def opcode_input_overlap(
     uop_flags: dict[str, list[str]], opcode_i: str, opcode_j: str
 ) -> str:
@@ -754,7 +751,6 @@
 
 
 def pair_count_section(prefix: str, sharing_data=False) -> Section:
->>>>>>> 0e48b313
     def calc_pair_count_table(stats: Stats) -> Rows:
         opcode_stats = stats.get_opcode_stats(prefix)
         pair_counts = opcode_stats.get_pair_counts()
@@ -763,11 +759,7 @@
         cumulative = 0
         rows: Rows = []
         for (opcode_i, opcode_j), count in itertools.islice(
-<<<<<<< HEAD
             sorted(pair_counts.items(), key=itemgetter(1), reverse=True), 500
-=======
-            sorted(pair_counts.items(), key=itemgetter(1), reverse=True), 1000
->>>>>>> 0e48b313
         ):
             cumulative += count
             next_row = [
@@ -792,11 +784,7 @@
         headings.append("Overlapping Use of Oparg/Operand/Target")
     return Section(
         "Pair counts",
-<<<<<<< HEAD
         f"Pair counts for top 500 {prefix} pairs",
-=======
-        f"Pair counts for top 100 {prefix} pairs",
->>>>>>> 0e48b313
         [
             Table(
                 headings,
@@ -1249,11 +1237,7 @@
                 )
             ],
         )
-<<<<<<< HEAD
-        yield pair_count_section("uop")
-=======
         yield pair_count_section("uop", sharing_data=True)
->>>>>>> 0e48b313
         yield Section(
             "Unsupported opcodes",
             "",
