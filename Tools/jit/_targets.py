--- conflicted
+++ resolved
@@ -113,7 +113,6 @@
         o = tempdir / f"{_superop_name(opnames)}.o"
         args = [
             f"--target={self.triple}",
-<<<<<<< HEAD
             "-DPy_BUILD_CORE",
             "-D_DEBUG" if self.debug else "-DNDEBUG"]
         
@@ -121,11 +120,6 @@
             args.append(f"-D_JIT_OPCODE{i}={op}")
 
         args.extend([
-=======
-            "-DPy_BUILD_CORE_MODULE",
-            "-D_DEBUG" if self.debug else "-DNDEBUG",
-            f"-D_JIT_OPCODE={opname}",
->>>>>>> 44f9a84b
             "-D_PyJIT_ACTIVE",
             "-D_Py_JIT",
             "-I.",
@@ -151,12 +145,7 @@
             f"{o}",
             "-std=c11",
             f"{c}",
-<<<<<<< HEAD
         ])
-=======
-            *self.args,
-        ]
->>>>>>> 44f9a84b
         await _llvm.run("clang", args, echo=self.verbose)
         return await self._parse(o)
 
