--- conflicted
+++ resolved
@@ -74,17 +74,10 @@
     do {                       \
     } while (0)
 
-<<<<<<< HEAD
-#define PATCH_JUMP(ALIAS)                                                \
-do {                                                                     \
-    PATCH_VALUE(jit_func_preserve_none, jump, ALIAS);                    \
-    __attribute__((musttail)) return jump(frame, stack_pointer, tstate, _tos_cache0, _tos_cache1, _tos_cache2); \
-=======
 #define PATCH_JUMP(ALIAS)                                                 \
 do {                                                                      \
     DECLARE_TARGET(ALIAS);                                                \
-    __attribute__((musttail)) return ALIAS(frame, stack_pointer, tstate); \
->>>>>>> 9c7b2af7
+    __attribute__((musttail)) return ALIAS(frame, stack_pointer, tstate, _tos_cache0, _tos_cache1, _tos_cache2); \
 } while (0)
 
 #undef JUMP_TO_JUMP_TARGET
