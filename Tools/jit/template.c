#include "Python.h"

#include "pycore_backoff.h"
#include "pycore_call.h"
#include "pycore_cell.h"
#include "pycore_ceval.h"
#include "pycore_code.h"
#include "pycore_descrobject.h"
#include "pycore_dict.h"
#include "pycore_emscripten_signal.h"
#include "pycore_floatobject.h"
#include "pycore_frame.h"
#include "pycore_function.h"
#include "pycore_genobject.h"
#include "pycore_interpframe.h"
#include "pycore_intrinsics.h"
#include "pycore_jit.h"
#include "pycore_list.h"
#include "pycore_long.h"
#include "pycore_opcode_metadata.h"
#include "pycore_opcode_utils.h"
#include "pycore_optimizer.h"
#include "pycore_pyatomic_ft_wrappers.h"
#include "pycore_range.h"
#include "pycore_setobject.h"
#include "pycore_sliceobject.h"
#include "pycore_stackref.h"
#include "pycore_tuple.h"
#include "pycore_unicodeobject.h"

#include "ceval_macros.h"

#include "jit.h"

Py_PRESERVE_NONE_CC extern PyObject *_TAIL_CALL_error(TAIL_CALL_PARAMS);
extern py_tail_call_funcptr INSTRUCTION_TABLE[256];

#undef CURRENT_OPARG
#define CURRENT_OPARG() (_oparg)

#undef CURRENT_OPERAND0
#define CURRENT_OPERAND0() (_operand0)

#undef CURRENT_OPERAND1
#define CURRENT_OPERAND1() (_operand1)

#undef CURRENT_TARGET
#define CURRENT_TARGET() (_target)

#undef GOTO_TIER_TWO
<<<<<<< HEAD
#define GOTO_TIER_TWO(EXECUTOR) \
do {  \
    OPT_STAT_INC(traces_executed);                \
    __attribute__((musttail))                     \
    return ((jit_func_preserve_none)((EXECUTOR)->jit_side_entry))(TAIL_CALL_ARGS); \
} while (0)

#undef GOTO_TIER_ONE
#define GOTO_TIER_ONE(TARGET) \
do {  \
    next_instr = TARGET; \
    if (next_instr == NULL) { \
        next_instr = frame->instr_ptr; \
        JUMP_TO_LABEL(error); \
    }                         \
    tstate->previous_executor = NULL; \
    DISPATCH(); \
=======
#define GOTO_TIER_TWO(EXECUTOR)                                            \
do {                                                                       \
    OPT_STAT_INC(traces_executed);                                         \
    jit_func_preserve_none jitted = (EXECUTOR)->jit_side_entry;            \
    __attribute__((musttail)) return jitted(frame, stack_pointer, tstate); \
} while (0)

#undef GOTO_TIER_ONE
#define GOTO_TIER_ONE(TARGET)                       \
do {                                                \
    _PyFrame_SetStackPointer(frame, stack_pointer); \
    return TARGET;                                  \
>>>>>>> 5fef4ff9
} while (0)

#undef LOAD_IP
#define LOAD_IP(UNUSED) \
    do {                \
    } while (0)

#undef LLTRACE_RESUME_FRAME
#define LLTRACE_RESUME_FRAME() \
    do {                       \
    } while (0)

<<<<<<< HEAD
#define PATCH_JUMP(ALIAS)                                    \
do {                                                         \
    PyAPI_DATA(void) ALIAS;                                  \
    __attribute__((musttail))                                \
    return ((jit_func_preserve_none)&ALIAS)(TAIL_CALL_ARGS); \
=======
#define PATCH_JUMP(ALIAS)                                                \
do {                                                                     \
    PATCH_VALUE(jit_func_preserve_none, jump, ALIAS);                    \
    __attribute__((musttail)) return jump(frame, stack_pointer, tstate); \
>>>>>>> 5fef4ff9
} while (0)

#undef JUMP_TO_JUMP_TARGET
#define JUMP_TO_JUMP_TARGET() PATCH_JUMP(_JIT_JUMP_TARGET)

#undef JUMP_TO_ERROR
#define JUMP_TO_ERROR() PATCH_JUMP(_JIT_ERROR_TARGET)

#define TIER_TWO 2

__attribute__((preserve_none)) PyObject *
_JIT_ENTRY(TAIL_CALL_PARAMS)
{
    // Locals that the instruction implementations expect to exist:
    PATCH_VALUE(_PyExecutorObject *, current_executor, _JIT_EXECUTOR)
    int opcode = _JIT_OPCODE;
    // Other stuff we need handy:
    PATCH_VALUE(uint16_t, _oparg, _JIT_OPARG)
#if SIZEOF_VOID_P == 8
    PATCH_VALUE(uint64_t, _operand0, _JIT_OPERAND0)
    PATCH_VALUE(uint64_t, _operand1, _JIT_OPERAND1)
#else
    assert(SIZEOF_VOID_P == 4);
    PATCH_VALUE(uint32_t, _operand0_hi, _JIT_OPERAND0_HI)
    PATCH_VALUE(uint32_t, _operand0_lo, _JIT_OPERAND0_LO)
    uint64_t _operand0 = ((uint64_t)_operand0_hi << 32) | _operand0_lo;
    PATCH_VALUE(uint32_t, _operand1_hi, _JIT_OPERAND1_HI)
    PATCH_VALUE(uint32_t, _operand1_lo, _JIT_OPERAND1_LO)
    uint64_t _operand1 = ((uint64_t)_operand1_hi << 32) | _operand1_lo;
#endif
    PATCH_VALUE(uint32_t, _target, _JIT_TARGET)
    OPT_STAT_INC(uops_executed);
<<<<<<< HEAD
    UOP_STAT_INC(opcode, execution_count);

    switch (opcode) {
=======
    UOP_STAT_INC(uopcode, execution_count);
    switch (uopcode) {
>>>>>>> 5fef4ff9
        // The actual instruction definition gets inserted here:
        CASE
        default:
            Py_UNREACHABLE();
    }
    PATCH_JUMP(_JIT_CONTINUE);
}<|MERGE_RESOLUTION|>--- conflicted
+++ resolved
@@ -48,7 +48,6 @@
 #define CURRENT_TARGET() (_target)
 
 #undef GOTO_TIER_TWO
-<<<<<<< HEAD
 #define GOTO_TIER_TWO(EXECUTOR) \
 do {  \
     OPT_STAT_INC(traces_executed);                \
@@ -66,20 +65,6 @@
     }                         \
     tstate->previous_executor = NULL; \
     DISPATCH(); \
-=======
-#define GOTO_TIER_TWO(EXECUTOR)                                            \
-do {                                                                       \
-    OPT_STAT_INC(traces_executed);                                         \
-    jit_func_preserve_none jitted = (EXECUTOR)->jit_side_entry;            \
-    __attribute__((musttail)) return jitted(frame, stack_pointer, tstate); \
-} while (0)
-
-#undef GOTO_TIER_ONE
-#define GOTO_TIER_ONE(TARGET)                       \
-do {                                                \
-    _PyFrame_SetStackPointer(frame, stack_pointer); \
-    return TARGET;                                  \
->>>>>>> 5fef4ff9
 } while (0)
 
 #undef LOAD_IP
@@ -92,18 +77,11 @@
     do {                       \
     } while (0)
 
-<<<<<<< HEAD
 #define PATCH_JUMP(ALIAS)                                    \
 do {                                                         \
-    PyAPI_DATA(void) ALIAS;                                  \
+    PATCH_VALUE(jit_func_preserve_none, jump, ALIAS);                                  \
     __attribute__((musttail))                                \
-    return ((jit_func_preserve_none)&ALIAS)(TAIL_CALL_ARGS); \
-=======
-#define PATCH_JUMP(ALIAS)                                                \
-do {                                                                     \
-    PATCH_VALUE(jit_func_preserve_none, jump, ALIAS);                    \
-    __attribute__((musttail)) return jump(frame, stack_pointer, tstate); \
->>>>>>> 5fef4ff9
+    return ((jit_func_preserve_none)&jump)(TAIL_CALL_ARGS); \
 } while (0)
 
 #undef JUMP_TO_JUMP_TARGET
@@ -136,14 +114,9 @@
 #endif
     PATCH_VALUE(uint32_t, _target, _JIT_TARGET)
     OPT_STAT_INC(uops_executed);
-<<<<<<< HEAD
     UOP_STAT_INC(opcode, execution_count);
 
     switch (opcode) {
-=======
-    UOP_STAT_INC(uopcode, execution_count);
-    switch (uopcode) {
->>>>>>> 5fef4ff9
         // The actual instruction definition gets inserted here:
         CASE
         default:
