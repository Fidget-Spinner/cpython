#include "Python.h"

#include "pycore_backoff.h"
#include "pycore_call.h"
#include "pycore_cell.h"
#include "pycore_ceval.h"
#include "pycore_code.h"
#include "pycore_descrobject.h"
#include "pycore_dict.h"
#include "pycore_emscripten_signal.h"
#include "pycore_floatobject.h"
#include "pycore_frame.h"
#include "pycore_function.h"
#include "pycore_genobject.h"
#include "pycore_interpframe.h"
#include "pycore_interpolation.h"
#include "pycore_intrinsics.h"
#include "pycore_jit.h"
#include "pycore_list.h"
#include "pycore_long.h"
#include "pycore_opcode_metadata.h"
#include "pycore_opcode_utils.h"
#include "pycore_optimizer.h"
#include "pycore_pyatomic_ft_wrappers.h"
#include "pycore_range.h"
#include "pycore_setobject.h"
#include "pycore_sliceobject.h"
#include "pycore_stackref.h"
#include "pycore_template.h"
#include "pycore_tuple.h"
#include "pycore_unicodeobject.h"

#include "ceval_macros.h"

#include "jit.h"

#undef CURRENT_OPARG
#define CURRENT_OPARG() (_oparg)

#undef CURRENT_OPERAND0
#define CURRENT_OPERAND0() (_operand0)

#undef CURRENT_OPERAND1
#define CURRENT_OPERAND1() (_operand1)

#undef CURRENT_TARGET
#define CURRENT_TARGET() (_target)

#undef TIER2_TO_TIER2
#define TIER2_TO_TIER2(EXECUTOR)                                           \
do {                                                                       \
    OPT_STAT_INC(traces_executed);                                         \
    _PyExecutorObject *_executor = (EXECUTOR);                             \
<<<<<<< HEAD
    jit_func_preserve_none jitted = _executor->jit_side_entry;             \
    __attribute__((musttail)) return jitted(frame, stack_pointer, tstate, _tos_cache0, _tos_cache1, _tos_cache2); \
=======
    jit_func_preserve_none jitted = _executor->jit_code;                   \
    __attribute__((musttail)) return jitted(frame, stack_pointer, tstate); \
>>>>>>> a8d9d947
} while (0)

#undef GOTO_TIER_ONE
#define GOTO_TIER_ONE(TARGET)                       \
do {                                                \
    tstate->current_executor = NULL;                \
    _PyFrame_SetStackPointer(frame, stack_pointer); \
    return TARGET;                                  \
} while (0)

#undef LOAD_IP
#define LOAD_IP(UNUSED) \
    do {                \
    } while (0)

#undef LLTRACE_RESUME_FRAME
#define LLTRACE_RESUME_FRAME() \
    do {                       \
    } while (0)

#define PATCH_JUMP(ALIAS)                                                 \
do {                                                                      \
    DECLARE_TARGET(ALIAS);                                                \
    __attribute__((musttail)) return ALIAS(frame, stack_pointer, tstate, _tos_cache0, _tos_cache1, _tos_cache2); \
} while (0)

#undef JUMP_TO_JUMP_TARGET
#define JUMP_TO_JUMP_TARGET() PATCH_JUMP(_JIT_JUMP_TARGET)

#undef JUMP_TO_ERROR
#define JUMP_TO_ERROR() PATCH_JUMP(_JIT_ERROR_TARGET)

#define TIER_TWO 2

__attribute__((preserve_none)) _Py_CODEUNIT *
_JIT_ENTRY(
    _PyInterpreterFrame *frame, _PyStackRef *stack_pointer, PyThreadState *tstate,
    _PyStackRef _tos_cache0, _PyStackRef _tos_cache1, _PyStackRef _tos_cache2
) {
    // Locals that the instruction implementations expect to exist:
    PATCH_VALUE(_PyExecutorObject *, current_executor, _JIT_EXECUTOR)
    int oparg;
    int uopcode = _JIT_OPCODE;
    _Py_CODEUNIT *next_instr;
    // Other stuff we need handy:
    PATCH_VALUE(uint16_t, _oparg, _JIT_OPARG)
#if SIZEOF_VOID_P == 8
    PATCH_VALUE(uint64_t, _operand0, _JIT_OPERAND0)
    PATCH_VALUE(uint64_t, _operand1, _JIT_OPERAND1)
#else
    assert(SIZEOF_VOID_P == 4);
    PATCH_VALUE(uint32_t, _operand0_hi, _JIT_OPERAND0_HI)
    PATCH_VALUE(uint32_t, _operand0_lo, _JIT_OPERAND0_LO)
    uint64_t _operand0 = ((uint64_t)_operand0_hi << 32) | _operand0_lo;
    PATCH_VALUE(uint32_t, _operand1_hi, _JIT_OPERAND1_HI)
    PATCH_VALUE(uint32_t, _operand1_lo, _JIT_OPERAND1_LO)
    uint64_t _operand1 = ((uint64_t)_operand1_hi << 32) | _operand1_lo;
#endif
    PATCH_VALUE(uint32_t, _target, _JIT_TARGET)
    OPT_STAT_INC(uops_executed);
    UOP_STAT_INC(uopcode, execution_count);
    switch (uopcode) {
        // The actual instruction definition gets inserted here:
        CASE
        default:
            Py_UNREACHABLE();
    }
    PATCH_JUMP(_JIT_CONTINUE);
}<|MERGE_RESOLUTION|>--- conflicted
+++ resolved
@@ -51,13 +51,8 @@
 do {                                                                       \
     OPT_STAT_INC(traces_executed);                                         \
     _PyExecutorObject *_executor = (EXECUTOR);                             \
-<<<<<<< HEAD
-    jit_func_preserve_none jitted = _executor->jit_side_entry;             \
+    jit_func_preserve_none jitted = _executor->jit_code;                   \
     __attribute__((musttail)) return jitted(frame, stack_pointer, tstate, _tos_cache0, _tos_cache1, _tos_cache2); \
-=======
-    jit_func_preserve_none jitted = _executor->jit_code;                   \
-    __attribute__((musttail)) return jitted(frame, stack_pointer, tstate); \
->>>>>>> a8d9d947
 } while (0)
 
 #undef GOTO_TIER_ONE
