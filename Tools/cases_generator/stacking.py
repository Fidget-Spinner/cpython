--- conflicted
+++ resolved
@@ -600,7 +600,7 @@
                 for name, eff in input_vars.items():
                     out.declare(eff, StackEffect(f"get_const(__{name})"))
                 out.declare(output_var, None)
-                mgr.instr.write_body(out, -4, mgr.active_caches, TIER_ONE)
+                mgr.instr.write_body(out, -4, mgr.active_caches, TIER_ONE, mgr.instr.family)
                 out.emit(
                     f"__sym_temp = _Py_UOpsSymbolicExpression_New("
                     f"ctx, opcode, oparg, (PyObject *){output_var.name}, {len(mangled_input_vars)} {var});"
@@ -681,7 +681,6 @@
             managers, all_input_vars, mangled_input_vars, out)
         return
 
-<<<<<<< HEAD
     if inst.guard:
         _write_components_abstract_interp_guard_region(
             managers, mangled_input_vars, out)
@@ -689,84 +688,4 @@
 
     _write_components_abstract_interp_impure_region(
         managers, mangled_input_vars, out)
-    return
-=======
-    for mgr in managers:
-        for peek in mgr.peeks:
-            if peek.effect.name == UNUSED:
-                continue
-            copy = dataclasses.replace(peek.effect)
-            copy.name = f"__{copy.name}"
-            out.assign(
-                copy,
-                peek.as_stack_effect(),
-            )
-        if mgr is managers[-1]:
-            out.stack_adjust(mgr.final_offset.deep, mgr.final_offset.high)
-            # Use clone() since adjust_inverse() mutates final_offset
-            mgr.adjust_inverse(mgr.final_offset.clone())
-        # Construct sym expression and write that to output
-        var = ", ".join(mangled_input_vars)
-        if var:
-            var = ", " + var
-        if mgr.pokes:
-            # If it's a pure op or guard op and outputs only one thing (the constant), we can attempt a constant evaluation.
-            # Alternatively, if it's a guard op, try evaluate it too
-            if (mgr.instr.inst.pure and len(mgr.instr.output_effects) == 1) or mgr.instr.inst.guard:
-                try_constant_evaluate_body(all_input_vars, mangled_input_vars, mgr, out, var)
-            # Not a pure op, the usual
-            else:
-                out.emit(
-                    f"_Py_UOpsSymbolicExpression *__sym_temp = _Py_UOpsSymbolicExpression_New("
-                    f"ctx, opcode, oparg, NULL, {len(mangled_input_vars)} {var});"
-                )
-            if not mgr.instr.inst.guard:
-                out.emit(
-                    "if (__sym_temp == NULL) goto error;"
-                )
-        if mgr.instr.inst.guard:
-            out.emit("goto guard_required;")
-        else:
-            for poke in mgr.pokes:
-                if not poke.effect.size and poke.effect.name:
-                    out.emit(
-                        f"PEEK(-({poke.offset.as_index()})) = __sym_temp;"
-                    )
-
-
-def try_constant_evaluate_body(
-        all_input_vars: dict[str, StackEffect],
-        mangled_input_vars: dict[str, StackEffect],
-        mgr: list[EffectManager],
-        out: Formatter,
-        var: str
-):
-    output_var = mgr.instr.output_effects[0]
-    out.emit("_Py_UOpsSymbolicExpression *__sym_temp = NULL;")
-    predicates = " && ".join([f"is_const({var})" for var in mangled_input_vars])
-    with out.block(f"if ({predicates})"):
-        # Declare all variables
-        for name, eff in all_input_vars.items():
-            out.declare(eff, StackEffect(f"get_const(__{name})"))
-        # Guards should have no output, they just pass through
-        if not mgr.instr.inst.guard:
-            out.declare(output_var, None)
-        mgr.instr.write_body(out, -4, mgr.active_caches, TIER_ONE, mgr.instr.family)
-        # Guard elimination - if we are successful, don't add it to the symexpr!
-        if mgr.instr.inst.guard:
-            out.emit('DPRINTF(2, "eliminated guard\\n");')
-            out.emit("break;")
-        else:
-            out.emit(
-                f"__sym_temp = _Py_UOpsSymbolicExpression_New("
-                f"ctx, opcode, oparg, (PyObject *){output_var.name}, {len(mangled_input_vars)} {var});"
-            )
-    with out.block("else"):
-        if mgr.instr.inst.guard:
-            out.emit("goto guard_required;")
-        else:
-            out.emit(
-                f"__sym_temp = _Py_UOpsSymbolicExpression_New("
-                f"ctx, opcode, oparg, NULL, {len(mangled_input_vars)} {var});"
-            )
->>>>>>> aeabd572
+    return