--- conflicted
+++ resolved
@@ -538,7 +538,6 @@
             )
         if mgr is managers[-1]:
             out.stack_adjust(mgr.final_offset.deep, mgr.final_offset.high)
-<<<<<<< HEAD
             # Use clone() since adjust_inverse() mutates final_offset
             mgr.adjust_inverse(mgr.final_offset.clone())
         # Construct sym expression and write that to output
@@ -550,10 +549,6 @@
                 f"_Py_UOpsSymbolicExpression *__sym_temp = _Py_UOpsSymbolicExpression_New("
                 f"false, {len(mgr.peeks)} {var});"
             )
-=======
-            mgr.adjust_inverse(mgr.final_offset)
-        # NULL out the output stack effects
->>>>>>> d69805b3
         for poke in mgr.pokes:
             if not poke.effect.size and poke.effect.name:
                 out.emit(
