--- conflicted
+++ resolved
@@ -42,14 +42,9 @@
 
 def generate_names_and_flags(analysis: Analysis, out: CWriter) -> None:
     out.emit("extern const uint16_t _PyUop_Flags[MAX_UOP_ID+1];\n")
-<<<<<<< HEAD
-    out.emit("extern const uint8_t _PyUop_Replication[MAX_UOP_ID+1];\n")
-    out.emit("extern const char * const _PyOpcode_uop_name[MAX_UOP_REGS_ID+1];\n\n")
-=======
     out.emit("typedef struct _rep_range { uint8_t start; uint8_t stop; } ReplicationRange;\n")
     out.emit("extern const ReplicationRange _PyUop_Replication[MAX_UOP_ID+1];\n")
-    out.emit("extern const char * const _PyOpcode_uop_name[MAX_UOP_ID+1];\n\n")
->>>>>>> 8dd8b5c2
+    out.emit("extern const char * const _PyOpcode_uop_name[MAX_UOP_REGS_ID+1];\n\n")
     out.emit("extern int _PyUop_num_popped(int opcode, int oparg);\n\n")
     out.emit("typedef struct _pyuop_info {\n")
     out.emit("int8_t min_input; int8_t max_input;\n")
