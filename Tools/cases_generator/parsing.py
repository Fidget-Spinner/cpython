--- conflicted
+++ resolved
@@ -107,14 +107,7 @@
 
 @dataclass
 class InstHeader(Node):
-<<<<<<< HEAD
-    override: bool
-    register: bool
-    pure: bool
-    guard: bool
-=======
     annotations: list[str]
->>>>>>> c98c4022
     kind: Literal["inst", "op"]
     name: str
     inputs: list[InputEffect]
@@ -123,14 +116,7 @@
 
 @dataclass
 class InstDef(Node):
-<<<<<<< HEAD
-    override: bool
-    register: bool
-    pure: bool
-    guard: bool
-=======
     annotations: list[str]
->>>>>>> c98c4022
     kind: Literal["inst", "op"]
     name: str
     inputs: list[InputEffect]
@@ -177,14 +163,7 @@
         if hdr := self.inst_header():
             if block := self.block():
                 return InstDef(
-<<<<<<< HEAD
-                    hdr.override,
-                    hdr.register,
-                    hdr.pure,
-                    hdr.guard,
-=======
                     hdr.annotations,
->>>>>>> c98c4022
                     hdr.kind,
                     hdr.name,
                     hdr.inputs,
@@ -196,17 +175,6 @@
 
     @contextual
     def inst_header(self) -> InstHeader | None:
-<<<<<<< HEAD
-        # [override] [pure] [guard] inst(NAME)
-        #   | [override] [register] [pure] [guard] inst(NAME, (inputs -- outputs))
-        #   | [override] [register] [pure] [guard] op(NAME, (inputs -- outputs))
-        # TODO: Make INST a keyword in the lexer.
-        override = bool(self.expect(lx.OVERRIDE))
-        register = bool(self.expect(lx.REGISTER))
-        pure = bool(self.expect(lx.PURE))
-        guard = bool(self.expect(lx.GUARD))
-        if (tkn := self.expect(lx.IDENTIFIER)) and tkn.text in ("inst", "op"):
-=======
         # annotation* inst(NAME, (inputs -- outputs))
         # | annotation* op(NAME, (inputs -- outputs))
         annotations = []
@@ -216,7 +184,6 @@
         if not tkn:
             tkn = self.expect(lx.OP)
         if tkn:
->>>>>>> c98c4022
             kind = cast(Literal["inst", "op"], tkn.text)
             if self.expect(lx.LPAREN) and (tkn := self.expect(lx.IDENTIFIER)):
                 name = tkn.text
@@ -224,19 +191,13 @@
                     inp, outp = self.io_effect()
                     if self.expect(lx.RPAREN):
                         if (tkn := self.peek()) and tkn.kind == lx.LBRACE:
-<<<<<<< HEAD
                             is_in_typeprop = any(isinstance(i, StackEffect) and i.typeprop for i in inp)
                             is_out_typeprop = any(o.typeprop for o in outp)
-                            if is_out_typeprop and not pure:
+                            if is_out_typeprop and "pure" not in annotations:
                                 self.make_syntax_error("Unexpected output typeprop annotation in non-pure opcode!")
-                            if is_in_typeprop and not guard:
+                            if is_in_typeprop and "guard" not in annotations:
                                 self.make_syntax_error("Unexpected input typeprop annotation in non-guard opcode!")
-                            return InstHeader(
-                                override, register, pure,
-                                guard, kind, name, inp, outp)
-=======
                             return InstHeader(annotations, kind, name, inp, outp)
->>>>>>> c98c4022
         return None
 
     def io_effect(self) -> tuple[list[InputEffect], list[OutputEffect]]:
