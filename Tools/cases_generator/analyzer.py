from dataclasses import dataclass
import itertools
import lexer
import parser
import re
from typing import Optional, Callable, Iterator

from parser import Stmt, SimpleStmt, BlockStmt, IfStmt, WhileStmt

@dataclass
class EscapingCall:
    stmt: SimpleStmt
    call: lexer.Token
    kills: lexer.Token | None

@dataclass
class Properties:
    escaping_calls: dict[SimpleStmt, EscapingCall]
    escapes: bool
    error_with_pop: bool
    error_without_pop: bool
    deopts: bool
    oparg: bool
    jumps: bool
    eval_breaker: bool
    needs_this: bool
    always_exits: bool
    stores_sp: bool
    uses_co_consts: bool
    uses_co_names: bool
    uses_locals: bool
    has_free: bool
    side_exit: bool
    pure: bool
    uses_opcode: bool
    tier: int | None = None
    const_oparg: int = -1
    needs_prev: bool = False
    no_save_ip: bool = False

    def dump(self, indent: str) -> None:
        simple_properties = self.__dict__.copy()
        del simple_properties["escaping_calls"]
        text = "escaping_calls:\n"
        for tkns in self.escaping_calls.values():
            text += f"{indent}    {tkns}\n"
        text += ", ".join([f"{key}: {value}" for (key, value) in simple_properties.items()])
        print(indent, text, sep="")

    @staticmethod
    def from_list(properties: list["Properties"]) -> "Properties":
        escaping_calls: dict[SimpleStmt, EscapingCall] = {}
        for p in properties:
            escaping_calls.update(p.escaping_calls)
        return Properties(
            escaping_calls=escaping_calls,
            escapes = any(p.escapes for p in properties),
            error_with_pop=any(p.error_with_pop for p in properties),
            error_without_pop=any(p.error_without_pop for p in properties),
            deopts=any(p.deopts for p in properties),
            oparg=any(p.oparg for p in properties),
            jumps=any(p.jumps for p in properties),
            eval_breaker=any(p.eval_breaker for p in properties),
            needs_this=any(p.needs_this for p in properties),
            always_exits=any(p.always_exits for p in properties),
            stores_sp=any(p.stores_sp for p in properties),
            uses_co_consts=any(p.uses_co_consts for p in properties),
            uses_co_names=any(p.uses_co_names for p in properties),
            uses_locals=any(p.uses_locals for p in properties),
            uses_opcode=any(p.uses_opcode for p in properties),
            has_free=any(p.has_free for p in properties),
            side_exit=any(p.side_exit for p in properties),
            pure=all(p.pure for p in properties),
            needs_prev=any(p.needs_prev for p in properties),
            no_save_ip=all(p.no_save_ip for p in properties),
        )

    @property
    def infallible(self) -> bool:
        return not self.error_with_pop and not self.error_without_pop

SKIP_PROPERTIES = Properties(
    escaping_calls={},
    escapes=False,
    error_with_pop=False,
    error_without_pop=False,
    deopts=False,
    oparg=False,
    jumps=False,
    eval_breaker=False,
    needs_this=False,
    always_exits=False,
    stores_sp=False,
    uses_co_consts=False,
    uses_co_names=False,
    uses_locals=False,
    uses_opcode=False,
    has_free=False,
    side_exit=False,
    pure=True,
    no_save_ip=False,
)


@dataclass
class Skip:
    "Unused cache entry"
    size: int

    @property
    def name(self) -> str:
        return f"unused/{self.size}"

    @property
    def properties(self) -> Properties:
        return SKIP_PROPERTIES


class Flush:
    @property
    def properties(self) -> Properties:
        return SKIP_PROPERTIES

    @property
    def name(self) -> str:
        return "flush"

    @property
    def size(self) -> int:
        return 0




@dataclass
class StackItem:
    name: str
    size: str
    peek: bool = False
    used: bool = False

    def __str__(self) -> str:
        size = f"[{self.size}]" if self.size else ""
        return f"{self.name}{size} {self.peek}"

    def is_array(self) -> bool:
        return self.size != ""

    def get_size(self) -> str:
        return self.size if self.size else "1"


@dataclass
class StackEffect:
    inputs: list[StackItem]
    outputs: list[StackItem]

    def __str__(self) -> str:
        return f"({', '.join([str(i) for i in self.inputs])} -- {', '.join([str(i) for i in self.outputs])})"


@dataclass
class CacheEntry:
    name: str
    size: int

    def __str__(self) -> str:
        return f"{self.name}/{self.size}"


@dataclass
class Uop:
    name: str
    context: parser.Context | None
    annotations: list[str]
    stack: StackEffect
    caches: list[CacheEntry]
    local_stores: list[lexer.Token]
    body: BlockStmt
    properties: Properties
    _size: int = -1
    implicitly_created: bool = False
    replicated = 0
    replicates: "Uop | None" = None
    # Size of the instruction(s), only set for uops containing the INSTRUCTION_SIZE macro
    instruction_size: int | None = None

    def dump(self, indent: str) -> None:
        print(
            indent, self.name, ", ".join(self.annotations) if self.annotations else ""
        )
        print(indent, self.stack, ", ".join([str(c) for c in self.caches]))
        self.properties.dump("    " + indent)

    @property
    def size(self) -> int:
        if self._size < 0:
            self._size = sum(c.size for c in self.caches)
        return self._size

    def why_not_viable(self) -> str | None:
        if self.name == "_SAVE_RETURN_OFFSET":
            return None  # Adjusts next_instr, but only in tier 1 code
        if "INSTRUMENTED" in self.name:
            return "is instrumented"
        if "replaced" in self.annotations:
            return "is replaced"
        if self.name in ("INTERPRETER_EXIT", "JUMP_BACKWARD"):
            return "has tier 1 control flow"
        if self.properties.needs_this:
            return "uses the 'this_instr' variable"
        if len([c for c in self.caches if c.name != "unused"]) > 2:
            return "has too many cache entries"
        if self.properties.error_with_pop and self.properties.error_without_pop:
            return "has both popping and not-popping errors"
        return None

    def is_viable(self) -> bool:
        return self.why_not_viable() is None

    def is_super(self) -> bool:
        for tkn in self.body.tokens():
            if tkn.kind == "IDENTIFIER" and tkn.text == "oparg1":
                return True
        return False


class Label:

    def __init__(self, name: str, spilled: bool, body: BlockStmt, properties: Properties):
        self.name = name
        self.spilled = spilled
        self.body = body
        self.properties = properties

    size:int = 0
    local_stores: list[lexer.Token] = []
    instruction_size = None

    def __str__(self) -> str:
        return f"label({self.name})"


Part = Uop | Skip | Flush
CodeSection = Uop | Label


@dataclass
class Instruction:
    where: lexer.Token
    name: str
    parts: list[Part]
    _properties: Properties | None
    is_target: bool = False
    family: Optional["Family"] = None
    opcode: int = -1

    @property
    def properties(self) -> Properties:
        if self._properties is None:
            self._properties = self._compute_properties()
        return self._properties

    def _compute_properties(self) -> Properties:
        return Properties.from_list([part.properties for part in self.parts])

    def dump(self, indent: str) -> None:
        print(indent, self.name, "=", ", ".join([part.name for part in self.parts]))
        self.properties.dump("    " + indent)

    @property
    def size(self) -> int:
        return 1 + sum(part.size for part in self.parts)

    def is_super(self) -> bool:
        if len(self.parts) != 1:
            return False
        uop = self.parts[0]
        if isinstance(uop, Uop):
            return uop.is_super()
        else:
            return False


@dataclass
class PseudoInstruction:
    name: str
    stack: StackEffect
    targets: list[Instruction]
    as_sequence: bool
    flags: list[str]
    opcode: int = -1

    def dump(self, indent: str) -> None:
        print(indent, self.name, "->", " or ".join([t.name for t in self.targets]))

    @property
    def properties(self) -> Properties:
        return Properties.from_list([i.properties for i in self.targets])


@dataclass
class Family:
    name: str
    size: str
    members: list[Instruction]

    def dump(self, indent: str) -> None:
        print(indent, self.name, "= ", ", ".join([m.name for m in self.members]))


@dataclass
class Analysis:
    instructions: dict[str, Instruction]
    uops: dict[str, Uop]
    families: dict[str, Family]
    pseudos: dict[str, PseudoInstruction]
    labels: dict[str, Label]
    opmap: dict[str, int]
    have_arg: int
    min_instrumented: int


def analysis_error(message: str, tkn: lexer.Token) -> SyntaxError:
    # To do -- support file and line output
    # Construct a SyntaxError instance from message and token
    return lexer.make_syntax_error(message, tkn.filename, tkn.line, tkn.column, "")


def override_error(
    name: str,
    context: parser.Context | None,
    prev_context: parser.Context | None,
    token: lexer.Token,
) -> SyntaxError:
    return analysis_error(
        f"Duplicate definition of '{name}' @ {context} "
        f"previous definition @ {prev_context}",
        token,
    )


def convert_stack_item(
    item: parser.StackEffect, replace_op_arg_1: str | None
) -> StackItem:
    return StackItem(item.name, item.size)

def check_unused(stack: list[StackItem], input_names: dict[str, lexer.Token]) -> None:
    "Unused items cannot be on the stack above used, non-peek items"
    seen_unused = False
    for item in reversed(stack):
        if item.name == "unused":
            seen_unused = True
        elif item.peek:
            break
        elif seen_unused:
            raise analysis_error(f"Cannot have used input '{item.name}' below an unused value on the stack", input_names[item.name])


def analyze_stack(
    op: parser.InstDef | parser.Pseudo, replace_op_arg_1: str | None = None
) -> StackEffect:
    inputs: list[StackItem] = [
        convert_stack_item(i, replace_op_arg_1)
        for i in op.inputs
        if isinstance(i, parser.StackEffect)
    ]
    outputs: list[StackItem] = [
        convert_stack_item(i, replace_op_arg_1) for i in op.outputs
    ]
    # Mark variables with matching names at the base of the stack as "peek"
    modified = False
    input_names: dict[str, lexer.Token] = { i.name : i.first_token for i in op.inputs if i.name != "unused" }
    for input, output in itertools.zip_longest(inputs, outputs):
        if output is None:
            pass
        elif input is None:
            if output.name in input_names:
                raise analysis_error(
                    f"Reuse of variable '{output.name}' at different stack location",
                    input_names[output.name])
        elif input.name == output.name:
            if not modified:
                input.peek = output.peek = True
        else:
            modified = True
            if output.name in input_names:
                raise analysis_error(
                    f"Reuse of variable '{output.name}' at different stack location",
                    input_names[output.name])
    if isinstance(op, parser.InstDef):
        output_names = [out.name for out in outputs]
        for input in inputs:
            if (
                variable_used(op, input.name)
                or variable_used(op, "DECREF_INPUTS")
                or (not input.peek and input.name in output_names)
            ):
                input.used = True
        for output in outputs:
            if variable_used(op, output.name):
                output.used = True
    check_unused(inputs, input_names)
    return StackEffect(inputs, outputs)


def analyze_caches(inputs: list[parser.InputEffect]) -> list[CacheEntry]:
    caches: list[parser.CacheEffect] = [
        i for i in inputs if isinstance(i, parser.CacheEffect)
    ]
    if caches:
        # Middle entries are allowed to be unused. Check first and last caches.
        for index in (0, -1):
            cache = caches[index]
            if cache.name == "unused":
                position = "First" if index == 0 else "Last"
                msg = f"{position} cache entry in op is unused. Move to enclosing macro."
                raise analysis_error(msg, cache.tokens[0])
    return [CacheEntry(i.name, int(i.size)) for i in caches]


def find_variable_stores(node: parser.InstDef) -> list[lexer.Token]:
    res: list[lexer.Token] = []
    outnames = { out.name for out in node.outputs }
    innames = { out.name for out in node.inputs }

    def find_stores_in_tokens(tokens: list[lexer.Token], callback: Callable[[lexer.Token], None]) -> None:
        while tokens and tokens[0].kind == "COMMENT":
            tokens = tokens[1:]
        if len(tokens) < 4:
            return
        if tokens[1].kind == "EQUALS":
            if tokens[0].kind == "IDENTIFIER":
                name = tokens[0].text
                if name in outnames or name in innames:
                    callback(tokens[0])
        #Passing the address of a local is also a definition
        for idx, tkn in enumerate(tokens):
            if tkn.kind == "AND":
                name_tkn = tokens[idx+1]
                if name_tkn.text in outnames:
                    callback(name_tkn)

    def visit(stmt: Stmt) -> None:
        if isinstance(stmt, IfStmt):
            def error(tkn: lexer.Token) -> None:
                raise analysis_error("Cannot define variable in 'if' condition", tkn)
            find_stores_in_tokens(stmt.condition, error)
        elif isinstance(stmt, SimpleStmt):
            find_stores_in_tokens(stmt.contents, res.append)

    node.block.accept(visit)
    return res


#def analyze_deferred_refs(node: parser.InstDef) -> dict[lexer.Token, str | None]:
    #"""Look for PyStackRef_FromPyObjectNew() calls"""

    #def in_frame_push(idx: int) -> bool:
        #for tkn in reversed(node.block.tokens[: idx - 1]):
            #if tkn.kind in {"SEMI", "LBRACE", "RBRACE"}:
                #return False
            #if tkn.kind == "IDENTIFIER" and tkn.text == "_PyFrame_PushUnchecked":
                #return True
        #return False

    #refs: dict[lexer.Token, str | None] = {}
    #for idx, tkn in enumerate(node.block.tokens):
        #if tkn.kind != "IDENTIFIER" or tkn.text != "PyStackRef_FromPyObjectNew":
            #continue

        #if idx == 0 or node.block.tokens[idx - 1].kind != "EQUALS":
            #if in_frame_push(idx):
                ## PyStackRef_FromPyObjectNew() is called in _PyFrame_PushUnchecked()
                #refs[tkn] = None
                #continue
            #raise analysis_error("Expected '=' before PyStackRef_FromPyObjectNew", tkn)

        #lhs = find_assignment_target(node, idx - 1)
        #if len(lhs) == 0:
            #raise analysis_error(
                #"PyStackRef_FromPyObjectNew() must be assigned to an output", tkn
            #)

        #if lhs[0].kind == "TIMES" or any(
            #t.kind == "ARROW" or t.kind == "LBRACKET" for t in lhs[1:]
        #):
            ## Don't handle: *ptr = ..., ptr->field = ..., or ptr[field] = ...
            ## Assume that they are visible to the GC.
            #refs[tkn] = None
            #continue

        #if len(lhs) != 1 or lhs[0].kind != "IDENTIFIER":
            #raise analysis_error(
                #"PyStackRef_FromPyObjectNew() must be assigned to an output", tkn
            #)

        #name = lhs[0].text
        #match = (
            #any(var.name == name for var in node.inputs)
            #or any(var.name == name for var in node.outputs)
        #)
        #if not match:
            #raise analysis_error(
                #f"PyStackRef_FromPyObjectNew() must be assigned to an input or output, not '{name}'",
                #tkn,
            #)

        #refs[tkn] = name

    #return refs


def variable_used(node: parser.CodeDef, name: str) -> bool:
    """Determine whether a variable with a given name is used in a node."""
    return any(
        token.kind == "IDENTIFIER" and token.text == name for token in node.block.tokens()
    )


def oparg_used(node: parser.CodeDef) -> bool:
    """Determine whether `oparg` is used in a node."""
    return any(
        token.kind == "IDENTIFIER" and token.text == "oparg" for token in node.tokens
    )


def tier_variable(node: parser.CodeDef) -> int | None:
    """Determine whether a tier variable is used in a node."""
    if isinstance(node, parser.LabelDef):
        return None
    for token in node.tokens:
        if token.kind == "ANNOTATION":
            if token.text == "specializing":
                return 1
            if re.fullmatch(r"tier\d", token.text):
                return int(token.text[-1])
    return None


def has_error_with_pop(op: parser.CodeDef) -> bool:
    return (
        variable_used(op, "ERROR_IF")
        or variable_used(op, "exception_unwind")
    )


def has_error_without_pop(op: parser.CodeDef) -> bool:
    return (
        variable_used(op, "ERROR_NO_POP")
        or variable_used(op, "exception_unwind")
    )


NON_ESCAPING_FUNCTIONS = (
    "PyCFunction_GET_FLAGS",
    "PyCFunction_GET_FUNCTION",
    "PyCFunction_GET_SELF",
    "PyCell_GetRef",
    "PyCell_New",
    "PyCell_SwapTakeRef",
    "PyExceptionInstance_Class",
    "PyException_GetCause",
    "PyException_GetContext",
    "PyException_GetTraceback",
    "PyFloat_AS_DOUBLE",
    "PyFloat_FromDouble",
    "PyFunction_GET_CODE",
    "PyFunction_GET_GLOBALS",
    "PyList_GET_ITEM",
    "PyList_GET_SIZE",
    "PyList_SET_ITEM",
    "PyLong_AsLong",
    "PyLong_FromLong",
    "PyLong_FromSsize_t",
    "PySlice_New",
    "PyStackRef_AsPyObjectBorrow",
    "PyStackRef_AsPyObjectNew",
    "PyStackRef_FromPyObjectNewMortal",
    "PyStackRef_AsPyObjectSteal",
    "PyStackRef_Borrow",
    "PyStackRef_CLEAR",
    "PyStackRef_CLOSE_SPECIALIZED",
    "PyStackRef_DUP",
    "PyStackRef_False",
    "PyStackRef_FromPyObjectBorrow",
    "PyStackRef_FromPyObjectNew",
    "PyStackRef_FromPyObjectSteal",
    "PyStackRef_IsExactly",
    "PyStackRef_FromPyObjectStealMortal",
    "PyStackRef_IsNone",
    "PyStackRef_Is",
    "PyStackRef_IsHeapSafe",
    "PyStackRef_IsTrue",
    "PyStackRef_IsFalse",
    "PyStackRef_IsNull",
    "PyStackRef_MakeHeapSafe",
    "PyStackRef_None",
    "PyStackRef_TYPE",
    "PyStackRef_True",
    "PyTuple_GET_ITEM",
    "PyTuple_GET_SIZE",
    "PyType_HasFeature",
    "PyUnicode_Concat",
    "PyUnicode_GET_LENGTH",
    "PyUnicode_READ_CHAR",
    "Py_ARRAY_LENGTH",
    "Py_FatalError",
    "Py_INCREF",
    "Py_IS_TYPE",
    "Py_NewRef",
    "Py_REFCNT",
    "Py_SIZE",
    "Py_TYPE",
    "Py_UNREACHABLE",
    "Py_Unicode_GET_LENGTH",
    "_PyCode_CODE",
    "_PyDictValues_AddToInsertionOrder",
    "_PyErr_Occurred",
    "_PyFloat_FromDouble_ConsumeInputs",
    "_PyFrame_GetBytecode",
    "_PyFrame_GetCode",
    "_PyFrame_IsIncomplete",
    "_PyFrame_PushUnchecked",
    "_PyFrame_SetStackPointer",
    "_PyFrame_StackPush",
    "_PyFunction_SetVersion",
    "_PyGen_GetGeneratorFromFrame",
    "_PyInterpreterState_GET",
    "_PyList_AppendTakeRef",
    "_PyList_ITEMS",
    "_PyLong_CompactValue",
    "_PyLong_DigitCount",
    "_PyLong_IsCompact",
    "_PyLong_IsNegative",
    "_PyLong_IsNonNegativeCompact",
    "_PyLong_IsZero",
<<<<<<< HEAD
    "_PyLong_Add",
    "_PyLong_Subtract",
    "_PyLong_Multiply",
=======
    "_PyLong_BothAreCompact",
    "_PyCompactLong_Add",
    "_PyCompactLong_Multiply",
    "_PyCompactLong_Subtract",
>>>>>>> 81237fbc
    "_PyManagedDictPointer_IsValues",
    "_PyObject_GC_IS_SHARED",
    "_PyObject_GC_IS_TRACKED",
    "_PyObject_GC_MAY_BE_TRACKED",
    "_PyObject_GC_TRACK",
    "_PyObject_GetManagedDict",
    "_PyObject_InlineValues",
    "_PyObject_IsUniquelyReferenced",
    "_PyObject_ManagedDictPointer",
    "_PyThreadState_HasStackSpace",
    "_PyTuple_FromStackRefStealOnSuccess",
    "_PyTuple_ITEMS",
    "_PyType_HasFeature",
    "_PyType_NewManagedObject",
    "_PyUnicode_Equal",
    "_PyUnicode_JoinArray",
    "_Py_CHECK_EMSCRIPTEN_SIGNALS_PERIODICALLY",
    "_Py_DECREF_NO_DEALLOC",
    "_Py_ID",
    "_Py_IsImmortal",
    "_Py_IsOwnedByCurrentThread",
    "_Py_LeaveRecursiveCallPy",
    "_Py_LeaveRecursiveCallTstate",
    "_Py_NewRef",
    "_Py_SINGLETON",
    "_Py_STR",
    "_Py_TryIncrefCompare",
    "_Py_TryIncrefCompareStackRef",
    "_Py_atomic_compare_exchange_uint8",
    "_Py_atomic_load_ptr_acquire",
    "_Py_atomic_load_uintptr_relaxed",
    "_Py_set_eval_breaker_bit",
    "advance_backoff_counter",
    "assert",
    "backoff_counter_triggers",
    "initial_temperature_backoff_counter",
    "JUMP_TO_LABEL",
    "restart_backoff_counter",
    "_Py_ReachedRecursionLimit",
    "PyStackRef_IsTaggedInt",
    "PyStackRef_TagInt",
    "PyStackRef_UntagInt",
    "PyStackRef_IncrementTaggedIntNoOverflow",
    "PyStackRef_IsNullOrInt",
    "PyStackRef_IsError",
    "PyStackRef_IsValid",
    "PyStackRef_Wrap",
    "PyStackRef_Unwrap",
)


def check_escaping_calls(instr: parser.CodeDef, escapes: dict[SimpleStmt, EscapingCall]) -> None:
    error: lexer.Token | None = None
    calls = {e.call for e in escapes.values()}

    def visit(stmt: Stmt) -> None:
        nonlocal error
        if isinstance(stmt, IfStmt) or isinstance(stmt, WhileStmt):
            for tkn in stmt.condition:
                if tkn in calls:
                    error = tkn
        elif isinstance(stmt, SimpleStmt):
            in_if = 0
            tkn_iter = iter(stmt.contents)
            for tkn in tkn_iter:
                if tkn.kind == "IDENTIFIER" and tkn.text in ("DEOPT_IF", "ERROR_IF", "EXIT_IF"):
                    in_if = 1
                    next(tkn_iter)
                elif tkn.kind == "LPAREN":
                    if in_if:
                        in_if += 1
                elif tkn.kind == "RPAREN":
                    if in_if:
                        in_if -= 1
                elif tkn in calls and in_if:
                    error = tkn


    instr.block.accept(visit)
    if error is not None:
        raise analysis_error(f"Escaping call '{error.text} in condition", error)

def find_escaping_api_calls(instr: parser.CodeDef) -> dict[SimpleStmt, EscapingCall]:
    result: dict[SimpleStmt, EscapingCall] = {}

    def visit(stmt: Stmt) -> None:
        if not isinstance(stmt, SimpleStmt):
            return
        tokens = stmt.contents
        for idx, tkn in enumerate(tokens):
            try:
                next_tkn = tokens[idx+1]
            except IndexError:
                break
            if next_tkn.kind != lexer.LPAREN:
                continue
            if tkn.kind == lexer.IDENTIFIER:
                if tkn.text.upper() == tkn.text:
                    # simple macro
                    continue
                #if not tkn.text.startswith(("Py", "_Py", "monitor")):
                #    continue
                if tkn.text.startswith(("sym_", "optimize_")):
                    # Optimize functions
                    continue
                if tkn.text.endswith("Check"):
                    continue
                if tkn.text.startswith("Py_Is"):
                    continue
                if tkn.text.endswith("CheckExact"):
                    continue
                if tkn.text in NON_ESCAPING_FUNCTIONS:
                    continue
            elif tkn.kind == "RPAREN":
                prev = tokens[idx-1]
                if prev.text.endswith("_t") or prev.text == "*" or prev.text == "int":
                    #cast
                    continue
            elif tkn.kind != "RBRACKET":
                continue
            if tkn.text in ("PyStackRef_CLOSE", "PyStackRef_XCLOSE"):
                if len(tokens) <= idx+2:
                    raise analysis_error("Unexpected end of file", next_tkn)
                kills = tokens[idx+2]
                if kills.kind != "IDENTIFIER":
                    raise analysis_error(f"Expected identifier, got '{kills.text}'", kills)
            else:
                kills = None
            result[stmt] = EscapingCall(stmt, tkn, kills)

    instr.block.accept(visit)
    check_escaping_calls(instr, result)
    return result


EXITS = {
    "DISPATCH",
    "Py_UNREACHABLE",
    "DISPATCH_INLINED",
    "DISPATCH_GOTO",
}


def always_exits(op: parser.CodeDef) -> bool:
    depth = 0
    tkn_iter = iter(op.tokens)
    for tkn in tkn_iter:
        if tkn.kind == "LBRACE":
            depth += 1
        elif tkn.kind == "RBRACE":
            depth -= 1
        elif depth > 1:
            continue
        elif tkn.kind == "GOTO" or tkn.kind == "RETURN":
            return True
        elif tkn.kind == "KEYWORD":
            if tkn.text in EXITS:
                return True
        elif tkn.kind == "IDENTIFIER":
            if tkn.text in EXITS:
                return True
            if tkn.text == "DEOPT_IF" or tkn.text == "ERROR_IF":
                next(tkn_iter)  # '('
                t = next(tkn_iter)
                if t.text in ("true", "1"):
                    return True
    return False


def stack_effect_only_peeks(instr: parser.InstDef) -> bool:
    stack_inputs = [s for s in instr.inputs if not isinstance(s, parser.CacheEffect)]
    if len(stack_inputs) != len(instr.outputs):
        return False
    if len(stack_inputs) == 0:
        return False
    return all(
        (s.name == other.name and s.size == other.size)
        for s, other in zip(stack_inputs, instr.outputs)
    )


def compute_properties(op: parser.CodeDef) -> Properties:
    escaping_calls = find_escaping_api_calls(op)
    has_free = (
        variable_used(op, "PyCell_New")
        or variable_used(op, "PyCell_GetRef")
        or variable_used(op, "PyCell_SetTakeRef")
        or variable_used(op, "PyCell_SwapTakeRef")
    )
    deopts_if = variable_used(op, "DEOPT_IF")
    exits_if = variable_used(op, "EXIT_IF")
    if deopts_if and exits_if:
        tkn = op.tokens[0]
        raise lexer.make_syntax_error(
            "Op cannot contain both EXIT_IF and DEOPT_IF",
            tkn.filename,
            tkn.line,
            tkn.column,
            op.name,
        )
    error_with_pop = has_error_with_pop(op)
    error_without_pop = has_error_without_pop(op)
    escapes = bool(escaping_calls) or variable_used(op, "DECREF_INPUTS")
    pure = False if isinstance(op, parser.LabelDef) else "pure" in op.annotations
    no_save_ip = False if isinstance(op, parser.LabelDef) else "no_save_ip" in op.annotations
    return Properties(
        escaping_calls=escaping_calls,
        escapes=escapes,
        error_with_pop=error_with_pop,
        error_without_pop=error_without_pop,
        deopts=deopts_if,
        side_exit=exits_if,
        oparg=oparg_used(op),
        jumps=variable_used(op, "JUMPBY"),
        eval_breaker="CHECK_PERIODIC" in op.name,
        needs_this=variable_used(op, "this_instr"),
        always_exits=always_exits(op),
        stores_sp=variable_used(op, "SYNC_SP"),
        uses_co_consts=variable_used(op, "FRAME_CO_CONSTS"),
        uses_co_names=variable_used(op, "FRAME_CO_NAMES"),
        uses_locals=variable_used(op, "GETLOCAL") and not has_free,
        uses_opcode=variable_used(op, "opcode"),
        has_free=has_free,
        pure=pure,
        no_save_ip=no_save_ip,
        tier=tier_variable(op),
        needs_prev=variable_used(op, "prev_instr"),
    )


def make_uop(
    name: str,
    op: parser.InstDef,
    inputs: list[parser.InputEffect],
    uops: dict[str, Uop],
) -> Uop:
    result = Uop(
        name=name,
        context=op.context,
        annotations=op.annotations,
        stack=analyze_stack(op),
        caches=analyze_caches(inputs),
        local_stores=find_variable_stores(op),
        body=op.block,
        properties=compute_properties(op),
    )
    for anno in op.annotations:
        if anno.startswith("replicate"):
            result.replicated = int(anno[10:-1])
            break
    else:
        return result
    for oparg in range(result.replicated):
        name_x = name + "_" + str(oparg)
        properties = compute_properties(op)
        properties.oparg = False
        properties.const_oparg = oparg
        rep = Uop(
            name=name_x,
            context=op.context,
            annotations=op.annotations,
            stack=analyze_stack(op),
            caches=analyze_caches(inputs),
            local_stores=find_variable_stores(op),
            body=op.block,
            properties=properties,
        )
        rep.replicates = result
        uops[name_x] = rep

    return result


def add_op(op: parser.InstDef, uops: dict[str, Uop]) -> None:
    assert op.kind == "op"
    if op.name in uops:
        if "override" not in op.annotations:
            raise override_error(
                op.name, op.context, uops[op.name].context, op.tokens[0]
            )
    uops[op.name] = make_uop(op.name, op, op.inputs, uops)


def add_instruction(
    where: lexer.Token,
    name: str,
    parts: list[Part],
    instructions: dict[str, Instruction],
) -> None:
    instructions[name] = Instruction(where, name, parts, None)


def desugar_inst(
    inst: parser.InstDef, instructions: dict[str, Instruction], uops: dict[str, Uop]
) -> None:
    assert inst.kind == "inst"
    name = inst.name
    op_inputs: list[parser.InputEffect] = []
    parts: list[Part] = []
    uop_index = -1
    # Move unused cache entries to the Instruction, removing them from the Uop.
    for input in inst.inputs:
        if isinstance(input, parser.CacheEffect) and input.name == "unused":
            parts.append(Skip(input.size))
        else:
            op_inputs.append(input)
            if uop_index < 0:
                uop_index = len(parts)
                # Place holder for the uop.
                parts.append(Skip(0))
    uop = make_uop("_" + inst.name, inst, op_inputs, uops)
    uop.implicitly_created = True
    uops[inst.name] = uop
    if uop_index < 0:
        parts.append(uop)
    else:
        parts[uop_index] = uop
    add_instruction(inst.first_token, name, parts, instructions)


def add_macro(
    macro: parser.Macro, instructions: dict[str, Instruction], uops: dict[str, Uop]
) -> None:
    parts: list[Part] = []
    for part in macro.uops:
        match part:
            case parser.OpName():
                if part.name == "flush":
                    parts.append(Flush())
                else:
                    if part.name not in uops:
                        raise analysis_error(
                            f"No Uop named {part.name}", macro.tokens[0]
                        )
                    parts.append(uops[part.name])
            case parser.CacheEffect():
                parts.append(Skip(part.size))
            case _:
                assert False
    assert parts
    add_instruction(macro.first_token, macro.name, parts, instructions)


def add_family(
    pfamily: parser.Family,
    instructions: dict[str, Instruction],
    families: dict[str, Family],
) -> None:
    family = Family(
        pfamily.name,
        pfamily.size,
        [instructions[member_name] for member_name in pfamily.members],
    )
    for member in family.members:
        member.family = family
    # The head of the family is an implicit jump target for DEOPTs
    instructions[family.name].is_target = True
    families[family.name] = family


def add_pseudo(
    pseudo: parser.Pseudo,
    instructions: dict[str, Instruction],
    pseudos: dict[str, PseudoInstruction],
) -> None:
    pseudos[pseudo.name] = PseudoInstruction(
        pseudo.name,
        analyze_stack(pseudo),
        [instructions[target] for target in pseudo.targets],
        pseudo.as_sequence,
        pseudo.flags,
    )


def add_label(
    label: parser.LabelDef,
    labels: dict[str, Label],
) -> None:
    properties = compute_properties(label)
    labels[label.name] = Label(label.name, label.spilled, label.block, properties)


def assign_opcodes(
    instructions: dict[str, Instruction],
    families: dict[str, Family],
    pseudos: dict[str, PseudoInstruction],
) -> tuple[dict[str, int], int, int]:
    """Assigns opcodes, then returns the opmap,
    have_arg and min_instrumented values"""
    instmap: dict[str, int] = {}

    # 0 is reserved for cache entries. This helps debugging.
    instmap["CACHE"] = 0

    # 17 is reserved as it is the initial value for the specializing counter.
    # This helps catch cases where we attempt to execute a cache.
    instmap["RESERVED"] = 17

    # 128 is RESUME - it is hard coded as such in Tools/build/deepfreeze.py
    instmap["RESUME"] = 128

    # This is an historical oddity.
    instmap["BINARY_OP_INPLACE_ADD_UNICODE"] = 3

    instmap["INSTRUMENTED_LINE"] = 254
    instmap["ENTER_EXECUTOR"] = 255

    instrumented = [name for name in instructions if name.startswith("INSTRUMENTED")]

    specialized: set[str] = set()
    no_arg: list[str] = []
    has_arg: list[str] = []

    for family in families.values():
        specialized.update(inst.name for inst in family.members)

    for inst in instructions.values():
        name = inst.name
        if name in specialized:
            continue
        if name in instrumented:
            continue
        if inst.properties.oparg:
            has_arg.append(name)
        else:
            no_arg.append(name)

    # Specialized ops appear in their own section
    # Instrumented opcodes are at the end of the valid range
    min_internal = instmap["RESUME"] + 1
    min_instrumented = 254 - (len(instrumented) - 1)
    assert min_internal + len(specialized) < min_instrumented

    next_opcode = 1

    def add_instruction(name: str) -> None:
        nonlocal next_opcode
        if name in instmap:
            return  # Pre-defined name
        while next_opcode in instmap.values():
            next_opcode += 1
        instmap[name] = next_opcode
        next_opcode += 1

    for name in sorted(no_arg):
        add_instruction(name)
    for name in sorted(has_arg):
        add_instruction(name)
    # For compatibility
    next_opcode = min_internal
    for name in sorted(specialized):
        add_instruction(name)
    next_opcode = min_instrumented
    for name in instrumented:
        add_instruction(name)

    for name in instructions:
        instructions[name].opcode = instmap[name]

    for op, name in enumerate(sorted(pseudos), 256):
        instmap[name] = op
        pseudos[name].opcode = op

    return instmap, len(no_arg), min_instrumented


def get_instruction_size_for_uop(instructions: dict[str, Instruction], uop: Uop) -> int | None:
    """Return the size of the instruction that contains the given uop or
    `None` if the uop does not contains the `INSTRUCTION_SIZE` macro.

    If there is more than one instruction that contains the uop,
    ensure that they all have the same size.
    """
    for tkn in uop.body.tokens():
        if tkn.text == "INSTRUCTION_SIZE":
            break
    else:
        return None

    size = None
    for inst in instructions.values():
        if uop in inst.parts:
            if size is None:
                size = inst.size
            if size != inst.size:
                raise analysis_error(
                    "All instructions containing a uop with the `INSTRUCTION_SIZE` macro "
                    f"must have the same size: {size} != {inst.size}",
                    tkn
                )
    if size is None:
        raise analysis_error(f"No instruction containing the uop '{uop.name}' was found", tkn)
    return size


def analyze_forest(forest: list[parser.AstNode]) -> Analysis:
    instructions: dict[str, Instruction] = {}
    uops: dict[str, Uop] = {}
    families: dict[str, Family] = {}
    pseudos: dict[str, PseudoInstruction] = {}
    labels: dict[str, Label] = {}
    for node in forest:
        match node:
            case parser.InstDef(name):
                if node.kind == "inst":
                    desugar_inst(node, instructions, uops)
                else:
                    assert node.kind == "op"
                    add_op(node, uops)
            case parser.Macro():
                pass
            case parser.Family():
                pass
            case parser.Pseudo():
                pass
            case parser.LabelDef():
                pass
            case _:
                assert False
    for node in forest:
        if isinstance(node, parser.Macro):
            add_macro(node, instructions, uops)
    for node in forest:
        match node:
            case parser.Family():
                add_family(node, instructions, families)
            case parser.Pseudo():
                add_pseudo(node, instructions, pseudos)
            case parser.LabelDef():
                add_label(node, labels)
            case _:
                pass
    for uop in uops.values():
        uop.instruction_size = get_instruction_size_for_uop(instructions, uop)
    # Special case BINARY_OP_INPLACE_ADD_UNICODE
    # BINARY_OP_INPLACE_ADD_UNICODE is not a normal family member,
    # as it is the wrong size, but we need it to maintain an
    # historical optimization.
    if "BINARY_OP_INPLACE_ADD_UNICODE" in instructions:
        inst = instructions["BINARY_OP_INPLACE_ADD_UNICODE"]
        inst.family = families["BINARY_OP"]
        families["BINARY_OP"].members.append(inst)
    opmap, first_arg, min_instrumented = assign_opcodes(instructions, families, pseudos)
    return Analysis(
        instructions, uops, families, pseudos, labels, opmap, first_arg, min_instrumented
    )


def get_uop_cache_depths(uop: Uop) -> Iterator[tuple[int, int]]:
    if uop.name == "_SPILL_OR_RELOAD":
        for inputs in range(4):
            for outputs in range(4):
                if inputs != outputs:
                    yield inputs, outputs
        return
    if uop.name == "_EXIT_TRACE":
        for i in range(4):
            yield i, 0
        return
    if uop.name in ("_START_EXECUTOR", "_JUMP_TO_TOP", "_DEOPT", "_ERROR_POP_N"):
        yield 0, 0
        return
    non_decref_escape = False
    for call in uop.properties.escaping_calls.values():
        if "DECREF" in call.call.text or "CLOSE" in call.call.text:
            continue
        non_decref_escape = True
    has_exit = uop.properties.deopts or uop.properties.side_exit
    ideal_inputs = 0
    has_array = False
    for item in reversed(uop.stack.inputs):
        if item.size:
            has_array = True
            break
        if item.peek and uop.properties.escapes:
            break
        ideal_inputs += 1
    ideal_outputs = 0
    for item in reversed(uop.stack.outputs):
        if item.size:
            has_array = True
            break
        if item.peek and uop.properties.escapes:
            break
        ideal_outputs += 1
    if ideal_inputs > 3:
        ideal_inputs = 3
    if ideal_outputs > 3:
        ideal_outputs = 3
    if non_decref_escape:
        yield 0, ideal_outputs
        return
    # If a uop has an exit, we can get in a mess if the stack caching
    # changes during execution.
    if has_exit and ideal_inputs != ideal_outputs:
        n = min(ideal_inputs, ideal_outputs)
        yield n, n
        return
    yield ideal_inputs, ideal_outputs
    if uop.properties.escapes or uop.properties.stores_sp or has_array:
        return
    if ideal_inputs >= 3 or ideal_outputs >= 3:
        return
    inputs, outputs = ideal_inputs, ideal_outputs
    if inputs < outputs:
        inputs, outputs = 0, outputs-inputs
    else:
        inputs, outputs = inputs-outputs, 0
    while inputs <= 3 and outputs <= 3:
        if inputs != ideal_inputs:
            yield inputs,  outputs
        inputs += 1
        outputs += 1


def analyze_files(filenames: list[str]) -> Analysis:
    return analyze_forest(parser.parse_files(filenames))


def dump_analysis(analysis: Analysis) -> None:
    print("Uops:")
    for u in analysis.uops.values():
        u.dump("    ")
    print("Instructions:")
    for i in analysis.instructions.values():
        i.dump("    ")
    print("Families:")
    for f in analysis.families.values():
        f.dump("    ")
    print("Pseudos:")
    for p in analysis.pseudos.values():
        p.dump("    ")



if __name__ == "__main__":
    import sys

    if len(sys.argv) < 2:
        print("No input")
    else:
        filenames = sys.argv[1:]
        dump_analysis(analyze_files(filenames))<|MERGE_RESOLUTION|>--- conflicted
+++ resolved
@@ -635,16 +635,10 @@
     "_PyLong_IsNegative",
     "_PyLong_IsNonNegativeCompact",
     "_PyLong_IsZero",
-<<<<<<< HEAD
-    "_PyLong_Add",
-    "_PyLong_Subtract",
-    "_PyLong_Multiply",
-=======
     "_PyLong_BothAreCompact",
     "_PyCompactLong_Add",
     "_PyCompactLong_Multiply",
     "_PyCompactLong_Subtract",
->>>>>>> 81237fbc
     "_PyManagedDictPointer_IsValues",
     "_PyObject_GC_IS_SHARED",
     "_PyObject_GC_IS_TRACKED",
