from dataclasses import dataclass
import itertools
import lexer
import parser
import re
from typing import Optional, Callable, Iterator

from parser import Stmt, SimpleStmt, BlockStmt, IfStmt, WhileStmt, ForStmt, MacroIfStmt

MAX_CACHED_REGISTER = 3

@dataclass
class EscapingCall:
    stmt: SimpleStmt
    call: lexer.Token
    kills: lexer.Token | None

@dataclass
class Properties:
    escaping_calls: dict[SimpleStmt, EscapingCall]
    escapes: bool
    error_with_pop: bool
    error_without_pop: bool
    deopts: bool
    deopts_periodic: bool
    oparg: bool
    jumps: bool
    eval_breaker: bool
    needs_this: bool
    always_exits: bool
    sync_sp: bool
    uses_co_consts: bool
    uses_co_names: bool
    uses_locals: bool
    has_free: bool
    side_exit: bool
    side_exit_at_end: bool
    pure: bool
    uses_opcode: bool
    needs_guard_ip: bool
    tier: int | None = None
    const_oparg: int = -1
    needs_prev: bool = False
    no_save_ip: bool = False

    def dump(self, indent: str) -> None:
        simple_properties = self.__dict__.copy()
        del simple_properties["escaping_calls"]
        text = "escaping_calls:\n"
        for tkns in self.escaping_calls.values():
            text += f"{indent}    {tkns}\n"
        text += ", ".join([f"{key}: {value}" for (key, value) in simple_properties.items()])
        print(indent, text, sep="")

    @staticmethod
    def from_list(properties: list["Properties"]) -> "Properties":
        escaping_calls: dict[SimpleStmt, EscapingCall] = {}
        for p in properties:
            escaping_calls.update(p.escaping_calls)
        return Properties(
            escaping_calls=escaping_calls,
            escapes = any(p.escapes for p in properties),
            error_with_pop=any(p.error_with_pop for p in properties),
            error_without_pop=any(p.error_without_pop for p in properties),
            deopts=any(p.deopts for p in properties),
            deopts_periodic=any(p.deopts_periodic for p in properties),
            oparg=any(p.oparg for p in properties),
            jumps=any(p.jumps for p in properties),
            eval_breaker=any(p.eval_breaker for p in properties),
            needs_this=any(p.needs_this for p in properties),
            always_exits=any(p.always_exits for p in properties),
            sync_sp=any(p.sync_sp for p in properties),
            uses_co_consts=any(p.uses_co_consts for p in properties),
            uses_co_names=any(p.uses_co_names for p in properties),
            uses_locals=any(p.uses_locals for p in properties),
            uses_opcode=any(p.uses_opcode for p in properties),
            has_free=any(p.has_free for p in properties),
            side_exit=any(p.side_exit for p in properties),
            side_exit_at_end=any(p.side_exit_at_end for p in properties),
            pure=all(p.pure for p in properties),
            needs_prev=any(p.needs_prev for p in properties),
            no_save_ip=all(p.no_save_ip for p in properties),
            needs_guard_ip=any(p.needs_guard_ip for p in properties)
        )

    @property
    def infallible(self) -> bool:
        return not self.error_with_pop and not self.error_without_pop

SKIP_PROPERTIES = Properties(
    escaping_calls={},
    escapes=False,
    error_with_pop=False,
    error_without_pop=False,
    deopts=False,
    deopts_periodic=False,
    oparg=False,
    jumps=False,
    eval_breaker=False,
    needs_this=False,
    always_exits=False,
    sync_sp=False,
    uses_co_consts=False,
    uses_co_names=False,
    uses_locals=False,
    uses_opcode=False,
    has_free=False,
    side_exit=False,
    side_exit_at_end=False,
    pure=True,
    no_save_ip=False,
    needs_guard_ip=False,
)


@dataclass
class Skip:
    "Unused cache entry"
    size: int

    @property
    def name(self) -> str:
        return f"unused/{self.size}"

    @property
    def properties(self) -> Properties:
        return SKIP_PROPERTIES


class Flush:
    @property
    def properties(self) -> Properties:
        return SKIP_PROPERTIES

    @property
    def name(self) -> str:
        return "flush"

    @property
    def size(self) -> int:
        return 0




@dataclass
class StackItem:
    name: str
    size: str
    peek: bool = False
    used: bool = False

    def __str__(self) -> str:
        size = f"[{self.size}]" if self.size else ""
        return f"{self.name}{size} {self.peek}"

    def is_array(self) -> bool:
        return self.size != ""

    def get_size(self) -> str:
        return self.size if self.size else "1"


@dataclass
class StackEffect:
    inputs: list[StackItem]
    outputs: list[StackItem]

    def __str__(self) -> str:
        return f"({', '.join([str(i) for i in self.inputs])} -- {', '.join([str(i) for i in self.outputs])})"


@dataclass
class CacheEntry:
    name: str
    size: int

    def __str__(self) -> str:
        return f"{self.name}/{self.size}"


@dataclass
class Uop:
    name: str
    context: parser.Context | None
    annotations: list[str]
    stack: StackEffect
    caches: list[CacheEntry]
    local_stores: list[lexer.Token]
    body: BlockStmt
    properties: Properties
    _size: int = -1
    implicitly_created: bool = False
    replicated = range(0)
    replicates: "Uop | None" = None
    # Size of the instruction(s), only set for uops containing the INSTRUCTION_SIZE macro
    instruction_size: int | None = None

    def dump(self, indent: str) -> None:
        print(
            indent, self.name, ", ".join(self.annotations) if self.annotations else ""
        )
        print(indent, self.stack, ", ".join([str(c) for c in self.caches]))
        self.properties.dump("    " + indent)

    @property
    def size(self) -> int:
        if self._size < 0:
            self._size = sum(c.size for c in self.caches)
        return self._size

    def why_not_viable(self) -> str | None:
        if self.name == "_SAVE_RETURN_OFFSET":
            return None  # Adjusts next_instr, but only in tier 1 code
        if "INSTRUMENTED" in self.name:
            return "is instrumented"
        if "replaced" in self.annotations:
            return "is replaced"
        if self.name in ("INTERPRETER_EXIT", "JUMP_BACKWARD"):
            return "has tier 1 control flow"
        if self.properties.needs_this:
            return "uses the 'this_instr' variable"
        if len([c for c in self.caches if c.name != "unused"]) > 2:
            return "has too many cache entries"
        if self.properties.error_with_pop and self.properties.error_without_pop:
            return "has both popping and not-popping errors"
        return None

    def is_viable(self) -> bool:
        return self.why_not_viable() is None

    def is_super(self) -> bool:
        for tkn in self.body.tokens():
            if tkn.kind == "IDENTIFIER" and tkn.text == "oparg1":
                return True
        return False


class Label:

    def __init__(self, name: str, spilled: bool, body: BlockStmt, properties: Properties):
        self.name = name
        self.spilled = spilled
        self.body = body
        self.properties = properties

    size:int = 0
    local_stores: list[lexer.Token] = []
    instruction_size = None

    def __str__(self) -> str:
        return f"label({self.name})"


Part = Uop | Skip | Flush
CodeSection = Uop | Label


@dataclass
class Instruction:
    where: lexer.Token
    name: str
    parts: list[Part]
    _properties: Properties | None
    is_target: bool = False
    family: Optional["Family"] = None
    opcode: int = -1

    @property
    def properties(self) -> Properties:
        if self._properties is None:
            self._properties = self._compute_properties()
        return self._properties

    def _compute_properties(self) -> Properties:
        return Properties.from_list([part.properties for part in self.parts])

    def dump(self, indent: str) -> None:
        print(indent, self.name, "=", ", ".join([part.name for part in self.parts]))
        self.properties.dump("    " + indent)

    @property
    def size(self) -> int:
        return 1 + sum(part.size for part in self.parts)

    def is_super(self) -> bool:
        if len(self.parts) != 1:
            return False
        uop = self.parts[0]
        if isinstance(uop, Uop):
            return uop.is_super()
        else:
            return False


@dataclass
class PseudoInstruction:
    name: str
    stack: StackEffect
    targets: list[Instruction]
    as_sequence: bool
    flags: list[str]
    opcode: int = -1

    def dump(self, indent: str) -> None:
        print(indent, self.name, "->", " or ".join([t.name for t in self.targets]))

    @property
    def properties(self) -> Properties:
        return Properties.from_list([i.properties for i in self.targets])


@dataclass
class Family:
    name: str
    size: str
    members: list[Instruction]

    def dump(self, indent: str) -> None:
        print(indent, self.name, "= ", ", ".join([m.name for m in self.members]))


@dataclass
class Analysis:
    instructions: dict[str, Instruction]
    uops: dict[str, Uop]
    families: dict[str, Family]
    pseudos: dict[str, PseudoInstruction]
    labels: dict[str, Label]
    opmap: dict[str, int]
    have_arg: int
    min_instrumented: int


def analysis_error(message: str, tkn: lexer.Token) -> SyntaxError:
    # To do -- support file and line output
    # Construct a SyntaxError instance from message and token
    return lexer.make_syntax_error(message, tkn.filename, tkn.line, tkn.column, "")


def override_error(
    name: str,
    context: parser.Context | None,
    prev_context: parser.Context | None,
    token: lexer.Token,
) -> SyntaxError:
    return analysis_error(
        f"Duplicate definition of '{name}' @ {context} "
        f"previous definition @ {prev_context}",
        token,
    )


def convert_stack_item(
    item: parser.StackEffect, replace_op_arg_1: str | None
) -> StackItem:
    return StackItem(item.name, item.size)

def check_unused(stack: list[StackItem], input_names: dict[str, lexer.Token]) -> None:
    "Unused items cannot be on the stack above used, non-peek items"
    seen_unused = False
    for item in reversed(stack):
        if item.name == "unused":
            seen_unused = True
        elif item.peek:
            break
        elif seen_unused:
            raise analysis_error(f"Cannot have used input '{item.name}' below an unused value on the stack", input_names[item.name])


def analyze_stack(
    op: parser.InstDef | parser.Pseudo, replace_op_arg_1: str | None = None
) -> StackEffect:
    inputs: list[StackItem] = [
        convert_stack_item(i, replace_op_arg_1)
        for i in op.inputs
        if isinstance(i, parser.StackEffect)
    ]
    outputs: list[StackItem] = [
        convert_stack_item(i, replace_op_arg_1) for i in op.outputs
    ]
    # Mark variables with matching names at the base of the stack as "peek"
    modified = False
    input_names: dict[str, lexer.Token] = { i.name : i.first_token for i in op.inputs if i.name != "unused" }
    for input, output in itertools.zip_longest(inputs, outputs):
        if output is None:
            pass
        elif input is None:
            if output.name in input_names:
                raise analysis_error(
                    f"Reuse of variable '{output.name}' at different stack location",
                    input_names[output.name])
        elif input.name == output.name:
            if not modified:
                input.peek = output.peek = True
        else:
            modified = True
            if output.name in input_names:
                raise analysis_error(
                    f"Reuse of variable '{output.name}' at different stack location",
                    input_names[output.name])
    if isinstance(op, parser.InstDef):
        output_names = [out.name for out in outputs]
        for input in inputs:
            if (
                variable_used(op, input.name)
                or variable_used(op, "DECREF_INPUTS")
                or (not input.peek and input.name in output_names)
            ):
                input.used = True
        for output in outputs:
            if variable_used(op, output.name):
                output.used = True
    check_unused(inputs, input_names)
    return StackEffect(inputs, outputs)


def analyze_caches(inputs: list[parser.InputEffect]) -> list[CacheEntry]:
    caches: list[parser.CacheEffect] = [
        i for i in inputs if isinstance(i, parser.CacheEffect)
    ]
    if caches:
        # Middle entries are allowed to be unused. Check first and last caches.
        for index in (0, -1):
            cache = caches[index]
            if cache.name == "unused":
                position = "First" if index == 0 else "Last"
                msg = f"{position} cache entry in op is unused. Move to enclosing macro."
                raise analysis_error(msg, cache.tokens[0])
    return [CacheEntry(i.name, int(i.size)) for i in caches]


def find_variable_stores(node: parser.InstDef) -> list[lexer.Token]:
    res: list[lexer.Token] = []
    outnames = { out.name for out in node.outputs }
    innames = { out.name for out in node.inputs }

    def find_stores_in_tokens(tokens: list[lexer.Token], callback: Callable[[lexer.Token], None]) -> None:
        while tokens and tokens[0].kind == "COMMENT":
            tokens = tokens[1:]
        if len(tokens) < 4:
            return
        if tokens[1].kind == "EQUALS":
            if tokens[0].kind == "IDENTIFIER":
                name = tokens[0].text
                if name in outnames or name in innames:
                    callback(tokens[0])
        #Passing the address of a local is also a definition
        for idx, tkn in enumerate(tokens):
            if tkn.kind == "AND":
                name_tkn = tokens[idx+1]
                if name_tkn.text in outnames:
                    callback(name_tkn)

    def visit(stmt: Stmt) -> None:
        if isinstance(stmt, IfStmt):
            def error(tkn: lexer.Token) -> None:
                raise analysis_error("Cannot define variable in 'if' condition", tkn)
            find_stores_in_tokens(stmt.condition, error)
        elif isinstance(stmt, SimpleStmt):
            find_stores_in_tokens(stmt.contents, res.append)

    node.block.accept(visit)
    return res


#def analyze_deferred_refs(node: parser.InstDef) -> dict[lexer.Token, str | None]:
    #"""Look for PyStackRef_FromPyObjectNew() calls"""

    #def in_frame_push(idx: int) -> bool:
        #for tkn in reversed(node.block.tokens[: idx - 1]):
            #if tkn.kind in {"SEMI", "LBRACE", "RBRACE"}:
                #return False
            #if tkn.kind == "IDENTIFIER" and tkn.text == "_PyFrame_PushUnchecked":
                #return True
        #return False

    #refs: dict[lexer.Token, str | None] = {}
    #for idx, tkn in enumerate(node.block.tokens):
        #if tkn.kind != "IDENTIFIER" or tkn.text != "PyStackRef_FromPyObjectNew":
            #continue

        #if idx == 0 or node.block.tokens[idx - 1].kind != "EQUALS":
            #if in_frame_push(idx):
                ## PyStackRef_FromPyObjectNew() is called in _PyFrame_PushUnchecked()
                #refs[tkn] = None
                #continue
            #raise analysis_error("Expected '=' before PyStackRef_FromPyObjectNew", tkn)

        #lhs = find_assignment_target(node, idx - 1)
        #if len(lhs) == 0:
            #raise analysis_error(
                #"PyStackRef_FromPyObjectNew() must be assigned to an output", tkn
            #)

        #if lhs[0].kind == "TIMES" or any(
            #t.kind == "ARROW" or t.kind == "LBRACKET" for t in lhs[1:]
        #):
            ## Don't handle: *ptr = ..., ptr->field = ..., or ptr[field] = ...
            ## Assume that they are visible to the GC.
            #refs[tkn] = None
            #continue

        #if len(lhs) != 1 or lhs[0].kind != "IDENTIFIER":
            #raise analysis_error(
                #"PyStackRef_FromPyObjectNew() must be assigned to an output", tkn
            #)

        #name = lhs[0].text
        #match = (
            #any(var.name == name for var in node.inputs)
            #or any(var.name == name for var in node.outputs)
        #)
        #if not match:
            #raise analysis_error(
                #f"PyStackRef_FromPyObjectNew() must be assigned to an input or output, not '{name}'",
                #tkn,
            #)

        #refs[tkn] = name

    #return refs


def variable_used(node: parser.CodeDef, name: str) -> bool:
    """Determine whether a variable with a given name is used in a node."""
    return any(
        token.kind == "IDENTIFIER" and token.text == name for token in node.block.tokens()
    )


def oparg_used(node: parser.CodeDef) -> bool:
    """Determine whether `oparg` is used in a node."""
    return any(
        token.kind == "IDENTIFIER" and token.text == "oparg" for token in node.tokens
    )


def tier_variable(node: parser.CodeDef) -> int | None:
    """Determine whether a tier variable is used in a node."""
    if isinstance(node, parser.LabelDef):
        return None
    for token in node.tokens:
        if token.kind == "ANNOTATION":
            if token.text == "specializing":
                return 1
            if re.fullmatch(r"tier\d", token.text):
                return int(token.text[-1])
    return None


def has_error_with_pop(op: parser.CodeDef) -> bool:
    return (
        variable_used(op, "ERROR_IF")
        or variable_used(op, "exception_unwind")
    )


def has_error_without_pop(op: parser.CodeDef) -> bool:
    return (
        variable_used(op, "ERROR_NO_POP")
        or variable_used(op, "exception_unwind")
    )


NON_ESCAPING_FUNCTIONS = (
    "PyCFunction_GET_FLAGS",
    "PyCFunction_GET_FUNCTION",
    "PyCFunction_GET_SELF",
    "PyCell_GetRef",
    "PyCell_New",
    "PyCell_SwapTakeRef",
    "PyExceptionInstance_Class",
    "PyException_GetCause",
    "PyException_GetContext",
    "PyException_GetTraceback",
    "PyFloat_AS_DOUBLE",
    "PyFloat_FromDouble",
    "PyFunction_GET_CODE",
    "PyFunction_GET_GLOBALS",
    "PyList_GET_ITEM",
    "PyList_GET_SIZE",
    "PyList_SET_ITEM",
    "PyLong_AsLong",
    "PyLong_FromLong",
    "PyLong_FromSsize_t",
    "PySlice_New",
    "PyStackRef_AsPyObjectBorrow",
    "PyStackRef_AsPyObjectNew",
    "PyStackRef_FromPyObjectNewMortal",
    "PyStackRef_AsPyObjectSteal",
    "PyStackRef_Borrow",
    "PyStackRef_CLEAR",
    "PyStackRef_CLOSE_SPECIALIZED",
    "PyStackRef_DUP",
    "PyStackRef_False",
    "PyStackRef_FromPyObjectBorrow",
    "PyStackRef_FromPyObjectNew",
    "PyStackRef_FromPyObjectSteal",
    "PyStackRef_IsExactly",
    "PyStackRef_FromPyObjectStealMortal",
    "PyStackRef_IsNone",
    "PyStackRef_Is",
    "PyStackRef_IsHeapSafe",
    "PyStackRef_IsTrue",
    "PyStackRef_IsFalse",
    "PyStackRef_IsNull",
    "PyStackRef_MakeHeapSafe",
    "PyStackRef_None",
    "PyStackRef_RefcountOnObject",
    "PyStackRef_TYPE",
    "PyStackRef_True",
    "PyTuple_GET_ITEM",
    "PyTuple_GET_SIZE",
    "PyType_HasFeature",
    "PyUnicode_Concat",
    "PyUnicode_GET_LENGTH",
    "PyUnicode_READ_CHAR",
    "Py_ARRAY_LENGTH",
    "Py_FatalError",
    "Py_INCREF",
    "Py_IS_TYPE",
    "Py_NewRef",
    "Py_REFCNT",
    "Py_SIZE",
    "Py_TYPE",
    "Py_UNREACHABLE",
    "Py_Unicode_GET_LENGTH",
    "_PyCode_CODE",
    "_PyDictValues_AddToInsertionOrder",
    "_PyErr_Occurred",
    "_PyFloat_FromDouble_ConsumeInputs",
    "_PyFrame_GetBytecode",
    "_PyFrame_GetCode",
    "_PyFrame_IsIncomplete",
    "_PyFrame_PushUnchecked",
    "_PyFrame_SetStackPointer",
    "_PyFrame_StackPush",
    "_PyFunction_SetVersion",
    "_PyGen_GetGeneratorFromFrame",
    "_PyInterpreterState_GET",
    "_PyList_AppendTakeRef",
    "_PyList_ITEMS",
    "_PyLong_CompactValue",
    "_PyLong_DigitCount",
    "_PyLong_IsCompact",
    "_PyLong_IsNegative",
    "_PyLong_IsNonNegativeCompact",
    "_PyLong_IsZero",
    "_PyLong_BothAreCompact",
    "_PyCompactLong_Add",
    "_PyCompactLong_Multiply",
    "_PyCompactLong_Subtract",
    "_PyManagedDictPointer_IsValues",
    "_PyObject_GC_IS_SHARED",
    "_PyObject_GC_IS_TRACKED",
    "_PyObject_GC_MAY_BE_TRACKED",
    "_PyObject_GC_TRACK",
    "_PyObject_GetManagedDict",
    "_PyObject_InlineValues",
    "_PyObject_IsUniquelyReferenced",
    "_PyObject_ManagedDictPointer",
    "_PyThreadState_HasStackSpace",
    "_PyTuple_FromStackRefStealOnSuccess",
    "_PyTuple_ITEMS",
    "_PyType_HasFeature",
    "_PyType_NewManagedObject",
    "_PyUnicode_Equal",
    "_PyUnicode_JoinArray",
    "_Py_CHECK_EMSCRIPTEN_SIGNALS_PERIODICALLY",
    "_Py_DECREF_NO_DEALLOC",
    "_Py_ID",
    "_Py_IsImmortal",
    "_Py_IsOwnedByCurrentThread",
    "_Py_LeaveRecursiveCallPy",
    "_Py_LeaveRecursiveCallTstate",
    "_Py_NewRef",
    "_Py_SINGLETON",
    "_Py_STR",
    "_Py_TryIncrefCompare",
    "_Py_TryIncrefCompareStackRef",
    "_Py_atomic_compare_exchange_uint8",
    "_Py_atomic_load_ptr_acquire",
    "_Py_atomic_load_uintptr_relaxed",
    "_Py_set_eval_breaker_bit",
    "advance_backoff_counter",
    "assert",
    "backoff_counter_triggers",
    "initial_temperature_backoff_counter",
    "JUMP_TO_LABEL",
    "restart_backoff_counter",
    "_Py_ReachedRecursionLimit",
    "PyStackRef_IsTaggedInt",
    "PyStackRef_TagInt",
    "PyStackRef_UntagInt",
    "PyStackRef_IncrementTaggedIntNoOverflow",
    "PyStackRef_IsNullOrInt",
    "PyStackRef_IsError",
    "PyStackRef_IsValid",
    "PyStackRef_Wrap",
    "PyStackRef_Unwrap",
    "_PyLong_CheckExactAndCompact",
<<<<<<< HEAD
    "_PyExecutor_FromExit",
    "_PyJIT_InitializeTracing",
=======
    "_PyThreadState_PopCStackRefSteal",
>>>>>>> 7d47f13b
)


def check_escaping_calls(instr: parser.CodeDef, escapes: dict[SimpleStmt, EscapingCall]) -> None:
    error: lexer.Token | None = None
    calls = {e.call for e in escapes.values()}

    def visit(stmt: Stmt) -> None:
        nonlocal error
        if isinstance(stmt, IfStmt) or isinstance(stmt, WhileStmt):
            for tkn in stmt.condition:
                if tkn in calls:
                    error = tkn
        elif isinstance(stmt, SimpleStmt):
            in_if = 0
            tkn_iter = iter(stmt.contents)
            for tkn in tkn_iter:
                if tkn.kind == "IDENTIFIER" and tkn.text in ("DEOPT_IF", "ERROR_IF", "EXIT_IF", "HANDLE_PENDING_AND_DEOPT_IF", "AT_END_EXIT_IF"):
                    in_if = 1
                    next(tkn_iter)
                elif tkn.kind == "LPAREN":
                    if in_if:
                        in_if += 1
                elif tkn.kind == "RPAREN":
                    if in_if:
                        in_if -= 1
                elif tkn in calls and in_if:
                    error = tkn


    instr.block.accept(visit)
    if error is not None:
        raise analysis_error(f"Escaping call '{error.text} in condition", error)

def escaping_call_in_simple_stmt(stmt: SimpleStmt, result: dict[SimpleStmt, EscapingCall]) -> None:
    tokens = stmt.contents
    for idx, tkn in enumerate(tokens):
        try:
            next_tkn = tokens[idx+1]
        except IndexError:
            break
        if next_tkn.kind != lexer.LPAREN:
            continue
        if tkn.kind == lexer.IDENTIFIER:
            if tkn.text.upper() == tkn.text:
                # simple macro
                continue
            #if not tkn.text.startswith(("Py", "_Py", "monitor")):
            #    continue
            if tkn.text.startswith(("sym_", "optimize_", "PyJitRef")):
                # Optimize functions
                continue
            if tkn.text.endswith("Check"):
                continue
            if tkn.text.startswith("Py_Is"):
                continue
            if tkn.text.endswith("CheckExact"):
                continue
            if tkn.text in NON_ESCAPING_FUNCTIONS:
                continue
        elif tkn.kind == "RPAREN":
            prev = tokens[idx-1]
            if prev.text.endswith("_t") or prev.text == "*" or prev.text == "int":
                #cast
                continue
        elif tkn.kind != "RBRACKET":
            continue
        if tkn.text in ("PyStackRef_CLOSE", "PyStackRef_XCLOSE"):
            if len(tokens) <= idx+2:
                raise analysis_error("Unexpected end of file", next_tkn)
            kills = tokens[idx+2]
            if kills.kind != "IDENTIFIER":
                raise analysis_error(f"Expected identifier, got '{kills.text}'", kills)
        else:
            kills = None
        result[stmt] = EscapingCall(stmt, tkn, kills)


def find_escaping_api_calls(instr: parser.CodeDef) -> dict[SimpleStmt, EscapingCall]:
    result: dict[SimpleStmt, EscapingCall] = {}

    def visit(stmt: Stmt) -> None:
        if not isinstance(stmt, SimpleStmt):
            return
        escaping_call_in_simple_stmt(stmt, result)

    instr.block.accept(visit)
    check_escaping_calls(instr, result)
    return result


EXITS = {
    "DISPATCH",
    "Py_UNREACHABLE",
    "DISPATCH_INLINED",
    "DISPATCH_GOTO",
}


def always_exits(op: parser.CodeDef) -> bool:
    depth = 0
    tkn_iter = iter(op.tokens)
    for tkn in tkn_iter:
        if tkn.kind == "LBRACE":
            depth += 1
        elif tkn.kind == "RBRACE":
            depth -= 1
        elif depth > 1:
            continue
        elif tkn.kind == "GOTO" or tkn.kind == "RETURN":
            return True
        elif tkn.kind == "KEYWORD":
            if tkn.text in EXITS:
                return True
        elif tkn.kind == "IDENTIFIER":
            if tkn.text in EXITS:
                return True
            if tkn.text == "DEOPT_IF" or tkn.text == "ERROR_IF":
                next(tkn_iter)  # '('
                t = next(tkn_iter)
                if t.text in ("true", "1"):
                    return True
    return False


def stack_effect_only_peeks(instr: parser.InstDef) -> bool:
    stack_inputs = [s for s in instr.inputs if not isinstance(s, parser.CacheEffect)]
    if len(stack_inputs) != len(instr.outputs):
        return False
    if len(stack_inputs) == 0:
        return False
    return all(
        (s.name == other.name and s.size == other.size)
        for s, other in zip(stack_inputs, instr.outputs)
    )


def stmt_is_simple_exit(stmt: Stmt) -> bool:
    if not isinstance(stmt, SimpleStmt):
        return False
    tokens = stmt.contents
    if len(tokens) < 4:
        return False
    return (
        tokens[0].text in ("ERROR_IF", "DEOPT_IF", "EXIT_IF", "AT_END_EXIT_IF")
        and
        tokens[1].text == "("
        and
        tokens[2].text in ("true", "1")
        and
        tokens[3].text == ")"
    )


def stmt_list_escapes(stmts: list[Stmt]) -> bool:
    if not stmts:
        return False
    if stmt_is_simple_exit(stmts[-1]):
        return False
    for stmt in stmts:
        if stmt_escapes(stmt):
            return True
    return False


def stmt_escapes(stmt: Stmt) -> bool:
    if isinstance(stmt, BlockStmt):
        return stmt_list_escapes(stmt.body)
    elif isinstance(stmt, SimpleStmt):
        for tkn in stmt.contents:
            if tkn.text == "DECREF_INPUTS":
                return True
        d: dict[SimpleStmt, EscapingCall] = {}
        escaping_call_in_simple_stmt(stmt, d)
        return bool(d)
    elif isinstance(stmt, IfStmt):
        if stmt.else_body and stmt_escapes(stmt.else_body):
            return True
        return stmt_escapes(stmt.body)
    elif isinstance(stmt, MacroIfStmt):
        if stmt.else_body and stmt_list_escapes(stmt.else_body):
            return True
        return stmt_list_escapes(stmt.body)
    elif isinstance(stmt, ForStmt):
        return stmt_escapes(stmt.body)
    elif isinstance(stmt, WhileStmt):
        return stmt_escapes(stmt.body)
    else:
        assert False, "Unexpected statement type"


def compute_properties(op: parser.CodeDef) -> Properties:
    escaping_calls = find_escaping_api_calls(op)
    has_free = (
        variable_used(op, "PyCell_New")
        or variable_used(op, "PyCell_GetRef")
        or variable_used(op, "PyCell_SetTakeRef")
        or variable_used(op, "PyCell_SwapTakeRef")
    )
    deopts_if = variable_used(op, "DEOPT_IF")
    exits_if = variable_used(op, "EXIT_IF")
    exit_if_at_end = variable_used(op, "AT_END_EXIT_IF")
    deopts_periodic = variable_used(op, "HANDLE_PENDING_AND_DEOPT_IF")
    exits_and_deopts = sum((deopts_if, exits_if, deopts_periodic))
    if exits_and_deopts > 1:
        tkn = op.tokens[0]
        raise lexer.make_syntax_error(
            "Op cannot contain more than one of EXIT_IF, DEOPT_IF and HANDLE_PENDING_AND_DEOPT_IF",
            tkn.filename,
            tkn.line,
            tkn.column,
            op.name,
        )
    error_with_pop = has_error_with_pop(op)
    error_without_pop = has_error_without_pop(op)
    escapes = stmt_escapes(op.block)
    pure = False if isinstance(op, parser.LabelDef) else "pure" in op.annotations
    no_save_ip = False if isinstance(op, parser.LabelDef) else "no_save_ip" in op.annotations
    return Properties(
        escaping_calls=escaping_calls,
        escapes=escapes,
        error_with_pop=error_with_pop,
        error_without_pop=error_without_pop,
        deopts=deopts_if,
        deopts_periodic=deopts_periodic,
        side_exit=exits_if,
        side_exit_at_end=exit_if_at_end,
        oparg=oparg_used(op),
        jumps=variable_used(op, "JUMPBY"),
        eval_breaker="CHECK_PERIODIC" in op.name,
        needs_this=variable_used(op, "this_instr"),
        always_exits=always_exits(op),
        sync_sp=variable_used(op, "SYNC_SP"),
        uses_co_consts=variable_used(op, "FRAME_CO_CONSTS"),
        uses_co_names=variable_used(op, "FRAME_CO_NAMES"),
        uses_locals=variable_used(op, "GETLOCAL") and not has_free,
        uses_opcode=variable_used(op, "opcode"),
        has_free=has_free,
        pure=pure,
        no_save_ip=no_save_ip,
        tier=tier_variable(op),
        needs_prev=variable_used(op, "prev_instr"),
        needs_guard_ip=variable_used(op, "JUMPBY") or variable_used(op, "LLTRACE_RESUME_FRAME"),
    )

def expand(items: list[StackItem], oparg: int) -> list[StackItem]:
    # Only replace array item with scalar if no more than one item is an array
    index = -1
    for i, item in enumerate(items):
        if "oparg" in item.size:
            if index >= 0:
                return items
            index = i
    if index < 0:
        return items
    try:
        count = int(eval(items[index].size.replace("oparg", str(oparg))))
    except ValueError:
        return items
    return items[:index] + [
        StackItem(items[index].name + f"_{i}", "", items[index].peek, items[index].used) for i in range(count)
        ] + items[index+1:]

def scalarize_stack(stack: StackEffect, oparg: int) -> StackEffect:
    stack.inputs = expand(stack.inputs, oparg)
    stack.outputs = expand(stack.outputs, oparg)
    return stack

def make_uop(
    name: str,
    op: parser.InstDef,
    inputs: list[parser.InputEffect],
    uops: dict[str, Uop],
) -> Uop:
    result = Uop(
        name=name,
        context=op.context,
        annotations=op.annotations,
        stack=analyze_stack(op),
        caches=analyze_caches(inputs),
        local_stores=find_variable_stores(op),
        body=op.block,
        properties=compute_properties(op),
    )
    for anno in op.annotations:
        if anno.startswith("replicate"):
            text = anno[10:-1]
            start, stop = text.split(":")
            result.replicated = range(int(start), int(stop))
            break
    else:
        return result
    for oparg in result.replicated:
        name_x = name + "_" + str(oparg)
        properties = compute_properties(op)
        properties.oparg = False
        stack = analyze_stack(op)
        if not variable_used(op, "oparg"):
            stack = scalarize_stack(stack, oparg)
        else:
            properties.const_oparg = oparg
        rep = Uop(
            name=name_x,
            context=op.context,
            annotations=op.annotations,
            stack=stack,
            caches=analyze_caches(inputs),
            local_stores=find_variable_stores(op),
            body=op.block,
            properties=properties,
        )
        rep.replicates = result
        uops[name_x] = rep

    return result


def add_op(op: parser.InstDef, uops: dict[str, Uop]) -> None:
    assert op.kind == "op"
    if op.name in uops:
        if "override" not in op.annotations:
            raise override_error(
                op.name, op.context, uops[op.name].context, op.tokens[0]
            )
    uops[op.name] = make_uop(op.name, op, op.inputs, uops)


def add_instruction(
    where: lexer.Token,
    name: str,
    parts: list[Part],
    instructions: dict[str, Instruction],
) -> None:
    instructions[name] = Instruction(where, name, parts, None)


def desugar_inst(
    inst: parser.InstDef, instructions: dict[str, Instruction], uops: dict[str, Uop]
) -> None:
    assert inst.kind == "inst"
    name = inst.name
    op_inputs: list[parser.InputEffect] = []
    parts: list[Part] = []
    uop_index = -1
    # Move unused cache entries to the Instruction, removing them from the Uop.
    for input in inst.inputs:
        if isinstance(input, parser.CacheEffect) and input.name == "unused":
            parts.append(Skip(input.size))
        else:
            op_inputs.append(input)
            if uop_index < 0:
                uop_index = len(parts)
                # Place holder for the uop.
                parts.append(Skip(0))
    uop = make_uop("_" + inst.name, inst, op_inputs, uops)
    uop.implicitly_created = True
    uops[inst.name] = uop
    if uop_index < 0:
        parts.append(uop)
    else:
        parts[uop_index] = uop
    add_instruction(inst.first_token, name, parts, instructions)


def add_macro(
    macro: parser.Macro, instructions: dict[str, Instruction], uops: dict[str, Uop]
) -> None:
    parts: list[Part] = []
    for part in macro.uops:
        match part:
            case parser.OpName():
                if part.name == "flush":
                    parts.append(Flush())
                else:
                    if part.name not in uops:
                        raise analysis_error(
                            f"No Uop named {part.name}", macro.tokens[0]
                        )
                    parts.append(uops[part.name])
            case parser.CacheEffect():
                parts.append(Skip(part.size))
            case _:
                assert False
    assert parts
    add_instruction(macro.first_token, macro.name, parts, instructions)


def add_family(
    pfamily: parser.Family,
    instructions: dict[str, Instruction],
    families: dict[str, Family],
) -> None:
    family = Family(
        pfamily.name,
        pfamily.size,
        [instructions[member_name] for member_name in pfamily.members],
    )
    for member in family.members:
        member.family = family
    # The head of the family is an implicit jump target for DEOPTs
    instructions[family.name].is_target = True
    families[family.name] = family


def add_pseudo(
    pseudo: parser.Pseudo,
    instructions: dict[str, Instruction],
    pseudos: dict[str, PseudoInstruction],
) -> None:
    pseudos[pseudo.name] = PseudoInstruction(
        pseudo.name,
        analyze_stack(pseudo),
        [instructions[target] for target in pseudo.targets],
        pseudo.as_sequence,
        pseudo.flags,
    )


def add_label(
    label: parser.LabelDef,
    labels: dict[str, Label],
) -> None:
    properties = compute_properties(label)
    labels[label.name] = Label(label.name, label.spilled, label.block, properties)


def assign_opcodes(
    instructions: dict[str, Instruction],
    families: dict[str, Family],
    pseudos: dict[str, PseudoInstruction],
) -> tuple[dict[str, int], int, int]:
    """Assigns opcodes, then returns the opmap,
    have_arg and min_instrumented values"""
    instmap: dict[str, int] = {}

    # 0 is reserved for cache entries. This helps debugging.
    instmap["CACHE"] = 0

    # 17 is reserved as it is the initial value for the specializing counter.
    # This helps catch cases where we attempt to execute a cache.
    instmap["RESERVED"] = 17

    # 128 is RESUME - it is hard coded as such in Tools/build/deepfreeze.py
    instmap["RESUME"] = 128

    # This is an historical oddity.
    instmap["BINARY_OP_INPLACE_ADD_UNICODE"] = 3

    instmap["INSTRUMENTED_LINE"] = 254
    instmap["ENTER_EXECUTOR"] = 255

    instrumented = [name for name in instructions if name.startswith("INSTRUMENTED")]

    specialized: set[str] = set()
    no_arg: list[str] = []
    has_arg: list[str] = []

    for family in families.values():
        specialized.update(inst.name for inst in family.members)

    for inst in instructions.values():
        name = inst.name
        if name in specialized:
            continue
        if name in instrumented:
            continue
        if inst.properties.oparg:
            has_arg.append(name)
        else:
            no_arg.append(name)

    # Specialized ops appear in their own section
    # Instrumented opcodes are at the end of the valid range
    min_internal = instmap["RESUME"] + 1
    min_instrumented = 254 - (len(instrumented) - 1)
    assert min_internal + len(specialized) < min_instrumented

    next_opcode = 1

    def add_instruction(name: str) -> None:
        nonlocal next_opcode
        if name in instmap:
            return  # Pre-defined name
        while next_opcode in instmap.values():
            next_opcode += 1
        instmap[name] = next_opcode
        next_opcode += 1

    for name in sorted(no_arg):
        add_instruction(name)
    for name in sorted(has_arg):
        add_instruction(name)
    # For compatibility
    next_opcode = min_internal
    for name in sorted(specialized):
        add_instruction(name)
    next_opcode = min_instrumented
    for name in instrumented:
        add_instruction(name)

    for name in instructions:
        instructions[name].opcode = instmap[name]

    for op, name in enumerate(sorted(pseudos), 256):
        instmap[name] = op
        pseudos[name].opcode = op

    return instmap, len(no_arg), min_instrumented


def get_instruction_size_for_uop(instructions: dict[str, Instruction], uop: Uop) -> int | None:
    """Return the size of the instruction that contains the given uop or
    `None` if the uop does not contains the `INSTRUCTION_SIZE` macro.

    If there is more than one instruction that contains the uop,
    ensure that they all have the same size.
    """
    for tkn in uop.body.tokens():
        if tkn.text == "INSTRUCTION_SIZE":
            break
    else:
        return None

    size = None
    for inst in instructions.values():
        if uop in inst.parts:
            if size is None:
                size = inst.size
            if size != inst.size:
                raise analysis_error(
                    "All instructions containing a uop with the `INSTRUCTION_SIZE` macro "
                    f"must have the same size: {size} != {inst.size}",
                    tkn
                )
    if size is None:
        raise analysis_error(f"No instruction containing the uop '{uop.name}' was found", tkn)
    return size


def analyze_forest(forest: list[parser.AstNode]) -> Analysis:
    instructions: dict[str, Instruction] = {}
    uops: dict[str, Uop] = {}
    families: dict[str, Family] = {}
    pseudos: dict[str, PseudoInstruction] = {}
    labels: dict[str, Label] = {}
    for node in forest:
        match node:
            case parser.InstDef(name):
                if node.kind == "inst":
                    desugar_inst(node, instructions, uops)
                else:
                    assert node.kind == "op"
                    add_op(node, uops)
            case parser.Macro():
                pass
            case parser.Family():
                pass
            case parser.Pseudo():
                pass
            case parser.LabelDef():
                pass
            case _:
                assert False
    for node in forest:
        if isinstance(node, parser.Macro):
            add_macro(node, instructions, uops)
    for node in forest:
        match node:
            case parser.Family():
                add_family(node, instructions, families)
            case parser.Pseudo():
                add_pseudo(node, instructions, pseudos)
            case parser.LabelDef():
                add_label(node, labels)
            case _:
                pass
    for uop in uops.values():
        uop.instruction_size = get_instruction_size_for_uop(instructions, uop)
    # Special case BINARY_OP_INPLACE_ADD_UNICODE
    # BINARY_OP_INPLACE_ADD_UNICODE is not a normal family member,
    # as it is the wrong size, but we need it to maintain an
    # historical optimization.
    if "BINARY_OP_INPLACE_ADD_UNICODE" in instructions:
        inst = instructions["BINARY_OP_INPLACE_ADD_UNICODE"]
        inst.family = families["BINARY_OP"]
        families["BINARY_OP"].members.append(inst)
    opmap, first_arg, min_instrumented = assign_opcodes(instructions, families, pseudos)
    return Analysis(
        instructions, uops, families, pseudos, labels, opmap, first_arg, min_instrumented
    )

#Simple heuristic for size to avoid too much stencil duplication
def is_large(uop: Uop) -> bool:
    return len(list(uop.body.tokens())) > 80

def get_uop_cache_depths(uop: Uop) -> Iterator[tuple[int, int, int]]:
    if uop.name == "_SPILL_OR_RELOAD":
        for inputs in range(MAX_CACHED_REGISTER+1):
            for outputs in range(MAX_CACHED_REGISTER+1):
                if inputs != outputs:
                    yield inputs, outputs, inputs
        return
    if uop.name in ("_DEOPT", "_HANDLE_PENDING_AND_DEOPT", "_EXIT_TRACE"):
        for i in range(MAX_CACHED_REGISTER+1):
            yield i, 0, 0
        return
    if uop.name in ("_START_EXECUTOR", "_JUMP_TO_TOP", "_COLD_EXIT"):
        yield 0, 0, 0
        return
    if uop.name == "_ERROR_POP_N":
        yield 0, 0, 0
        return
    non_decref_escape = False
    for call in uop.properties.escaping_calls.values():
        if "DECREF" in call.call.text or "CLOSE" in call.call.text:
            continue
        non_decref_escape = True
    ideal_inputs = 0
    has_array = False
    for item in reversed(uop.stack.inputs):
        if item.size:
            has_array = True
            break
        ideal_inputs += 1
    ideal_outputs = 0
    for item in reversed(uop.stack.outputs):
        if item.size:
            has_array = True
            break
        ideal_outputs += 1
    if ideal_inputs > MAX_CACHED_REGISTER:
        ideal_inputs = MAX_CACHED_REGISTER
    if ideal_outputs > MAX_CACHED_REGISTER:
        ideal_outputs = MAX_CACHED_REGISTER
    if non_decref_escape:
        yield ideal_inputs, ideal_outputs, 0
        return
    at_end = uop.properties.sync_sp or uop.properties.side_exit_at_end
    exit_depth = ideal_outputs if at_end else ideal_inputs
    yield ideal_inputs, ideal_outputs, exit_depth
    if uop.properties.escapes or uop.properties.sync_sp or has_array or is_large(uop):
        return
    if ideal_inputs == MAX_CACHED_REGISTER or ideal_outputs == MAX_CACHED_REGISTER:
        return
    inputs, outputs = ideal_inputs, ideal_outputs
    if inputs < outputs:
        inputs, outputs = 0, outputs-inputs
    else:
        inputs, outputs = inputs-outputs, 0
    while inputs <= MAX_CACHED_REGISTER and outputs <= MAX_CACHED_REGISTER:
        if inputs != ideal_inputs:
            yield inputs, outputs, outputs if at_end else inputs
        inputs += 1
        outputs += 1


def analyze_files(filenames: list[str]) -> Analysis:
    return analyze_forest(parser.parse_files(filenames))


def dump_analysis(analysis: Analysis) -> None:
    print("Uops:")
    for u in analysis.uops.values():
        u.dump("    ")
    print("Instructions:")
    for i in analysis.instructions.values():
        i.dump("    ")
    print("Families:")
    for f in analysis.families.values():
        f.dump("    ")
    print("Pseudos:")
    for p in analysis.pseudos.values():
        p.dump("    ")


if __name__ == "__main__":
    import sys

    if len(sys.argv) < 2:
        print("No input")
    else:
        filenames = sys.argv[1:]
        dump_analysis(analyze_files(filenames))<|MERGE_RESOLUTION|>--- conflicted
+++ resolved
@@ -700,12 +700,9 @@
     "PyStackRef_Wrap",
     "PyStackRef_Unwrap",
     "_PyLong_CheckExactAndCompact",
-<<<<<<< HEAD
     "_PyExecutor_FromExit",
     "_PyJIT_InitializeTracing",
-=======
     "_PyThreadState_PopCStackRefSteal",
->>>>>>> 7d47f13b
 )
 
 
