from dataclasses import dataclass
import itertools
import lexer
import parser
import re
from typing import Optional, Callable, Iterator

from parser import Stmt, SimpleStmt, BlockStmt, IfStmt, WhileStmt, ForStmt, MacroIfStmt

MAX_CACHED_REGISTER = 3

@dataclass
class EscapingCall:
    stmt: SimpleStmt
    call: lexer.Token
    kills: lexer.Token | None

@dataclass
class Properties:
    escaping_calls: dict[SimpleStmt, EscapingCall]
    escapes: bool
    error_with_pop: bool
    error_without_pop: bool
    deopts: bool
    deopts_periodic: bool
    oparg: bool
    jumps: bool
    eval_breaker: bool
    needs_this: bool
    always_exits: bool
    sync_sp: bool
    uses_co_consts: bool
    uses_co_names: bool
    uses_locals: bool
    has_free: bool
    side_exit: bool
    side_exit_at_end: bool
    pure: bool
    uses_opcode: bool
    needs_guard_ip: bool
    unpredictable_jump: bool
    tier: int | None = None
    const_oparg: int = -1
    needs_prev: bool = False
    no_save_ip: bool = False

    def dump(self, indent: str) -> None:
        simple_properties = self.__dict__.copy()
        del simple_properties["escaping_calls"]
        text = "escaping_calls:\n"
        for tkns in self.escaping_calls.values():
            text += f"{indent}    {tkns}\n"
        text += ", ".join([f"{key}: {value}" for (key, value) in simple_properties.items()])
        print(indent, text, sep="")

    @staticmethod
    def from_list(properties: list["Properties"]) -> "Properties":
        escaping_calls: dict[SimpleStmt, EscapingCall] = {}
        for p in properties:
            escaping_calls.update(p.escaping_calls)
        return Properties(
            escaping_calls=escaping_calls,
            escapes = any(p.escapes for p in properties),
            error_with_pop=any(p.error_with_pop for p in properties),
            error_without_pop=any(p.error_without_pop for p in properties),
            deopts=any(p.deopts for p in properties),
            deopts_periodic=any(p.deopts_periodic for p in properties),
            oparg=any(p.oparg for p in properties),
            jumps=any(p.jumps for p in properties),
            eval_breaker=any(p.eval_breaker for p in properties),
            needs_this=any(p.needs_this for p in properties),
            always_exits=any(p.always_exits for p in properties),
            sync_sp=any(p.sync_sp for p in properties),
            uses_co_consts=any(p.uses_co_consts for p in properties),
            uses_co_names=any(p.uses_co_names for p in properties),
            uses_locals=any(p.uses_locals for p in properties),
            uses_opcode=any(p.uses_opcode for p in properties),
            has_free=any(p.has_free for p in properties),
            side_exit=any(p.side_exit for p in properties),
            side_exit_at_end=any(p.side_exit_at_end for p in properties),
            pure=all(p.pure for p in properties),
            needs_prev=any(p.needs_prev for p in properties),
            no_save_ip=all(p.no_save_ip for p in properties),
            needs_guard_ip=any(p.needs_guard_ip for p in properties),
            unpredictable_jump=any(p.unpredictable_jump for p in properties),
        )

    @property
    def infallible(self) -> bool:
        return not self.error_with_pop and not self.error_without_pop

SKIP_PROPERTIES = Properties(
    escaping_calls={},
    escapes=False,
    error_with_pop=False,
    error_without_pop=False,
    deopts=False,
    deopts_periodic=False,
    oparg=False,
    jumps=False,
    eval_breaker=False,
    needs_this=False,
    always_exits=False,
    sync_sp=False,
    uses_co_consts=False,
    uses_co_names=False,
    uses_locals=False,
    uses_opcode=False,
    has_free=False,
    side_exit=False,
    side_exit_at_end=False,
    pure=True,
    no_save_ip=False,
    needs_guard_ip=False,
    unpredictable_jump=False,
)


@dataclass
class Skip:
    "Unused cache entry"
    size: int

    @property
    def name(self) -> str:
        return f"unused/{self.size}"

    @property
    def properties(self) -> Properties:
        return SKIP_PROPERTIES


class Flush:
    @property
    def properties(self) -> Properties:
        return SKIP_PROPERTIES

    @property
    def name(self) -> str:
        return "flush"

    @property
    def size(self) -> int:
        return 0




@dataclass
class StackItem:
    name: str
    size: str
    peek: bool = False
    used: bool = False

    def __str__(self) -> str:
        size = f"[{self.size}]" if self.size else ""
        return f"{self.name}{size} {self.peek}"

    def is_array(self) -> bool:
        return self.size != ""

    def get_size(self) -> str:
        return self.size if self.size else "1"


@dataclass
class StackEffect:
    inputs: list[StackItem]
    outputs: list[StackItem]

    def __str__(self) -> str:
        return f"({', '.join([str(i) for i in self.inputs])} -- {', '.join([str(i) for i in self.outputs])})"


@dataclass
class CacheEntry:
    name: str
    size: int

    def __str__(self) -> str:
        return f"{self.name}/{self.size}"


@dataclass
class Uop:
    name: str
    context: parser.Context | None
    annotations: list[str]
    stack: StackEffect
    caches: list[CacheEntry]
    local_stores: list[lexer.Token]
    body: BlockStmt
    properties: Properties
    _size: int = -1
    implicitly_created: bool = False
    replicated = range(0)
    replicates: "Uop | None" = None
    # Size of the instruction(s), only set for uops containing the INSTRUCTION_SIZE macro
    instruction_size: int | None = None

    def dump(self, indent: str) -> None:
        print(
            indent, self.name, ", ".join(self.annotations) if self.annotations else ""
        )
        print(indent, self.stack, ", ".join([str(c) for c in self.caches]))
        self.properties.dump("    " + indent)

    @property
    def size(self) -> int:
        if self._size < 0:
            self._size = sum(c.size for c in self.caches)
        return self._size

    def why_not_viable(self) -> str | None:
        if self.name == "_SAVE_RETURN_OFFSET":
            return None  # Adjusts next_instr, but only in tier 1 code
        if "INSTRUMENTED" in self.name:
            return "is instrumented"
        if "replaced" in self.annotations:
            return "is replaced"
        if self.name in ("INTERPRETER_EXIT", "JUMP_BACKWARD"):
            return "has tier 1 control flow"
        if self.properties.needs_this:
            return "uses the 'this_instr' variable"
        if len([c for c in self.caches if c.name != "unused"]) > 2:
            return "has too many cache entries"
        if self.properties.error_with_pop and self.properties.error_without_pop:
            return "has both popping and not-popping errors"
        return None

    def is_viable(self) -> bool:
        return self.why_not_viable() is None

    def is_super(self) -> bool:
        for tkn in self.body.tokens():
            if tkn.kind == "IDENTIFIER" and tkn.text == "oparg1":
                return True
        return False


class Label:

    def __init__(self, name: str, spilled: bool, body: BlockStmt, properties: Properties):
        self.name = name
        self.spilled = spilled
        self.body = body
        self.properties = properties

    size:int = 0
    local_stores: list[lexer.Token] = []
    instruction_size = None

    def __str__(self) -> str:
        return f"label({self.name})"


Part = Uop | Skip | Flush
CodeSection = Uop | Label


@dataclass
class Instruction:
    where: lexer.Token
    name: str
    parts: list[Part]
    _properties: Properties | None
    is_target: bool = False
    family: Optional["Family"] = None
    opcode: int = -1

    @property
    def properties(self) -> Properties:
        if self._properties is None:
            self._properties = self._compute_properties()
        return self._properties

    def _compute_properties(self) -> Properties:
        return Properties.from_list([part.properties for part in self.parts])

    def dump(self, indent: str) -> None:
        print(indent, self.name, "=", ", ".join([part.name for part in self.parts]))
        self.properties.dump("    " + indent)

    @property
    def size(self) -> int:
        return 1 + sum(part.size for part in self.parts)

    def is_super(self) -> bool:
        if len(self.parts) != 1:
            return False
        uop = self.parts[0]
        if isinstance(uop, Uop):
            return uop.is_super()
        else:
            return False


@dataclass
class PseudoInstruction:
    name: str
    stack: StackEffect
    targets: list[Instruction]
    as_sequence: bool
    flags: list[str]
    opcode: int = -1

    def dump(self, indent: str) -> None:
        print(indent, self.name, "->", " or ".join([t.name for t in self.targets]))

    @property
    def properties(self) -> Properties:
        return Properties.from_list([i.properties for i in self.targets])


@dataclass
class Family:
    name: str
    size: str
    members: list[Instruction]

    def dump(self, indent: str) -> None:
        print(indent, self.name, "= ", ", ".join([m.name for m in self.members]))


@dataclass
class Analysis:
    instructions: dict[str, Instruction]
    uops: dict[str, Uop]
    families: dict[str, Family]
    pseudos: dict[str, PseudoInstruction]
    labels: dict[str, Label]
    opmap: dict[str, int]
    have_arg: int
    min_instrumented: int


def analysis_error(message: str, tkn: lexer.Token) -> SyntaxError:
    # To do -- support file and line output
    # Construct a SyntaxError instance from message and token
    return lexer.make_syntax_error(message, tkn.filename, tkn.line, tkn.column, "")


def override_error(
    name: str,
    context: parser.Context | None,
    prev_context: parser.Context | None,
    token: lexer.Token,
) -> SyntaxError:
    return analysis_error(
        f"Duplicate definition of '{name}' @ {context} "
        f"previous definition @ {prev_context}",
        token,
    )


def convert_stack_item(
    item: parser.StackEffect, replace_op_arg_1: str | None
) -> StackItem:
    return StackItem(item.name, item.size)

def check_unused(stack: list[StackItem], input_names: dict[str, lexer.Token]) -> None:
    "Unused items cannot be on the stack above used, non-peek items"
    seen_unused = False
    for item in reversed(stack):
        if item.name == "unused":
            seen_unused = True
        elif item.peek:
            break
        elif seen_unused:
            raise analysis_error(f"Cannot have used input '{item.name}' below an unused value on the stack", input_names[item.name])


def analyze_stack(
    op: parser.InstDef | parser.Pseudo, replace_op_arg_1: str | None = None
) -> StackEffect:
    inputs: list[StackItem] = [
        convert_stack_item(i, replace_op_arg_1)
        for i in op.inputs
        if isinstance(i, parser.StackEffect)
    ]
    outputs: list[StackItem] = [
        convert_stack_item(i, replace_op_arg_1) for i in op.outputs
    ]
    # Mark variables with matching names at the base of the stack as "peek"
    modified = False
    input_names: dict[str, lexer.Token] = { i.name : i.first_token for i in op.inputs if i.name != "unused" }
    for input, output in itertools.zip_longest(inputs, outputs):
        if output is None:
            pass
        elif input is None:
            if output.name in input_names:
                raise analysis_error(
                    f"Reuse of variable '{output.name}' at different stack location",
                    input_names[output.name])
        elif input.name == output.name:
            if not modified:
                input.peek = output.peek = True
        else:
            modified = True
            if output.name in input_names:
                raise analysis_error(
                    f"Reuse of variable '{output.name}' at different stack location",
                    input_names[output.name])
    if isinstance(op, parser.InstDef):
        output_names = [out.name for out in outputs]
        for input in inputs:
            if (
                variable_used(op, input.name)
                or variable_used(op, "DECREF_INPUTS")
                or (not input.peek and input.name in output_names)
            ):
                input.used = True
        for output in outputs:
            if variable_used(op, output.name):
                output.used = True
    check_unused(inputs, input_names)
    return StackEffect(inputs, outputs)


def analyze_caches(inputs: list[parser.InputEffect]) -> list[CacheEntry]:
    caches: list[parser.CacheEffect] = [
        i for i in inputs if isinstance(i, parser.CacheEffect)
    ]
    if caches:
        # Middle entries are allowed to be unused. Check first and last caches.
        for index in (0, -1):
            cache = caches[index]
            if cache.name == "unused":
                position = "First" if index == 0 else "Last"
                msg = f"{position} cache entry in op is unused. Move to enclosing macro."
                raise analysis_error(msg, cache.tokens[0])
    return [CacheEntry(i.name, int(i.size)) for i in caches]


def find_variable_stores(node: parser.InstDef) -> list[lexer.Token]:
    res: list[lexer.Token] = []
    outnames = { out.name for out in node.outputs }
    innames = { out.name for out in node.inputs }

    def find_stores_in_tokens(tokens: list[lexer.Token], callback: Callable[[lexer.Token], None]) -> None:
        while tokens and tokens[0].kind == "COMMENT":
            tokens = tokens[1:]
        if len(tokens) < 4:
            return
        if tokens[1].kind == "EQUALS":
            if tokens[0].kind == "IDENTIFIER":
                name = tokens[0].text
                if name in outnames or name in innames:
                    callback(tokens[0])
        #Passing the address of a local is also a definition
        for idx, tkn in enumerate(tokens):
            if tkn.kind == "AND":
                name_tkn = tokens[idx+1]
                if name_tkn.text in outnames:
                    callback(name_tkn)

    def visit(stmt: Stmt) -> None:
        if isinstance(stmt, IfStmt):
            def error(tkn: lexer.Token) -> None:
                raise analysis_error("Cannot define variable in 'if' condition", tkn)
            find_stores_in_tokens(stmt.condition, error)
        elif isinstance(stmt, SimpleStmt):
            find_stores_in_tokens(stmt.contents, res.append)

    node.block.accept(visit)
    return res


#def analyze_deferred_refs(node: parser.InstDef) -> dict[lexer.Token, str | None]:
    #"""Look for PyStackRef_FromPyObjectNew() calls"""

    #def in_frame_push(idx: int) -> bool:
        #for tkn in reversed(node.block.tokens[: idx - 1]):
            #if tkn.kind in {"SEMI", "LBRACE", "RBRACE"}:
                #return False
            #if tkn.kind == "IDENTIFIER" and tkn.text == "_PyFrame_PushUnchecked":
                #return True
        #return False

    #refs: dict[lexer.Token, str | None] = {}
    #for idx, tkn in enumerate(node.block.tokens):
        #if tkn.kind != "IDENTIFIER" or tkn.text != "PyStackRef_FromPyObjectNew":
            #continue

        #if idx == 0 or node.block.tokens[idx - 1].kind != "EQUALS":
            #if in_frame_push(idx):
                ## PyStackRef_FromPyObjectNew() is called in _PyFrame_PushUnchecked()
                #refs[tkn] = None
                #continue
            #raise analysis_error("Expected '=' before PyStackRef_FromPyObjectNew", tkn)

        #lhs = find_assignment_target(node, idx - 1)
        #if len(lhs) == 0:
            #raise analysis_error(
                #"PyStackRef_FromPyObjectNew() must be assigned to an output", tkn
            #)

        #if lhs[0].kind == "TIMES" or any(
            #t.kind == "ARROW" or t.kind == "LBRACKET" for t in lhs[1:]
        #):
            ## Don't handle: *ptr = ..., ptr->field = ..., or ptr[field] = ...
            ## Assume that they are visible to the GC.
            #refs[tkn] = None
            #continue

        #if len(lhs) != 1 or lhs[0].kind != "IDENTIFIER":
            #raise analysis_error(
                #"PyStackRef_FromPyObjectNew() must be assigned to an output", tkn
            #)

        #name = lhs[0].text
        #match = (
            #any(var.name == name for var in node.inputs)
            #or any(var.name == name for var in node.outputs)
        #)
        #if not match:
            #raise analysis_error(
                #f"PyStackRef_FromPyObjectNew() must be assigned to an input or output, not '{name}'",
                #tkn,
            #)

        #refs[tkn] = name

    #return refs


def variable_used(node: parser.CodeDef, name: str) -> bool:
    """Determine whether a variable with a given name is used in a node."""
    return any(
        token.kind == "IDENTIFIER" and token.text == name for token in node.block.tokens()
    )


def oparg_used(node: parser.CodeDef) -> bool:
    """Determine whether `oparg` is used in a node."""
    return any(
        token.kind == "IDENTIFIER" and token.text == "oparg" for token in node.tokens
    )


def tier_variable(node: parser.CodeDef) -> int | None:
    """Determine whether a tier variable is used in a node."""
    if isinstance(node, parser.LabelDef):
        return None
    for token in node.tokens:
        if token.kind == "ANNOTATION":
            if token.text == "specializing":
                return 1
            if re.fullmatch(r"tier\d", token.text):
                return int(token.text[-1])
    return None


def has_error_with_pop(op: parser.CodeDef) -> bool:
    return (
        variable_used(op, "ERROR_IF")
        or variable_used(op, "exception_unwind")
    )


def has_error_without_pop(op: parser.CodeDef) -> bool:
    return (
        variable_used(op, "ERROR_NO_POP")
        or variable_used(op, "exception_unwind")
    )


NON_ESCAPING_FUNCTIONS = (
    "PyCFunction_GET_FLAGS",
    "PyCFunction_GET_FUNCTION",
    "PyCFunction_GET_SELF",
    "PyCell_GetRef",
    "PyCell_New",
    "PyCell_SwapTakeRef",
    "PyExceptionInstance_Class",
    "PyException_GetCause",
    "PyException_GetContext",
    "PyException_GetTraceback",
    "PyFloat_AS_DOUBLE",
    "PyFloat_FromDouble",
    "PyFunction_GET_CODE",
    "PyFunction_GET_GLOBALS",
    "PyList_GET_ITEM",
    "PyList_GET_SIZE",
    "PyList_SET_ITEM",
    "PyLong_AsLong",
    "PyLong_FromLong",
    "PyLong_FromSsize_t",
    "PySlice_New",
    "PyStackRef_AsPyObjectBorrow",
    "PyStackRef_AsPyObjectNew",
    "PyStackRef_FromPyObjectNewMortal",
    "PyStackRef_AsPyObjectSteal",
    "PyStackRef_Borrow",
    "PyStackRef_CLEAR",
    "PyStackRef_CLOSE_SPECIALIZED",
    "PyStackRef_DUP",
    "PyStackRef_False",
    "PyStackRef_FromPyObjectBorrow",
    "PyStackRef_FromPyObjectNew",
    "PyStackRef_FromPyObjectSteal",
    "PyStackRef_IsExactly",
    "PyStackRef_FromPyObjectStealMortal",
    "PyStackRef_IsNone",
    "PyStackRef_Is",
    "PyStackRef_IsHeapSafe",
    "PyStackRef_IsTrue",
    "PyStackRef_IsFalse",
    "PyStackRef_IsNull",
    "PyStackRef_MakeHeapSafe",
    "PyStackRef_None",
    "PyStackRef_RefcountOnObject",
    "PyStackRef_TYPE",
    "PyStackRef_True",
    "PyTuple_GET_ITEM",
    "PyTuple_GET_SIZE",
    "PyType_HasFeature",
    "PyUnicode_Concat",
    "PyUnicode_GET_LENGTH",
    "PyUnicode_READ_CHAR",
    "Py_ARRAY_LENGTH",
    "Py_FatalError",
    "Py_INCREF",
    "Py_IS_TYPE",
    "Py_NewRef",
    "Py_REFCNT",
    "Py_SIZE",
    "Py_TYPE",
    "Py_UNREACHABLE",
    "Py_Unicode_GET_LENGTH",
    "_PyCode_CODE",
    "_PyDictValues_AddToInsertionOrder",
    "_PyErr_Occurred",
    "_PyFloat_FromDouble_ConsumeInputs",
    "_PyFrame_GetBytecode",
    "_PyFrame_GetCode",
    "_PyFrame_IsIncomplete",
    "_PyFrame_PushUnchecked",
    "_PyFrame_SetStackPointer",
    "_PyFrame_StackPush",
    "_PyFunction_SetVersion",
    "_PyGen_GetGeneratorFromFrame",
    "_PyInterpreterState_GET",
    "_PyList_AppendTakeRef",
    "_PyList_ITEMS",
    "_PyLong_CompactValue",
    "_PyLong_DigitCount",
    "_PyLong_IsCompact",
    "_PyLong_IsNegative",
    "_PyLong_IsNonNegativeCompact",
    "_PyLong_IsZero",
    "_PyLong_BothAreCompact",
    "_PyCompactLong_Add",
    "_PyCompactLong_Multiply",
    "_PyCompactLong_Subtract",
    "_PyManagedDictPointer_IsValues",
    "_PyObject_GC_IS_SHARED",
    "_PyObject_GC_IS_TRACKED",
    "_PyObject_GC_MAY_BE_TRACKED",
    "_PyObject_GC_TRACK",
    "_PyObject_GetManagedDict",
    "_PyObject_InlineValues",
    "_PyObject_IsUniquelyReferenced",
    "_PyObject_ManagedDictPointer",
    "_PyThreadState_HasStackSpace",
    "_PyTuple_FromStackRefStealOnSuccess",
    "_PyTuple_ITEMS",
    "_PyType_HasFeature",
    "_PyType_NewManagedObject",
    "_PyUnicode_Equal",
    "_PyUnicode_JoinArray",
    "_Py_CHECK_EMSCRIPTEN_SIGNALS_PERIODICALLY",
    "_Py_DECREF_NO_DEALLOC",
    "_Py_ID",
    "_Py_IsImmortal",
    "_Py_IsOwnedByCurrentThread",
    "_Py_LeaveRecursiveCallPy",
    "_Py_LeaveRecursiveCallTstate",
    "_Py_NewRef",
    "_Py_SINGLETON",
    "_Py_STR",
    "_Py_TryIncrefCompare",
    "_Py_TryIncrefCompareStackRef",
    "_Py_atomic_compare_exchange_uint8",
    "_Py_atomic_load_ptr_acquire",
    "_Py_atomic_load_uintptr_relaxed",
    "_Py_set_eval_breaker_bit",
    "advance_backoff_counter",
    "assert",
    "backoff_counter_triggers",
    "initial_temperature_backoff_counter",
    "JUMP_TO_LABEL",
    "restart_backoff_counter",
    "_Py_ReachedRecursionLimit",
    "PyStackRef_IsTaggedInt",
    "PyStackRef_TagInt",
    "PyStackRef_UntagInt",
    "PyStackRef_IncrementTaggedIntNoOverflow",
    "PyStackRef_IsNullOrInt",
    "PyStackRef_IsError",
    "PyStackRef_IsValid",
    "PyStackRef_Wrap",
    "PyStackRef_Unwrap",
    "_PyLong_CheckExactAndCompact",
    "_PyExecutor_FromExit",
<<<<<<< HEAD
    "_PyJIT_InitializeTracing",
    "_PyThreadState_PopCStackRefSteal",
=======
    "_PyJit_TryInitializeTracing",
>>>>>>> 692a992f
)


def check_escaping_calls(instr: parser.CodeDef, escapes: dict[SimpleStmt, EscapingCall]) -> None:
    error: lexer.Token | None = None
    calls = {e.call for e in escapes.values()}

    def visit(stmt: Stmt) -> None:
        nonlocal error
        if isinstance(stmt, IfStmt) or isinstance(stmt, WhileStmt):
            for tkn in stmt.condition:
                if tkn in calls:
                    error = tkn
        elif isinstance(stmt, SimpleStmt):
            in_if = 0
            tkn_iter = iter(stmt.contents)
            for tkn in tkn_iter:
                if tkn.kind == "IDENTIFIER" and tkn.text in ("DEOPT_IF", "ERROR_IF", "EXIT_IF", "HANDLE_PENDING_AND_DEOPT_IF", "AT_END_EXIT_IF"):
                    in_if = 1
                    next(tkn_iter)
                elif tkn.kind == "LPAREN":
                    if in_if:
                        in_if += 1
                elif tkn.kind == "RPAREN":
                    if in_if:
                        in_if -= 1
                elif tkn in calls and in_if:
                    error = tkn


    instr.block.accept(visit)
    if error is not None:
        raise analysis_error(f"Escaping call '{error.text} in condition", error)

def escaping_call_in_simple_stmt(stmt: SimpleStmt, result: dict[SimpleStmt, EscapingCall]) -> None:
    tokens = stmt.contents
    for idx, tkn in enumerate(tokens):
        try:
            next_tkn = tokens[idx+1]
        except IndexError:
            break
        if next_tkn.kind != lexer.LPAREN:
            continue
        if tkn.kind == lexer.IDENTIFIER:
            if tkn.text.upper() == tkn.text:
                # simple macro
                continue
            #if not tkn.text.startswith(("Py", "_Py", "monitor")):
            #    continue
            if tkn.text.startswith(("sym_", "optimize_", "PyJitRef")):
                # Optimize functions
                continue
            if tkn.text.endswith("Check"):
                continue
            if tkn.text.startswith("Py_Is"):
                continue
            if tkn.text.endswith("CheckExact"):
                continue
            if tkn.text in NON_ESCAPING_FUNCTIONS:
                continue
        elif tkn.kind == "RPAREN":
            prev = tokens[idx-1]
            if prev.text.endswith("_t") or prev.text == "*" or prev.text == "int":
                #cast
                continue
        elif tkn.kind != "RBRACKET":
            continue
        if tkn.text in ("PyStackRef_CLOSE", "PyStackRef_XCLOSE"):
            if len(tokens) <= idx+2:
                raise analysis_error("Unexpected end of file", next_tkn)
            kills = tokens[idx+2]
            if kills.kind != "IDENTIFIER":
                raise analysis_error(f"Expected identifier, got '{kills.text}'", kills)
        else:
            kills = None
        result[stmt] = EscapingCall(stmt, tkn, kills)


def find_escaping_api_calls(instr: parser.CodeDef) -> dict[SimpleStmt, EscapingCall]:
    result: dict[SimpleStmt, EscapingCall] = {}

    def visit(stmt: Stmt) -> None:
        if not isinstance(stmt, SimpleStmt):
            return
        escaping_call_in_simple_stmt(stmt, result)

    instr.block.accept(visit)
    check_escaping_calls(instr, result)
    return result


EXITS = {
    "DISPATCH",
    "Py_UNREACHABLE",
    "DISPATCH_INLINED",
    "DISPATCH_GOTO",
}


def always_exits(op: parser.CodeDef) -> bool:
    depth = 0
    tkn_iter = iter(op.tokens)
    for tkn in tkn_iter:
        if tkn.kind == "LBRACE":
            depth += 1
        elif tkn.kind == "RBRACE":
            depth -= 1
        elif depth > 1:
            continue
        elif tkn.kind == "GOTO" or tkn.kind == "RETURN":
            return True
        elif tkn.kind == "KEYWORD":
            if tkn.text in EXITS:
                return True
        elif tkn.kind == "IDENTIFIER":
            if tkn.text in EXITS:
                return True
            if tkn.text == "DEOPT_IF" or tkn.text == "ERROR_IF":
                next(tkn_iter)  # '('
                t = next(tkn_iter)
                if t.text in ("true", "1"):
                    return True
    return False


def stack_effect_only_peeks(instr: parser.InstDef) -> bool:
    stack_inputs = [s for s in instr.inputs if not isinstance(s, parser.CacheEffect)]
    if len(stack_inputs) != len(instr.outputs):
        return False
    if len(stack_inputs) == 0:
        return False
    return all(
        (s.name == other.name and s.size == other.size)
        for s, other in zip(stack_inputs, instr.outputs)
    )


def stmt_is_simple_exit(stmt: Stmt) -> bool:
    if not isinstance(stmt, SimpleStmt):
        return False
    tokens = stmt.contents
    if len(tokens) < 4:
        return False
    return (
        tokens[0].text in ("ERROR_IF", "DEOPT_IF", "EXIT_IF", "AT_END_EXIT_IF")
        and
        tokens[1].text == "("
        and
        tokens[2].text in ("true", "1")
        and
        tokens[3].text == ")"
    )


def stmt_list_escapes(stmts: list[Stmt]) -> bool:
    if not stmts:
        return False
    if stmt_is_simple_exit(stmts[-1]):
        return False
    for stmt in stmts:
        if stmt_escapes(stmt):
            return True
    return False


def stmt_escapes(stmt: Stmt) -> bool:
    if isinstance(stmt, BlockStmt):
        return stmt_list_escapes(stmt.body)
    elif isinstance(stmt, SimpleStmt):
        for tkn in stmt.contents:
            if tkn.text == "DECREF_INPUTS":
                return True
        d: dict[SimpleStmt, EscapingCall] = {}
        escaping_call_in_simple_stmt(stmt, d)
        return bool(d)
    elif isinstance(stmt, IfStmt):
        if stmt.else_body and stmt_escapes(stmt.else_body):
            return True
        return stmt_escapes(stmt.body)
    elif isinstance(stmt, MacroIfStmt):
        if stmt.else_body and stmt_list_escapes(stmt.else_body):
            return True
        return stmt_list_escapes(stmt.body)
    elif isinstance(stmt, ForStmt):
        return stmt_escapes(stmt.body)
    elif isinstance(stmt, WhileStmt):
        return stmt_escapes(stmt.body)
    else:
        assert False, "Unexpected statement type"

def stmt_has_jump_on_unpredictable_path_body(stmts: list[Stmt] | None, branches_seen: int) -> tuple[bool, int]:
    if not stmts:
        return False, branches_seen
    predict = False
    seen = 0
    for st in stmts:
        predict_body, seen_body = stmt_has_jump_on_unpredictable_path(st, branches_seen)
        predict = predict or predict_body
        seen += seen_body
    return predict, seen

def stmt_has_jump_on_unpredictable_path(stmt: Stmt, branches_seen: int) -> tuple[bool, int]:
    if isinstance(stmt, BlockStmt):
        return stmt_has_jump_on_unpredictable_path_body(stmt.body, branches_seen)
    elif isinstance(stmt, SimpleStmt):
        for tkn in stmt.contents:
            if tkn.text == "JUMPBY":
                return True, branches_seen
        return False, branches_seen
    elif isinstance(stmt, IfStmt):
        predict, seen = stmt_has_jump_on_unpredictable_path(stmt.body, branches_seen)
        if stmt.else_body:
            predict_else, seen_else = stmt_has_jump_on_unpredictable_path(stmt.else_body, branches_seen)
            return predict != predict_else, seen + seen_else + 1
        return predict, seen + 1
    elif isinstance(stmt, MacroIfStmt):
        predict, seen = stmt_has_jump_on_unpredictable_path_body(stmt.body, branches_seen)
        if stmt.else_body:
            predict_else, seen_else = stmt_has_jump_on_unpredictable_path_body(stmt.else_body, branches_seen)
            return predict != predict_else, seen + seen_else
        return predict, seen
    elif isinstance(stmt, ForStmt):
        unpredictable, branches_seen = stmt_has_jump_on_unpredictable_path(stmt.body, branches_seen)
        return unpredictable, branches_seen + 1
    elif isinstance(stmt, WhileStmt):
        unpredictable, branches_seen = stmt_has_jump_on_unpredictable_path(stmt.body, branches_seen)
        return unpredictable, branches_seen + 1
    else:
        assert False, f"Unexpected statement type {stmt}"


def compute_properties(op: parser.CodeDef) -> Properties:
    escaping_calls = find_escaping_api_calls(op)
    has_free = (
        variable_used(op, "PyCell_New")
        or variable_used(op, "PyCell_GetRef")
        or variable_used(op, "PyCell_SetTakeRef")
        or variable_used(op, "PyCell_SwapTakeRef")
    )
    deopts_if = variable_used(op, "DEOPT_IF")
    exits_if = variable_used(op, "EXIT_IF")
    exit_if_at_end = variable_used(op, "AT_END_EXIT_IF")
    deopts_periodic = variable_used(op, "HANDLE_PENDING_AND_DEOPT_IF")
    exits_and_deopts = sum((deopts_if, exits_if, deopts_periodic))
    if exits_and_deopts > 1:
        tkn = op.tokens[0]
        raise lexer.make_syntax_error(
            "Op cannot contain more than one of EXIT_IF, DEOPT_IF and HANDLE_PENDING_AND_DEOPT_IF",
            tkn.filename,
            tkn.line,
            tkn.column,
            op.name,
        )
    error_with_pop = has_error_with_pop(op)
    error_without_pop = has_error_without_pop(op)
    escapes = stmt_escapes(op.block)
    pure = False if isinstance(op, parser.LabelDef) else "pure" in op.annotations
    no_save_ip = False if isinstance(op, parser.LabelDef) else "no_save_ip" in op.annotations
    unpredictable, branches_seen = stmt_has_jump_on_unpredictable_path(op.block, 0)
    unpredictable_jump = False if isinstance(op, parser.LabelDef) else (unpredictable and branches_seen > 0)
    return Properties(
        escaping_calls=escaping_calls,
        escapes=escapes,
        error_with_pop=error_with_pop,
        error_without_pop=error_without_pop,
        deopts=deopts_if,
        deopts_periodic=deopts_periodic,
        side_exit=exits_if,
        side_exit_at_end=exit_if_at_end,
        oparg=oparg_used(op),
        jumps=variable_used(op, "JUMPBY"),
        eval_breaker="CHECK_PERIODIC" in op.name,
        needs_this=variable_used(op, "this_instr"),
        always_exits=always_exits(op),
        sync_sp=variable_used(op, "SYNC_SP"),
        uses_co_consts=variable_used(op, "FRAME_CO_CONSTS"),
        uses_co_names=variable_used(op, "FRAME_CO_NAMES"),
        uses_locals=variable_used(op, "GETLOCAL") and not has_free,
        uses_opcode=variable_used(op, "opcode"),
        has_free=has_free,
        pure=pure,
        no_save_ip=no_save_ip,
        tier=tier_variable(op),
        needs_prev=variable_used(op, "prev_instr"),
        needs_guard_ip=variable_used(op, "TIER2_STORE_IP") or variable_used(op, "LLTRACE_RESUME_FRAME") or variable_used(op, "DISPATCH_INLINED"),
        unpredictable_jump=unpredictable_jump,
    )

def expand(items: list[StackItem], oparg: int) -> list[StackItem]:
    # Only replace array item with scalar if no more than one item is an array
    index = -1
    for i, item in enumerate(items):
        if "oparg" in item.size:
            if index >= 0:
                return items
            index = i
    if index < 0:
        return items
    try:
        count = int(eval(items[index].size.replace("oparg", str(oparg))))
    except ValueError:
        return items
    return items[:index] + [
        StackItem(items[index].name + f"_{i}", "", items[index].peek, items[index].used) for i in range(count)
        ] + items[index+1:]

def scalarize_stack(stack: StackEffect, oparg: int) -> StackEffect:
    stack.inputs = expand(stack.inputs, oparg)
    stack.outputs = expand(stack.outputs, oparg)
    return stack

def make_uop(
    name: str,
    op: parser.InstDef,
    inputs: list[parser.InputEffect],
    uops: dict[str, Uop],
) -> Uop:
    result = Uop(
        name=name,
        context=op.context,
        annotations=op.annotations,
        stack=analyze_stack(op),
        caches=analyze_caches(inputs),
        local_stores=find_variable_stores(op),
        body=op.block,
        properties=compute_properties(op),
    )
    for anno in op.annotations:
        if anno.startswith("replicate"):
            text = anno[10:-1]
            start, stop = text.split(":")
            result.replicated = range(int(start), int(stop))
            break
    else:
        return result
    for oparg in result.replicated:
        name_x = name + "_" + str(oparg)
        properties = compute_properties(op)
        properties.oparg = False
        stack = analyze_stack(op)
        if not variable_used(op, "oparg"):
            stack = scalarize_stack(stack, oparg)
        else:
            properties.const_oparg = oparg
        rep = Uop(
            name=name_x,
            context=op.context,
            annotations=op.annotations,
            stack=stack,
            caches=analyze_caches(inputs),
            local_stores=find_variable_stores(op),
            body=op.block,
            properties=properties,
        )
        rep.replicates = result
        uops[name_x] = rep

    return result


def add_op(op: parser.InstDef, uops: dict[str, Uop]) -> None:
    assert op.kind == "op"
    if op.name in uops:
        if "override" not in op.annotations:
            raise override_error(
                op.name, op.context, uops[op.name].context, op.tokens[0]
            )
    uops[op.name] = make_uop(op.name, op, op.inputs, uops)


def add_instruction(
    where: lexer.Token,
    name: str,
    parts: list[Part],
    instructions: dict[str, Instruction],
) -> None:
    instructions[name] = Instruction(where, name, parts, None)


def desugar_inst(
    inst: parser.InstDef, instructions: dict[str, Instruction], uops: dict[str, Uop]
) -> None:
    assert inst.kind == "inst"
    name = inst.name
    op_inputs: list[parser.InputEffect] = []
    parts: list[Part] = []
    uop_index = -1
    # Move unused cache entries to the Instruction, removing them from the Uop.
    for input in inst.inputs:
        if isinstance(input, parser.CacheEffect) and input.name == "unused":
            parts.append(Skip(input.size))
        else:
            op_inputs.append(input)
            if uop_index < 0:
                uop_index = len(parts)
                # Place holder for the uop.
                parts.append(Skip(0))
    uop = make_uop("_" + inst.name, inst, op_inputs, uops)
    uop.implicitly_created = True
    uops[inst.name] = uop
    if uop_index < 0:
        parts.append(uop)
    else:
        parts[uop_index] = uop
    add_instruction(inst.first_token, name, parts, instructions)


def add_macro(
    macro: parser.Macro, instructions: dict[str, Instruction], uops: dict[str, Uop]
) -> None:
    parts: list[Part] = []
    for part in macro.uops:
        match part:
            case parser.OpName():
                if part.name == "flush":
                    parts.append(Flush())
                else:
                    if part.name not in uops:
                        raise analysis_error(
                            f"No Uop named {part.name}", macro.tokens[0]
                        )
                    parts.append(uops[part.name])
            case parser.CacheEffect():
                parts.append(Skip(part.size))
            case _:
                assert False
    assert parts
    add_instruction(macro.first_token, macro.name, parts, instructions)


def add_family(
    pfamily: parser.Family,
    instructions: dict[str, Instruction],
    families: dict[str, Family],
) -> None:
    family = Family(
        pfamily.name,
        pfamily.size,
        [instructions[member_name] for member_name in pfamily.members],
    )
    for member in family.members:
        member.family = family
    # The head of the family is an implicit jump target for DEOPTs
    instructions[family.name].is_target = True
    families[family.name] = family


def add_pseudo(
    pseudo: parser.Pseudo,
    instructions: dict[str, Instruction],
    pseudos: dict[str, PseudoInstruction],
) -> None:
    pseudos[pseudo.name] = PseudoInstruction(
        pseudo.name,
        analyze_stack(pseudo),
        [instructions[target] for target in pseudo.targets],
        pseudo.as_sequence,
        pseudo.flags,
    )


def add_label(
    label: parser.LabelDef,
    labels: dict[str, Label],
) -> None:
    properties = compute_properties(label)
    labels[label.name] = Label(label.name, label.spilled, label.block, properties)


def assign_opcodes(
    instructions: dict[str, Instruction],
    families: dict[str, Family],
    pseudos: dict[str, PseudoInstruction],
) -> tuple[dict[str, int], int, int]:
    """Assigns opcodes, then returns the opmap,
    have_arg and min_instrumented values"""
    instmap: dict[str, int] = {}

    # 0 is reserved for cache entries. This helps debugging.
    instmap["CACHE"] = 0

    # 17 is reserved as it is the initial value for the specializing counter.
    # This helps catch cases where we attempt to execute a cache.
    instmap["RESERVED"] = 17

    # 128 is RESUME - it is hard coded as such in Tools/build/deepfreeze.py
    instmap["RESUME"] = 128

    # This is an historical oddity.
    instmap["BINARY_OP_INPLACE_ADD_UNICODE"] = 3

    instmap["INSTRUMENTED_LINE"] = 254
    instmap["ENTER_EXECUTOR"] = 255

    instrumented = [name for name in instructions if name.startswith("INSTRUMENTED")]

    specialized: set[str] = set()
    no_arg: list[str] = []
    has_arg: list[str] = []

    for family in families.values():
        specialized.update(inst.name for inst in family.members)

    for inst in instructions.values():
        name = inst.name
        if name in specialized:
            continue
        if name in instrumented:
            continue
        if inst.properties.oparg:
            has_arg.append(name)
        else:
            no_arg.append(name)

    # Specialized ops appear in their own section
    # Instrumented opcodes are at the end of the valid range
    min_internal = instmap["RESUME"] + 1
    min_instrumented = 254 - (len(instrumented) - 1)
    assert min_internal + len(specialized) < min_instrumented

    next_opcode = 1

    def add_instruction(name: str) -> None:
        nonlocal next_opcode
        if name in instmap:
            return  # Pre-defined name
        while next_opcode in instmap.values():
            next_opcode += 1
        instmap[name] = next_opcode
        next_opcode += 1

    for name in sorted(no_arg):
        add_instruction(name)
    for name in sorted(has_arg):
        add_instruction(name)
    # For compatibility
    next_opcode = min_internal
    for name in sorted(specialized):
        add_instruction(name)
    next_opcode = min_instrumented
    for name in instrumented:
        add_instruction(name)

    for name in instructions:
        instructions[name].opcode = instmap[name]

    for op, name in enumerate(sorted(pseudos), 256):
        instmap[name] = op
        pseudos[name].opcode = op

    return instmap, len(no_arg), min_instrumented


def get_instruction_size_for_uop(instructions: dict[str, Instruction], uop: Uop) -> int | None:
    """Return the size of the instruction that contains the given uop or
    `None` if the uop does not contains the `INSTRUCTION_SIZE` macro.

    If there is more than one instruction that contains the uop,
    ensure that they all have the same size.
    """
    for tkn in uop.body.tokens():
        if tkn.text == "INSTRUCTION_SIZE":
            break
    else:
        return None

    size = None
    for inst in instructions.values():
        if uop in inst.parts:
            if size is None:
                size = inst.size
            if size != inst.size:
                raise analysis_error(
                    "All instructions containing a uop with the `INSTRUCTION_SIZE` macro "
                    f"must have the same size: {size} != {inst.size}",
                    tkn
                )
    if size is None:
        raise analysis_error(f"No instruction containing the uop '{uop.name}' was found", tkn)
    return size


def analyze_forest(forest: list[parser.AstNode]) -> Analysis:
    instructions: dict[str, Instruction] = {}
    uops: dict[str, Uop] = {}
    families: dict[str, Family] = {}
    pseudos: dict[str, PseudoInstruction] = {}
    labels: dict[str, Label] = {}
    for node in forest:
        match node:
            case parser.InstDef(name):
                if node.kind == "inst":
                    desugar_inst(node, instructions, uops)
                else:
                    assert node.kind == "op"
                    add_op(node, uops)
            case parser.Macro():
                pass
            case parser.Family():
                pass
            case parser.Pseudo():
                pass
            case parser.LabelDef():
                pass
            case _:
                assert False
    for node in forest:
        if isinstance(node, parser.Macro):
            add_macro(node, instructions, uops)
    for node in forest:
        match node:
            case parser.Family():
                add_family(node, instructions, families)
            case parser.Pseudo():
                add_pseudo(node, instructions, pseudos)
            case parser.LabelDef():
                add_label(node, labels)
            case _:
                pass
    for uop in uops.values():
        uop.instruction_size = get_instruction_size_for_uop(instructions, uop)
    # Special case BINARY_OP_INPLACE_ADD_UNICODE
    # BINARY_OP_INPLACE_ADD_UNICODE is not a normal family member,
    # as it is the wrong size, but we need it to maintain an
    # historical optimization.
    if "BINARY_OP_INPLACE_ADD_UNICODE" in instructions:
        inst = instructions["BINARY_OP_INPLACE_ADD_UNICODE"]
        inst.family = families["BINARY_OP"]
        families["BINARY_OP"].members.append(inst)
    opmap, first_arg, min_instrumented = assign_opcodes(instructions, families, pseudos)
    return Analysis(
        instructions, uops, families, pseudos, labels, opmap, first_arg, min_instrumented
    )

#Simple heuristic for size to avoid too much stencil duplication
def is_large(uop: Uop) -> bool:
    return len(list(uop.body.tokens())) > 80

def get_uop_cache_depths(uop: Uop) -> Iterator[tuple[int, int, int]]:
    if uop.name == "_SPILL_OR_RELOAD":
        for inputs in range(MAX_CACHED_REGISTER+1):
            for outputs in range(MAX_CACHED_REGISTER+1):
                if inputs != outputs:
                    yield inputs, outputs, inputs
        return
    if uop.name in ("_DEOPT", "_HANDLE_PENDING_AND_DEOPT", "_EXIT_TRACE", "_DYNAMIC_EXIT"):
        for i in range(MAX_CACHED_REGISTER+1):
            yield i, 0, 0
        return
    if uop.name in ("_START_EXECUTOR", "_JUMP_TO_TOP", "_COLD_EXIT"):
        yield 0, 0, 0
        return
    if uop.name == "_ERROR_POP_N":
        yield 0, 0, 0
        return
    non_decref_escape = False
    for call in uop.properties.escaping_calls.values():
        if "DECREF" in call.call.text or "CLOSE" in call.call.text:
            continue
        non_decref_escape = True
    ideal_inputs = 0
    has_array = False
    for item in reversed(uop.stack.inputs):
        if item.size:
            has_array = True
            break
        ideal_inputs += 1
    ideal_outputs = 0
    for item in reversed(uop.stack.outputs):
        if item.size:
            has_array = True
            break
        ideal_outputs += 1
    if ideal_inputs > MAX_CACHED_REGISTER:
        ideal_inputs = MAX_CACHED_REGISTER
    if ideal_outputs > MAX_CACHED_REGISTER:
        ideal_outputs = MAX_CACHED_REGISTER
    if non_decref_escape:
        yield ideal_inputs, ideal_outputs, 0
        return
    at_end = uop.properties.sync_sp or uop.properties.side_exit_at_end
    exit_depth = ideal_outputs if at_end else ideal_inputs
    yield ideal_inputs, ideal_outputs, exit_depth
    if uop.properties.escapes or uop.properties.sync_sp or has_array or is_large(uop):
        return
    if ideal_inputs == MAX_CACHED_REGISTER or ideal_outputs == MAX_CACHED_REGISTER:
        return
    inputs, outputs = ideal_inputs, ideal_outputs
    if inputs < outputs:
        inputs, outputs = 0, outputs-inputs
    else:
        inputs, outputs = inputs-outputs, 0
    while inputs <= MAX_CACHED_REGISTER and outputs <= MAX_CACHED_REGISTER:
        if inputs != ideal_inputs:
            yield inputs, outputs, outputs if at_end else inputs
        inputs += 1
        outputs += 1


def analyze_files(filenames: list[str]) -> Analysis:
    return analyze_forest(parser.parse_files(filenames))


def dump_analysis(analysis: Analysis) -> None:
    print("Uops:")
    for u in analysis.uops.values():
        u.dump("    ")
    print("Instructions:")
    for i in analysis.instructions.values():
        i.dump("    ")
    print("Families:")
    for f in analysis.families.values():
        f.dump("    ")
    print("Pseudos:")
    for p in analysis.pseudos.values():
        p.dump("    ")


if __name__ == "__main__":
    import sys

    if len(sys.argv) < 2:
        print("No input")
    else:
        filenames = sys.argv[1:]
        dump_analysis(analyze_files(filenames))<|MERGE_RESOLUTION|>--- conflicted
+++ resolved
@@ -704,12 +704,8 @@
     "PyStackRef_Unwrap",
     "_PyLong_CheckExactAndCompact",
     "_PyExecutor_FromExit",
-<<<<<<< HEAD
-    "_PyJIT_InitializeTracing",
     "_PyThreadState_PopCStackRefSteal",
-=======
     "_PyJit_TryInitializeTracing",
->>>>>>> 692a992f
 )
 
 
