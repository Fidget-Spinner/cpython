--- conflicted
+++ resolved
@@ -844,39 +844,16 @@
         with open(abstract_interpreter_filename, "w") as f:
             self.out = Formatter(f, 8, emit_line_directives)
             self.write_provenance_header()
-<<<<<<< HEAD
-            for thing in self.everything:
-                match thing:
-                    case OverriddenInstructionPlaceHolder():
-                        pass
-                    case parsing.InstDef():
-                        instr = AbstractInstruction(self.instrs[thing.name].inst)
-                        if (not instr.is_viable_uop()
-                            or not instr.inst.pure
-                            or thing.name in SPECIALLY_HANDLED_ABSTRACT_INSTR):
-                            continue
-                        self.out.emit("")
-                        with self.out.block(f"case {thing.name}:"):
-                            instr.write(self.out, tier=TIER_TWO)
-                            self.out.emit("break;")
-                    case parsing.Macro():
-                        pass
-                    case parsing.Pseudo():
-                        pass
-                    case _:
-                        assert_never(thing)
-=======
             for instr in self.instrs.values():
                 instr = AbstractInstruction(instr.inst)
-                if (
-                    instr.is_viable_uop()
-                    and instr.name not in SPECIALLY_HANDLED_ABSTRACT_INSTR
-                ):
-                    self.out.emit("")
-                    with self.out.block(f"case {instr.name}:"):
-                        instr.write(self.out, tier=TIER_TWO)
-                        self.out.emit("break;")
->>>>>>> 67d93633
+                if (not instr.is_viable_uop()
+                    or not instr.inst.pure
+                    or instr.name in SPECIALLY_HANDLED_ABSTRACT_INSTR):
+                    continue
+                self.out.emit("")
+                with self.out.block(f"case {instr.name}:"):
+                    instr.write(self.out, tier=TIER_TWO)
+                    self.out.emit("break;")
         print(
             f"Wrote some stuff to {abstract_interpreter_filename}",
             file=sys.stderr,
