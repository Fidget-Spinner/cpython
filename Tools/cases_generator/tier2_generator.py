"""Generate the cases for the tier 2 interpreter.
Reads the instruction definitions from bytecodes.c.
Writes the cases to executor_cases.c.h, which is #included in ceval.c.
"""

import argparse

from analyzer import (
    Analysis,
    Instruction,
    Uop,
    Label,
    CodeSection,
    analyze_files,
    StackItem,
    analysis_error,
    get_uop_cache_depths,
    is_large,
    MAX_CACHED_REGISTER,
)
from generators_common import (
    DEFAULT_INPUT,
    ROOT,
    emit_to,
    write_header,
    type_and_null,
    Emitter,
    TokenIterator,
    always_true,
)
from cwriter import CWriter
from typing import TextIO
from lexer import Token
from stack import Local, Stack, StackError, Storage

DEFAULT_OUTPUT = ROOT / "Python/executor_cases.c.h"


def declare_variable(
    var: StackItem, uop: Uop, seen: set[str], out: CWriter
) -> None:
    if not var.used or var.name in seen:
        return
    seen.add(var.name)
    type, null = type_and_null(var)
    space = " " if type[-1].isalnum() else ""
    out.emit(f"{type}{space}{var.name};\n")


def declare_variables(uop: Uop, out: CWriter) -> None:
    stack = Stack()
    null = CWriter.null()
    for var in reversed(uop.stack.inputs):
        stack.pop(var, null)
    for var in uop.stack.outputs:
        stack.push(Local.undefined(var))
    seen = {"unused"}
    for var in reversed(uop.stack.inputs):
        declare_variable(var, uop, seen, out)
    for var in uop.stack.outputs:
        declare_variable(var, uop, seen, out)


class Tier2Emitter(Emitter):

    def __init__(self, out: CWriter, labels: dict[str, Label], exit_cache_depth: int):
        super().__init__(out, labels)
        self._replacers["oparg"] = self.oparg
        self.exit_cache_depth = exit_cache_depth
        self._replacers["OFFSET_OF_CORRESPONDING_UOP"] = self.offset_of_corresponding_uop

    def goto_error(self, offset: int, storage: Storage) -> str:
        # To do: Add jump targets for popping values.
        if offset != 0:
            storage.copy().flush(self.out)
        else:
            storage.stack.copy().flush(self.out)
        self.emit("SET_CURRENT_CACHED_VALUES(0);\n")
        return "JUMP_TO_ERROR();"

    def exit_if(
        self,
        tkn: Token,
        tkn_iter: TokenIterator,
        uop: CodeSection,
        storage: Storage,
        inst: Instruction | None,
    ) -> bool:
        self.out.emit_at("if ", tkn)
        lparen = next(tkn_iter)
        self.emit(lparen)
        first_tkn = tkn_iter.peek()
        emit_to(self.out, tkn_iter, "RPAREN")
        next(tkn_iter)  # Semi colon
        self.emit(") {\n")
        self.emit("UOP_STAT_INC(uopcode, miss);\n")
        self.emit(f"SET_CURRENT_CACHED_VALUES({self.exit_cache_depth});\n")
        self.emit("JUMP_TO_JUMP_TARGET();\n")
        self.emit("}\n")
        return not always_true(first_tkn)

    periodic_if = deopt_if = exit_if

    def oparg(
        self,
        tkn: Token,
        tkn_iter: TokenIterator,
        uop: CodeSection,
        storage: Storage,
        inst: Instruction | None,
    ) -> bool:
        if not uop.name.endswith("_0") and not uop.name.endswith("_1"):
            self.emit(tkn)
            return True
        amp = next(tkn_iter)
        if amp.text != "&":
            self.emit(tkn)
            self.emit(amp)
            return True
        one = next(tkn_iter)
        assert one.text == "1"
        self.out.emit_at(uop.name[-1], tkn)
        return True

    def tier2_to_tier2(
        self,
        tkn: Token,
        tkn_iter: TokenIterator,
        uop: CodeSection,
        storage: Storage,
        inst: Instruction | None,
    ) -> bool:
        assert self.exit_cache_depth == 0, uop.name
        cache_items(self, storage.stack, self.exit_cache_depth, False)
        storage.flush(self.out)
        self.out.emit(tkn)
        lparen = next(tkn_iter)
        assert lparen.kind == "LPAREN"
        self.emit(lparen)
        emit_to(self.out, tkn_iter, "RPAREN")
        self.out.emit(")")
        return False

    def offset_of_corresponding_uop(
        self,
        tkn: Token,
        tkn_iter: TokenIterator,
        uop: CodeSection,
        storage: Storage,
        inst: Instruction | None,
    ) -> bool:        
        assert uop.name.startswith("_GUARD_IP")
        rest = uop.name[len("_GUARD_IP"):]
        self.emit(f" OFFSET_OF{rest};\n")
        next(tkn_iter)
        return True

    goto_tier_one = tier2_to_tier2


def cache_items(emitter: Emitter, stack: Stack, cached_items: int, zero_regs: bool) -> None:
    emitter.out.start_line()
    i = cached_items
    while i > 0:
        emitter.out.start_line()
        item = StackItem(f"_tos_cache{i-1}", "", False, True)
        stack.pop(item, emitter.out)
        i -= 1
    if zero_regs:
        # TO DO -- For compilers that support it,
        # replace this with a "clobber" to tell
        # the compiler that these values are unused
        # without having to emit any code.
        for i in range(cached_items, MAX_CACHED_REGISTER):
            emitter.out.emit(f"_tos_cache{i} = PyStackRef_ZERO_BITS;\n")
    emitter.emit(f"SET_CURRENT_CACHED_VALUES({cached_items});\n")

def write_uop(uop: Uop, emitter: Emitter, stack: Stack, cached_items: int = 0) -> tuple[bool, Stack]:
    locals: dict[str, Local] = {}
    zero_regs = is_large(uop) or uop.properties.escapes
    try:
        emitter.out.start_line()
        if uop.properties.oparg:
            emitter.emit("oparg = CURRENT_OPARG();\n")
            assert uop.properties.const_oparg < 0
        elif uop.properties.const_oparg >= 0:
            emitter.emit(f"oparg = {uop.properties.const_oparg};\n")
            emitter.emit(f"assert(oparg == CURRENT_OPARG());\n")
        storage = Storage.for_uop(stack, uop, emitter.out)
        idx = 0
        for cache in uop.caches:
            if cache.name != "unused":
                if cache.size == 4:
                    type = cast = "PyObject *"
                else:
                    type = f"uint{cache.size*16}_t "
                    cast = f"uint{cache.size*16}_t"
                emitter.emit(f"{type}{cache.name} = ({cast})CURRENT_OPERAND{idx}();\n")
                idx += 1
        reachable, storage = emitter.emit_tokens(uop, storage, None, False)
        if reachable:
            storage.stack._print(emitter.out)
            cache_items(emitter, storage.stack, cached_items, zero_regs)
            storage.flush(emitter.out)
        return reachable, storage.stack
    except StackError as ex:
        raise analysis_error(ex.args[0], uop.body.open) from None

SKIPS = ("_EXTENDED_ARG",)

def is_for_iter_test(uop: Uop) -> bool:
    return uop.name in (
        "_GUARD_NOT_EXHAUSTED_RANGE", "_GUARD_NOT_EXHAUSTED_LIST",
        "_GUARD_NOT_EXHAUSTED_TUPLE", "_FOR_ITER_TIER_TWO"
    )

def generate_tier2(
    filenames: list[str], analysis: Analysis, outfile: TextIO, lines: bool
) -> None:
    write_header(__file__, filenames, outfile)
    outfile.write(
        """
#ifdef TIER_ONE
    #error "This file is for Tier 2 only"
#endif
#define TIER_TWO 2
"""
    )
    out = CWriter(outfile, 2, lines)

    out.emit("\n")
    offset_strs: dict[str, tuple[str, str]] = {}
    for name, uop in analysis.uops.items():
        if not f"_GUARD_IP_{name}" in analysis.uops:
            continue
        tkn_iter = uop.body.tokens()
        found = False
        offset_str = ""
        for token in tkn_iter:
            if token.kind == "IDENTIFIER" and token.text == "LOAD_IP":
                if found:
                    raise analysis_error("Cannot have two LOAD_IP in a guarded single uop.", uop.body.open)
                offset = []
                while token.kind != "SEMI":
                    offset.append(token.text)
                    token = next(tkn_iter)
                # 1: to remove the LOAD_IP text
                offset_str = "".join(offset[1:])
                found = True
        assert offset_str
        offset_strs[f"_GUARD_IP_{name}"] = (name, offset_str)

    out.emit("\n")

    for name, uop in analysis.uops.items():
        if uop.properties.tier == 1:
            continue
        if uop.is_super():
            continue
        why_not_viable = uop.why_not_viable()
        if why_not_viable is not None:
            out.emit(
                f"/* {uop.name} is not a viable micro-op for tier 2 because it {why_not_viable} */\n\n"
            )
            continue
<<<<<<< HEAD
        for inputs, outputs, exit_depth in get_uop_cache_depths(uop):
            emitter = Tier2Emitter(out, analysis.labels, exit_depth)
            out.emit(f"case {uop.name}_r{inputs}{outputs}: {{\n")
            out.emit(f"CHECK_CURRENT_CACHED_VALUES({inputs});\n")
            out.emit("assert(WITHIN_STACK_BOUNDS_WITH_CACHE());\n")
            declare_variables(uop, out)
            stack = Stack()
            stack.push_cache([f"_tos_cache{i}" for i in range(inputs)], out)
            stack._print(out)
            reachable, stack = write_uop(uop, emitter, stack, outputs)
            out.start_line()
            if reachable:
                out.emit("assert(WITHIN_STACK_BOUNDS_WITH_CACHE());\n")
                if not uop.properties.always_exits:
                    out.emit("break;\n")
            out.start_line()
            out.emit("}")
            out.emit("\n\n")
    for name, offset_str in offset_strs:
=======
        out.emit(f"case {uop.name}: {{\n")
        declare_variables(uop, out)
        stack = Stack()
        if name_offset_pair := offset_strs.get(name):
            out.emit(f"#define OFFSET_OF_{name_offset_pair[0]} ({name_offset_pair[1]})\n")
        stack = write_uop(uop, emitter, stack)
        out.start_line()
        if not uop.properties.always_exits:
            out.emit("break;\n")
        out.start_line()
        out.emit("}")
        out.emit("\n\n")

    for name, offset_str in offset_strs.values():
>>>>>>> 6c77ee38
        out.emit(f"#undef OFFSET_OF{name}\n")
    out.emit("\n")
    outfile.write("#undef TIER_TWO\n")


arg_parser = argparse.ArgumentParser(
    description="Generate the code for the tier 2 interpreter.",
    formatter_class=argparse.ArgumentDefaultsHelpFormatter,
)

arg_parser.add_argument(
    "-o", "--output", type=str, help="Generated code", default=DEFAULT_OUTPUT
)

arg_parser.add_argument(
    "-l", "--emit-line-directives", help="Emit #line directives", action="store_true"
)

arg_parser.add_argument(
    "input", nargs=argparse.REMAINDER, help="Instruction definition file(s)"
)

if __name__ == "__main__":
    args = arg_parser.parse_args()
    if len(args.input) == 0:
        args.input.append(DEFAULT_INPUT)
    data = analyze_files(args.input)
    with open(args.output, "w") as outfile:
        generate_tier2(args.input, data, outfile, args.emit_line_directives)<|MERGE_RESOLUTION|>--- conflicted
+++ resolved
@@ -263,7 +263,6 @@
                 f"/* {uop.name} is not a viable micro-op for tier 2 because it {why_not_viable} */\n\n"
             )
             continue
-<<<<<<< HEAD
         for inputs, outputs, exit_depth in get_uop_cache_depths(uop):
             emitter = Tier2Emitter(out, analysis.labels, exit_depth)
             out.emit(f"case {uop.name}_r{inputs}{outputs}: {{\n")
@@ -273,6 +272,8 @@
             stack = Stack()
             stack.push_cache([f"_tos_cache{i}" for i in range(inputs)], out)
             stack._print(out)
+            if name_offset_pair := offset_strs.get(name):
+                out.emit(f"#define OFFSET_OF_{name_offset_pair[0]} ({name_offset_pair[1]})\n")            
             reachable, stack = write_uop(uop, emitter, stack, outputs)
             out.start_line()
             if reachable:
@@ -282,23 +283,7 @@
             out.start_line()
             out.emit("}")
             out.emit("\n\n")
-    for name, offset_str in offset_strs:
-=======
-        out.emit(f"case {uop.name}: {{\n")
-        declare_variables(uop, out)
-        stack = Stack()
-        if name_offset_pair := offset_strs.get(name):
-            out.emit(f"#define OFFSET_OF_{name_offset_pair[0]} ({name_offset_pair[1]})\n")
-        stack = write_uop(uop, emitter, stack)
-        out.start_line()
-        if not uop.properties.always_exits:
-            out.emit("break;\n")
-        out.start_line()
-        out.emit("}")
-        out.emit("\n\n")
-
     for name, offset_str in offset_strs.values():
->>>>>>> 6c77ee38
         out.emit(f"#undef OFFSET_OF{name}\n")
     out.emit("\n")
     outfile.write("#undef TIER_TWO\n")
