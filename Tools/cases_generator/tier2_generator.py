"""Generate the cases for the tier 2 interpreter.
Reads the instruction definitions from bytecodes.c.
Writes the cases to executor_cases.c.h, which is #included in ceval.c.
"""

import argparse

from analyzer import (
    Analysis,
    Instruction,
    Uop,
    Label,
    CodeSection,
    analyze_files,
    StackItem,
    analysis_error,
    get_uop_cache_depths,
    is_large,
    MAX_CACHED_REGISTER,
)
from generators_common import (
    DEFAULT_INPUT,
    ROOT,
    emit_to,
    write_header,
    type_and_null,
    Emitter,
    TokenIterator,
    always_true,
)
from cwriter import CWriter
from typing import TextIO
from lexer import Token
from stack import Local, Stack, StackError, Storage

DEFAULT_OUTPUT = ROOT / "Python/executor_cases.c.h"


def declare_variable(
    var: StackItem, uop: Uop, seen: set[str], out: CWriter
) -> None:
    if not var.used or var.name in seen:
        return
    seen.add(var.name)
    type, null = type_and_null(var)
    space = " " if type[-1].isalnum() else ""
    out.emit(f"{type}{space}{var.name};\n")


def declare_variables(uop: Uop, out: CWriter) -> None:
    stack = Stack()
    null = CWriter.null()
    for var in reversed(uop.stack.inputs):
        stack.pop(var, null)
    for var in uop.stack.outputs:
        stack.push(Local.undefined(var))
    seen = {"unused"}
    for var in reversed(uop.stack.inputs):
        declare_variable(var, uop, seen, out)
    for var in uop.stack.outputs:
        declare_variable(var, uop, seen, out)


class Tier2Emitter(Emitter):

    def __init__(self, out: CWriter, labels: dict[str, Label], exit_cache_depth: int):
        super().__init__(out, labels)
        self._replacers["oparg"] = self.oparg
<<<<<<< HEAD
        self._replacers["JUMPBY"] = self.jumpby
        self._replacers["DISPATCH"] = self.dispatch
        self.exit_cache_depth = exit_cache_depth
=======
>>>>>>> da5e7b7d

    def goto_error(self, offset: int, storage: Storage) -> str:
        # To do: Add jump targets for popping values.
        if offset != 0:
            storage.copy().flush(self.out)
        else:
            storage.stack.copy().flush(self.out)
        self.emit("SET_CURRENT_CACHED_VALUES(0);\n")
        return "JUMP_TO_ERROR();"

    def exit_if(
        self,
        tkn: Token,
        tkn_iter: TokenIterator,
        uop: CodeSection,
        storage: Storage,
        inst: Instruction | None,
    ) -> bool:
        self.out.emit_at("if ", tkn)
        lparen = next(tkn_iter)
        self.emit(lparen)
        first_tkn = tkn_iter.peek()
        emit_to(self.out, tkn_iter, "RPAREN")
        next(tkn_iter)  # Semi colon
        self.emit(") {\n")
        self.emit("UOP_STAT_INC(uopcode, miss);\n")
        self.emit(f"SET_CURRENT_CACHED_VALUES({self.exit_cache_depth});\n")
        self.emit("JUMP_TO_JUMP_TARGET();\n")
        self.emit("}\n")
        return not always_true(first_tkn)

    periodic_if = deopt_if = exit_if

    def oparg(
        self,
        tkn: Token,
        tkn_iter: TokenIterator,
        uop: CodeSection,
        storage: Storage,
        inst: Instruction | None,
    ) -> bool:
        if not uop.name.endswith("_0") and not uop.name.endswith("_1"):
            self.emit(tkn)
            return True
        amp = next(tkn_iter)
        if amp.text != "&":
            self.emit(tkn)
            self.emit(amp)
            return True
        one = next(tkn_iter)
        assert one.text == "1"
        self.out.emit_at(uop.name[-1], tkn)
        return True

<<<<<<< HEAD
    def jumpby(
        self,
        tkn: Token,
        tkn_iter: TokenIterator,
        uop: CodeSection,
        storage: Storage,
        inst: Instruction | None,
    ) -> bool:
        if storage.spilled:
            raise analysis_error("stack_pointer needs reloading before dispatch", tkn)
        storage.stack.flush(self.out)
        self.emit("TIER2_STORE_IP")
        emit_to(self.out, tkn_iter, "SEMI")
        self.emit(";\n")
        return True

    def dispatch(
        self,
        tkn: Token,
        tkn_iter: TokenIterator,
        uop: CodeSection,
        storage: Storage,
        inst: Instruction | None,
    ) -> bool:
        if storage.spilled:
            raise analysis_error("stack_pointer needs reloading before dispatch", tkn)
        storage.stack.flush(self.out)
        self.emit("break;\n")
        next(tkn_iter)
        next(tkn_iter)
        next(tkn_iter)
        return False

    def tier2_to_tier2(
        self,
        tkn: Token,
        tkn_iter: TokenIterator,
        uop: CodeSection,
        storage: Storage,
        inst: Instruction | None,
    ) -> bool:
        assert self.exit_cache_depth == 0, uop.name
        cache_items(self, storage.stack, self.exit_cache_depth, False)
        storage.flush(self.out)
        self.out.emit(tkn)
        lparen = next(tkn_iter)
        assert lparen.kind == "LPAREN"
        self.emit(lparen)
        emit_to(self.out, tkn_iter, "RPAREN")
        self.out.emit(")")
        return False

    goto_tier_one = tier2_to_tier2
=======
>>>>>>> da5e7b7d

def cache_items(emitter: Emitter, stack: Stack, cached_items: int, zero_regs: bool) -> None:
    emitter.out.start_line()
    i = cached_items
    while i > 0:
        emitter.out.start_line()
        item = StackItem(f"_tos_cache{i-1}", "", False, True)
        stack.pop(item, emitter.out)
        i -= 1
    if zero_regs:
        # TO DO -- For compilers that support it,
        # replace this with a "clobber" to tell
        # the compiler that these values are unused
        # without having to emit any code.
        for i in range(cached_items, MAX_CACHED_REGISTER):
            emitter.out.emit(f"_tos_cache{i} = PyStackRef_ZERO_BITS;\n")
    emitter.emit(f"SET_CURRENT_CACHED_VALUES({cached_items});\n")

def write_uop(uop: Uop, emitter: Emitter, stack: Stack, cached_items: int = 0) -> tuple[bool, Stack]:
    locals: dict[str, Local] = {}
    zero_regs = is_large(uop) or uop.properties.escapes
    try:
        emitter.out.start_line()
        if uop.properties.oparg:
            emitter.emit("oparg = CURRENT_OPARG();\n")
            assert uop.properties.const_oparg < 0
        elif uop.properties.const_oparg >= 0:
            emitter.emit(f"oparg = {uop.properties.const_oparg};\n")
            emitter.emit(f"assert(oparg == CURRENT_OPARG());\n")
        storage = Storage.for_uop(stack, uop, emitter.out)
        idx = 0
        for cache in uop.caches:
            if cache.name != "unused":
                if cache.size == 4:
                    type = cast = "PyObject *"
                else:
                    type = f"uint{cache.size*16}_t "
                    cast = f"uint{cache.size*16}_t"
                emitter.emit(f"{type}{cache.name} = ({cast})CURRENT_OPERAND{idx}();\n")
                idx += 1
        reachable, storage = emitter.emit_tokens(uop, storage, None, False)
        if reachable:
            storage.stack._print(emitter.out)
            cache_items(emitter, storage.stack, cached_items, zero_regs)
            storage.flush(emitter.out)
        return reachable, storage.stack
    except StackError as ex:
        raise analysis_error(ex.args[0], uop.body.open) from None

SKIPS = ("_EXTENDED_ARG",)

def is_for_iter_test(uop: Uop) -> bool:
    return uop.name in (
        "_GUARD_NOT_EXHAUSTED_RANGE", "_GUARD_NOT_EXHAUSTED_LIST",
        "_GUARD_NOT_EXHAUSTED_TUPLE", "_FOR_ITER_TIER_TWO"
    )

def generate_guard_ips(
    analysis: Analysis,
    emitter: Tier2Emitter,
) -> None:
    for name, uop in analysis.uops.items():
        for stmt in uop.body.body:
            tkn_iter = iter(stmt.tokens())
            for token in tkn_iter:
                if token.kind == "IDENTIFIER" and token.text == "LOAD_IP":
                    offset = []
                    while token.kind != "SEMI":
                        offset.append(token.text)
                        token = next(tkn_iter)
                    # 1: to remove the LOAD_IP text
                    offset_str = "".join(offset[1:])
                    emitter.emit(f"case _GUARD_IP_{name}: {{\n")
                    emitter.emit("PyObject *ip = (PyObject *)CURRENT_OPERAND0();\n")
                    emitter.emit(f"if (frame->instr_ptr + {offset_str} != (_Py_CODEUNIT *)ip) {{\n")
                    emitter.emit(f"frame->instr_ptr += {offset_str};\n")
                    emitter.emit(f"UOP_STAT_INC(uopcode, miss);\n")
                    emitter.emit("JUMP_TO_JUMP_TARGET();\n")
                    emitter.emit("}\n")
                    emitter.emit("break;\n")
                    emitter.emit("}\n")
                    emitter.emit("\n")


def generate_tier2(
    filenames: list[str], analysis: Analysis, outfile: TextIO, lines: bool
) -> None:
    write_header(__file__, filenames, outfile)
    outfile.write(
        """
#ifdef TIER_ONE
    #error "This file is for Tier 2 only"
#endif
#define TIER_TWO 2
"""
    )
    out = CWriter(outfile, 2, lines)

    out.emit("\n")
    for name, uop in analysis.uops.items():
        if uop.properties.tier == 1:
            continue
        if uop.is_super():
            continue
        if name.startswith("_GUARD_IP"):
            continue
        why_not_viable = uop.why_not_viable()
        if why_not_viable is not None:
            out.emit(
                f"/* {uop.name} is not a viable micro-op for tier 2 because it {why_not_viable} */\n\n"
            )
            continue
<<<<<<< HEAD
        for inputs, outputs, exit_depth in get_uop_cache_depths(uop):
            emitter = Tier2Emitter(out, analysis.labels, exit_depth)
            out.emit(f"case {uop.name}_r{inputs}{outputs}: {{\n")
            out.emit(f"CHECK_CURRENT_CACHED_VALUES({inputs});\n")
            out.emit("assert(WITHIN_STACK_BOUNDS_WITH_CACHE());\n")
            declare_variables(uop, out)
            stack = Stack()
            stack.push_cache([f"_tos_cache{i}" for i in range(inputs)], out)
            stack._print(out)
            reachable, stack = write_uop(uop, emitter, stack, outputs)
            out.start_line()
            if reachable:
                out.emit("assert(WITHIN_STACK_BOUNDS_WITH_CACHE());\n")
                if not uop.properties.always_exits:
                    out.emit("break;\n")
            out.start_line()
            out.emit("}")
            out.emit("\n\n")
=======
        out.emit(f"case {uop.name}: {{\n")
        declare_variables(uop, out)
        stack = Stack()
        stack = write_uop(uop, emitter, stack)
        out.start_line()
        if not uop.properties.always_exits:
            out.emit("break;\n")
        out.start_line()
        out.emit("}")
        out.emit("\n\n")

    generate_guard_ips(analysis, emitter)
>>>>>>> da5e7b7d
    outfile.write("#undef TIER_TWO\n")


arg_parser = argparse.ArgumentParser(
    description="Generate the code for the tier 2 interpreter.",
    formatter_class=argparse.ArgumentDefaultsHelpFormatter,
)

arg_parser.add_argument(
    "-o", "--output", type=str, help="Generated code", default=DEFAULT_OUTPUT
)

arg_parser.add_argument(
    "-l", "--emit-line-directives", help="Emit #line directives", action="store_true"
)

arg_parser.add_argument(
    "input", nargs=argparse.REMAINDER, help="Instruction definition file(s)"
)

if __name__ == "__main__":
    args = arg_parser.parse_args()
    if len(args.input) == 0:
        args.input.append(DEFAULT_INPUT)
    data = analyze_files(args.input)
    with open(args.output, "w") as outfile:
        generate_tier2(args.input, data, outfile, args.emit_line_directives)<|MERGE_RESOLUTION|>--- conflicted
+++ resolved
@@ -66,12 +66,7 @@
     def __init__(self, out: CWriter, labels: dict[str, Label], exit_cache_depth: int):
         super().__init__(out, labels)
         self._replacers["oparg"] = self.oparg
-<<<<<<< HEAD
-        self._replacers["JUMPBY"] = self.jumpby
-        self._replacers["DISPATCH"] = self.dispatch
         self.exit_cache_depth = exit_cache_depth
-=======
->>>>>>> da5e7b7d
 
     def goto_error(self, offset: int, storage: Storage) -> str:
         # To do: Add jump targets for popping values.
@@ -126,40 +121,6 @@
         self.out.emit_at(uop.name[-1], tkn)
         return True
 
-<<<<<<< HEAD
-    def jumpby(
-        self,
-        tkn: Token,
-        tkn_iter: TokenIterator,
-        uop: CodeSection,
-        storage: Storage,
-        inst: Instruction | None,
-    ) -> bool:
-        if storage.spilled:
-            raise analysis_error("stack_pointer needs reloading before dispatch", tkn)
-        storage.stack.flush(self.out)
-        self.emit("TIER2_STORE_IP")
-        emit_to(self.out, tkn_iter, "SEMI")
-        self.emit(";\n")
-        return True
-
-    def dispatch(
-        self,
-        tkn: Token,
-        tkn_iter: TokenIterator,
-        uop: CodeSection,
-        storage: Storage,
-        inst: Instruction | None,
-    ) -> bool:
-        if storage.spilled:
-            raise analysis_error("stack_pointer needs reloading before dispatch", tkn)
-        storage.stack.flush(self.out)
-        self.emit("break;\n")
-        next(tkn_iter)
-        next(tkn_iter)
-        next(tkn_iter)
-        return False
-
     def tier2_to_tier2(
         self,
         tkn: Token,
@@ -180,8 +141,7 @@
         return False
 
     goto_tier_one = tier2_to_tier2
-=======
->>>>>>> da5e7b7d
+
 
 def cache_items(emitter: Emitter, stack: Stack, cached_items: int, zero_regs: bool) -> None:
     emitter.out.start_line()
@@ -294,7 +254,6 @@
                 f"/* {uop.name} is not a viable micro-op for tier 2 because it {why_not_viable} */\n\n"
             )
             continue
-<<<<<<< HEAD
         for inputs, outputs, exit_depth in get_uop_cache_depths(uop):
             emitter = Tier2Emitter(out, analysis.labels, exit_depth)
             out.emit(f"case {uop.name}_r{inputs}{outputs}: {{\n")
@@ -313,20 +272,7 @@
             out.start_line()
             out.emit("}")
             out.emit("\n\n")
-=======
-        out.emit(f"case {uop.name}: {{\n")
-        declare_variables(uop, out)
-        stack = Stack()
-        stack = write_uop(uop, emitter, stack)
-        out.start_line()
-        if not uop.properties.always_exits:
-            out.emit("break;\n")
-        out.start_line()
-        out.emit("}")
-        out.emit("\n\n")
-
     generate_guard_ips(analysis, emitter)
->>>>>>> da5e7b7d
     outfile.write("#undef TIER_TWO\n")
 
 
