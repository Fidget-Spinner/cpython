--- conflicted
+++ resolved
@@ -1741,7 +1741,18 @@
         with self.assertRaises(SyntaxError):
             self.run_cases_test(input, "")
 
-<<<<<<< HEAD
+    def test_kill_in_wrong_order(self):
+        input = """
+        inst(OP, (a, b -- c)) {
+            c = b;
+            PyStackRef_CLOSE(a);
+            PyStackRef_CLOSE(b);
+        }
+        """
+        with self.assertRaises(SyntaxError):
+            self.run_cases_test(input, "")
+
+
 class TestGeneratedTailCallErorHandlers(unittest.TestCase):
     def setUp(self) -> None:
         super().setUp()
@@ -1890,18 +1901,6 @@
         }
         """
         self.run_cases_test(input, output)
-=======
-    def test_kill_in_wrong_order(self):
-        input = """
-        inst(OP, (a, b -- c)) {
-            c = b;
-            PyStackRef_CLOSE(a);
-            PyStackRef_CLOSE(b);
-        }
-        """
-        with self.assertRaises(SyntaxError):
-            self.run_cases_test(input, "")
->>>>>>> b70a5675
 
 
 class TestGeneratedAbstractCases(unittest.TestCase):
