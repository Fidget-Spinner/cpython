--- conflicted
+++ resolved
@@ -595,8 +595,7 @@
         # Mismatching key and cert
         ctx = ssl.SSLContext(ssl.PROTOCOL_TLSv1)
         with self.assertRaisesRegex(ssl.SSLError, "key values mismatch"):
-<<<<<<< HEAD
-            ctx.load_cert_chain(SVN_PYTHON_ORG_ROOT_CERT, ONLYKEY)
+            ctx.load_cert_chain(CAFILE_CACERT, ONLYKEY)
         # Password protected key and cert
         ctx.load_cert_chain(CERTFILE_PROTECTED, password=KEY_PASSWORD)
         ctx.load_cert_chain(CERTFILE_PROTECTED, password=KEY_PASSWORD.encode())
@@ -651,9 +650,6 @@
             ctx.load_cert_chain(CERTFILE_PROTECTED, password=getpass_exception)
         # Make sure the password function isn't called if it isn't needed
         ctx.load_cert_chain(CERTFILE, password=getpass_exception)
-=======
-            ctx.load_cert_chain(CAFILE_CACERT, ONLYKEY)
->>>>>>> 3d81d93f
 
     def test_load_verify_locations(self):
         ctx = ssl.SSLContext(ssl.PROTOCOL_TLSv1)
@@ -856,15 +852,14 @@
                                 cert_reqs=ssl.CERT_REQUIRED,
                                 ca_certs=REMOTE_ROOT_CERT)
             try:
-<<<<<<< HEAD
-                rc = s.connect_ex(("svn.python.org", 444))
+                rc = s.connect_ex((REMOTE_HOST, 444))
                 # Issue #19919: Windows machines or VMs hosted on Windows
                 # machines sometimes return EWOULDBLOCK.
-                self.assertIn(rc, (errno.ECONNREFUSED, errno.EWOULDBLOCK))
-=======
-                rc = s.connect_ex((REMOTE_HOST, 444))
-                self.assertIn(rc, (errno.ECONNREFUSED, errno.EHOSTUNREACH))
->>>>>>> 3d81d93f
+                errors = (
+                    errno.ECONNREFUSED, errno.EHOSTUNREACH,
+                    errno.EWOULDBLOCK,
+                )
+                self.assertIn(rc, errors)
             finally:
                 s.close()
 
@@ -974,7 +969,6 @@
                 sys.stdout.write("\nNeeded %d calls to do_handshake() to establish session.\n" % count)
 
     def test_get_server_certificate(self):
-<<<<<<< HEAD
         def _test_get_server_certificate(host, port, cert=None):
             with support.transient_internet(host):
                 pem = ssl.get_server_certificate((host, port),
@@ -994,40 +988,16 @@
                     self.fail("Got server certificate %s for %s:%s!" % (pem, host, port))
 
                 pem = ssl.get_server_certificate((host, port),
-=======
-        with support.transient_internet(REMOTE_HOST):
-            pem = ssl.get_server_certificate((REMOTE_HOST, 443),
-                                             ssl.PROTOCOL_SSLv23)
-            if not pem:
-                self.fail("No server certificate on REMOTE_HOST:443!")
-
-            try:
-                pem = ssl.get_server_certificate((REMOTE_HOST, 443),
->>>>>>> 3d81d93f
                                                  ssl.PROTOCOL_SSLv23,
                                                  ca_certs=cert)
                 if not pem:
                     self.fail("No server certificate on %s:%s!" % (host, port))
                 if support.verbose:
-<<<<<<< HEAD
                     sys.stdout.write("\nVerified certificate for %s:%s is\n%s\n" % (host, port ,pem))
 
-        _test_get_server_certificate('svn.python.org', 443, SVN_PYTHON_ORG_ROOT_CERT)
+        _test_get_server_certificate(REMOTE_HOST, 443, REMOTE_ROOT_CERT)
         if support.IPV6_ENABLED:
             _test_get_server_certificate('ipv6.google.com', 443)
-=======
-                    sys.stdout.write("%s\n" % x)
-            else:
-                self.fail("Got server certificate %s for REMOTE_HOST!" % pem)
-
-            pem = ssl.get_server_certificate((REMOTE_HOST, 443),
-                                             ssl.PROTOCOL_SSLv23,
-                                             ca_certs=REMOTE_ROOT_CERT)
-            if not pem:
-                self.fail("No server certificate on REMOTE_HOST:443!")
-            if support.verbose:
-                sys.stdout.write("\nVerified certificate for REMOTE_HOST:443 is\n%s\n" % pem)
->>>>>>> 3d81d93f
 
     def test_ciphers(self):
         remote = (REMOTE_HOST, 443)
