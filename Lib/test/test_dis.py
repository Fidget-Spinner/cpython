--- conflicted
+++ resolved
@@ -732,24 +732,15 @@
            POP_TOP
            RESUME                   0
            LOAD_FAST                0 (.0)
-<<<<<<< HEAD
-        >> FOR_ITER                12 (to 36)
-=======
-        >> FOR_ITER                 9 (to 32)
->>>>>>> 080a5961
+        >> FOR_ITER                14 (to 42)
            STORE_FAST               1 (z)
            LOAD_DEREF               2 (x)
            LOAD_FAST                1 (z)
            BINARY_OP                0 (+)
-<<<<<<< HEAD
-           LIST_APPEND              2
-           JUMP_BACKWARD           14 (to 8)
-=======
            YIELD_VALUE              1
            RESUME                   1
            POP_TOP
-           JUMP_BACKWARD           11 (to 10)
->>>>>>> 080a5961
+           JUMP_BACKWARD           16 (to 10)
         >> END_FOR
            RETURN_CONST             0 (None)
         >> CALL_INTRINSIC_1         3 (INTRINSIC_STOPITERATION_ERROR)
