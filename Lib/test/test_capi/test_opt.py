--- conflicted
+++ resolved
@@ -1553,14 +1553,9 @@
         self.assertIsNotNone(ex)
         uops = get_opnames(ex)
         opnames = list(iter_opnames(ex))
-<<<<<<< HEAD
-        # Strength reduced version
-        self.assertIn("_CHECK_FUNCTION_INLINE", uops)
-=======
-        self.assertIn("_PUSH_FRAME", uops)
+
         # Strength reduced version
         self.assertIn("_CHECK_FUNCTION_UNMODIFIED", uops)
->>>>>>> 733a3b31
         # Only 1 outer guard
         self.assertLessEqual(opnames.count("_CHECK_FUNCTION"), 1)
 
