--- conflicted
+++ resolved
@@ -923,7 +923,6 @@
         self.assertLessEqual(len(guard_both_float_count), 1)
         self.assertIn("_COMPARE_OP_STR", uops)
 
-<<<<<<< HEAD
     def test_function_inlining(self):
         def testfunc(n):
             a = 1
@@ -953,15 +952,6 @@
         self.assertLessEqual(len(guard_both_float_count), 1)
         self.assertIn("_COMPARE_OP_STR", uops)
 
-def foo(x, y):
-    print(x)
-    return x + y
-
-class Bar:
-    def foo(self, x, y):
-        self
-        return x + y
-=======
     def test_type_inconsistency(self):
         ns = {}
         src = textwrap.dedent("""
@@ -992,7 +982,16 @@
         _, ex = self._run_with_optimizer(testfunc, 16)
         self.assertIsNone(ex)
 
->>>>>>> 4d3ee77a
+
+def foo(x, y):
+    print(x)
+    return x + y
+
+class Bar:
+    def foo(self, x, y):
+        self
+        return x + y
+
 
 if __name__ == "__main__":
     unittest.main()