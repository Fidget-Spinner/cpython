
"""
opcode module - potentially shared between dis and other modules which
operate on bytecodes (e.g. peephole optimizers).
"""

__all__ = ["cmp_op", "hasarg", "hasconst", "hasname", "hasjrel", "hasjabs",
           "haslocal", "hascompare", "hasfree", "hasexc", "opname", "opmap",
           "HAVE_ARGUMENT", "EXTENDED_ARG"]

# It's a chicken-and-egg I'm afraid:
# We're imported before _opcode's made.
# With exception unheeded
# (stack_effect is not needed)
# Both our chickens and eggs are allayed.
#     --Larry Hastings, 2013/11/23

try:
    from _opcode import stack_effect
    __all__.append('stack_effect')
except ImportError:
    pass

cmp_op = ('<', '<=', '==', '!=', '>', '>=')

hasarg = []
hasconst = []
hasname = []
hasjrel = []
hasjabs = []
haslocal = []
hascompare = []
hasfree = []
hasexc = []


ENABLE_SPECIALIZATION = True

def is_pseudo(op):
    return op >= MIN_PSEUDO_OPCODE and op <= MAX_PSEUDO_OPCODE

oplists = [hasarg, hasconst, hasname, hasjrel, hasjabs,
           haslocal, hascompare, hasfree, hasexc]

opmap = {}

## pseudo opcodes (used in the compiler) mapped to the values
## they can become in the actual code.
_pseudo_ops = {}

def def_op(name, op):
    opmap[name] = op

def name_op(name, op):
    def_op(name, op)
    hasname.append(op)

def jrel_op(name, op):
    def_op(name, op)
    hasjrel.append(op)

def jabs_op(name, op):
    def_op(name, op)
    hasjabs.append(op)

def pseudo_op(name, op, real_ops):
    def_op(name, op)
    _pseudo_ops[name] = real_ops
    # add the pseudo opcode to the lists its targets are in
    for oplist in oplists:
        res = [opmap[rop] in oplist for rop in real_ops]
        if any(res):
            assert all(res)
            oplist.append(op)


# Instruction opcodes for compiled code
# Blank lines correspond to available opcodes

def_op('CACHE', 0)
def_op('POP_TOP', 1)
def_op('PUSH_NULL', 2)
def_op('INTERPRETER_EXIT', 3)

def_op('END_FOR', 4)
def_op('END_SEND', 5)

def_op('NOP', 9)

def_op('UNARY_NEGATIVE', 11)
def_op('UNARY_NOT', 12)

def_op('UNARY_INVERT', 15)

# We reserve 17 as it is the initial value for the specializing counter
# This helps us catch cases where we attempt to execute a cache.
def_op('RESERVED', 17)

def_op('BINARY_SUBSCR', 25)
def_op('BINARY_SLICE', 26)
def_op('STORE_SLICE', 27)

def_op('GET_LEN', 30)
def_op('MATCH_MAPPING', 31)
def_op('MATCH_SEQUENCE', 32)
def_op('MATCH_KEYS', 33)

def_op('PUSH_EXC_INFO', 35)
def_op('CHECK_EXC_MATCH', 36)
def_op('CHECK_EG_MATCH', 37)

def_op('WITH_EXCEPT_START', 49)
def_op('GET_AITER', 50)
def_op('GET_ANEXT', 51)
def_op('BEFORE_ASYNC_WITH', 52)
def_op('BEFORE_WITH', 53)
def_op('END_ASYNC_FOR', 54)
def_op('CLEANUP_THROW', 55)

def_op('STORE_SUBSCR', 60)
def_op('DELETE_SUBSCR', 61)

def_op('GET_ITER', 68)
def_op('GET_YIELD_FROM_ITER', 69)

def_op('LOAD_BUILD_CLASS', 71)

def_op('LOAD_ASSERTION_ERROR', 74)
def_op('RETURN_GENERATOR', 75)

def_op('RETURN_VALUE', 83)

def_op('SETUP_ANNOTATIONS', 85)

def_op('POP_EXCEPT', 89)

HAVE_ARGUMENT = 90             # real opcodes from here have an argument:

name_op('STORE_NAME', 90)       # Index in name list
name_op('DELETE_NAME', 91)      # ""
def_op('UNPACK_SEQUENCE', 92)   # Number of tuple items
jrel_op('FOR_ITER', 93)
def_op('UNPACK_EX', 94)
name_op('STORE_ATTR', 95)       # Index in name list
name_op('DELETE_ATTR', 96)      # ""
name_op('STORE_GLOBAL', 97)     # ""
name_op('DELETE_GLOBAL', 98)    # ""
def_op('SWAP', 99)
def_op('LOAD_CONST', 100)       # Index in const list
hasconst.append(100)
name_op('LOAD_NAME', 101)       # Index in name list
def_op('BUILD_TUPLE', 102)      # Number of tuple items
def_op('BUILD_LIST', 103)       # Number of list items
def_op('BUILD_SET', 104)        # Number of set items
def_op('BUILD_MAP', 105)        # Number of dict entries
name_op('LOAD_ATTR', 106)       # Index in name list
def_op('COMPARE_OP', 107)       # Comparison operator
hascompare.append(107)
name_op('IMPORT_NAME', 108)     # Index in name list
name_op('IMPORT_FROM', 109)     # Index in name list
jrel_op('JUMP_FORWARD', 110)    # Number of words to skip
jrel_op('POP_JUMP_IF_FALSE', 114)
jrel_op('POP_JUMP_IF_TRUE', 115)
name_op('LOAD_GLOBAL', 116)     # Index in name list
def_op('IS_OP', 117)
def_op('CONTAINS_OP', 118)
def_op('RERAISE', 119)
def_op('COPY', 120)
def_op('RETURN_CONST', 121)
hasconst.append(121)
def_op('BINARY_OP', 122)
jrel_op('SEND', 123)            # Number of words to skip
def_op('LOAD_FAST', 124)        # Local variable number, no null check
haslocal.append(124)
def_op('STORE_FAST', 125)       # Local variable number
haslocal.append(125)
def_op('DELETE_FAST', 126)      # Local variable number
haslocal.append(126)
def_op('LOAD_FAST_CHECK', 127)  # Local variable number
haslocal.append(127)
jrel_op('POP_JUMP_IF_NOT_NONE', 128)
jrel_op('POP_JUMP_IF_NONE', 129)
def_op('RAISE_VARARGS', 130)    # Number of raise arguments (1, 2, or 3)
def_op('GET_AWAITABLE', 131)
def_op('MAKE_FUNCTION', 132)    # Flags
def_op('BUILD_SLICE', 133)      # Number of items
jrel_op('JUMP_BACKWARD_NO_INTERRUPT', 134) # Number of words to skip (backwards)
def_op('MAKE_CELL', 135)
hasfree.append(135)
def_op('LOAD_CLOSURE', 136)
hasfree.append(136)
def_op('LOAD_DEREF', 137)
hasfree.append(137)
def_op('STORE_DEREF', 138)
hasfree.append(138)
def_op('DELETE_DEREF', 139)
hasfree.append(139)
jrel_op('JUMP_BACKWARD', 140)    # Number of words to skip (backwards)
name_op('LOAD_SUPER_ATTR', 141)
def_op('CALL_FUNCTION_EX', 142)  # Flags

def_op('EXTENDED_ARG', 144)
EXTENDED_ARG = 144
def_op('LIST_APPEND', 145)
def_op('SET_ADD', 146)
def_op('MAP_ADD', 147)
def_op('LOAD_CLASSDEREF', 148)
hasfree.append(148)
def_op('COPY_FREE_VARS', 149)
def_op('YIELD_VALUE', 150)
def_op('RESUME', 151)   # This must be kept in sync with deepfreeze.py
def_op('MATCH_CLASS', 152)

def_op('FORMAT_VALUE', 155)
def_op('BUILD_CONST_KEY_MAP', 156)
def_op('BUILD_STRING', 157)

def_op('LIST_EXTEND', 162)
def_op('SET_UPDATE', 163)
def_op('DICT_MERGE', 164)
def_op('DICT_UPDATE', 165)

def_op('CALL', 171)
def_op('KW_NAMES', 172)
hasconst.append(172)
def_op('CALL_INTRINSIC_1', 173)
def_op('CALL_INTRINSIC_2', 174)

# Instrumented instructions
MIN_INSTRUMENTED_OPCODE = 238

def_op('INSTRUMENTED_POP_JUMP_IF_NONE', 238)
def_op('INSTRUMENTED_POP_JUMP_IF_NOT_NONE', 239)
def_op('INSTRUMENTED_RESUME', 240)
def_op('INSTRUMENTED_CALL', 241)
def_op('INSTRUMENTED_RETURN_VALUE', 242)
def_op('INSTRUMENTED_YIELD_VALUE', 243)
def_op('INSTRUMENTED_CALL_FUNCTION_EX', 244)
def_op('INSTRUMENTED_JUMP_FORWARD', 245)
def_op('INSTRUMENTED_JUMP_BACKWARD', 246)
def_op('INSTRUMENTED_RETURN_CONST', 247)
def_op('INSTRUMENTED_FOR_ITER', 248)
def_op('INSTRUMENTED_POP_JUMP_IF_FALSE', 249)
def_op('INSTRUMENTED_POP_JUMP_IF_TRUE', 250)
def_op('INSTRUMENTED_END_FOR', 251)
def_op('INSTRUMENTED_END_SEND', 252)
def_op('INSTRUMENTED_INSTRUCTION', 253)
def_op('INSTRUMENTED_LINE', 254)
# 255 is reserved

hasarg.extend([op for op in opmap.values() if op >= HAVE_ARGUMENT])

MIN_PSEUDO_OPCODE = 256

pseudo_op('SETUP_FINALLY', 256, ['NOP'])
hasexc.append(256)
pseudo_op('SETUP_CLEANUP', 257, ['NOP'])
hasexc.append(257)
pseudo_op('SETUP_WITH', 258, ['NOP'])
hasexc.append(258)
pseudo_op('POP_BLOCK', 259, ['NOP'])

pseudo_op('JUMP', 260, ['JUMP_FORWARD', 'JUMP_BACKWARD'])
pseudo_op('JUMP_NO_INTERRUPT', 261, ['JUMP_FORWARD', 'JUMP_BACKWARD_NO_INTERRUPT'])

pseudo_op('LOAD_METHOD', 262, ['LOAD_ATTR'])
pseudo_op('LOAD_SUPER_METHOD', 263, ['LOAD_SUPER_ATTR'])
pseudo_op('LOAD_ZERO_SUPER_METHOD', 264, ['LOAD_SUPER_ATTR'])
pseudo_op('LOAD_ZERO_SUPER_ATTR', 265, ['LOAD_SUPER_ATTR'])

MAX_PSEUDO_OPCODE = MIN_PSEUDO_OPCODE + len(_pseudo_ops) - 1

del def_op, name_op, jrel_op, jabs_op, pseudo_op

opname = ['<%r>' % (op,) for op in range(MAX_PSEUDO_OPCODE + 1)]
for op, i in opmap.items():
    opname[i] = op


_nb_ops = [
    ("NB_ADD", "+"),
    ("NB_AND", "&"),
    ("NB_FLOOR_DIVIDE", "//"),
    ("NB_LSHIFT", "<<"),
    ("NB_MATRIX_MULTIPLY", "@"),
    ("NB_MULTIPLY", "*"),
    ("NB_REMAINDER", "%"),
    ("NB_OR", "|"),
    ("NB_POWER", "**"),
    ("NB_RSHIFT", ">>"),
    ("NB_SUBTRACT", "-"),
    ("NB_TRUE_DIVIDE", "/"),
    ("NB_XOR", "^"),
    ("NB_INPLACE_ADD", "+="),
    ("NB_INPLACE_AND", "&="),
    ("NB_INPLACE_FLOOR_DIVIDE", "//="),
    ("NB_INPLACE_LSHIFT", "<<="),
    ("NB_INPLACE_MATRIX_MULTIPLY", "@="),
    ("NB_INPLACE_MULTIPLY", "*="),
    ("NB_INPLACE_REMAINDER", "%="),
    ("NB_INPLACE_OR", "|="),
    ("NB_INPLACE_POWER", "**="),
    ("NB_INPLACE_RSHIFT", ">>="),
    ("NB_INPLACE_SUBTRACT", "-="),
    ("NB_INPLACE_TRUE_DIVIDE", "/="),
    ("NB_INPLACE_XOR", "^="),
]

_specializations = {
    "BINARY_OP": [
        "BINARY_OP_ADD_FLOAT",
        "BINARY_OP_ADD_INT",
        "BINARY_OP_ADD_UNICODE",
        "BINARY_OP_INPLACE_ADD_UNICODE",
        "BINARY_OP_MULTIPLY_FLOAT",
        "BINARY_OP_MULTIPLY_INT",
        "BINARY_OP_SUBTRACT_FLOAT",
        "BINARY_OP_SUBTRACT_INT",
    ],
    "BINARY_SUBSCR": [
        "BINARY_SUBSCR_DICT",
        "BINARY_SUBSCR_GETITEM",
        "BINARY_SUBSCR_LIST_INT",
        "BINARY_SUBSCR_TUPLE_INT",
    ],
    "CALL": [
        "CALL_PY_EXACT_ARGS",
        "CALL_PY_WITH_DEFAULTS",
        "CALL_BOUND_METHOD_EXACT_ARGS",
        "CALL_BUILTIN_CLASS",
        "CALL_BUILTIN_FAST_WITH_KEYWORDS",
        "CALL_METHOD_DESCRIPTOR_FAST_WITH_KEYWORDS",
        "CALL_NO_KW_BUILTIN_FAST",
        "CALL_NO_KW_BUILTIN_O",
        "CALL_NO_KW_ISINSTANCE",
        "CALL_NO_KW_LEN",
        "CALL_NO_KW_LIST_APPEND",
        "CALL_NO_KW_METHOD_DESCRIPTOR_FAST",
        "CALL_NO_KW_METHOD_DESCRIPTOR_NOARGS",
        "CALL_NO_KW_METHOD_DESCRIPTOR_O",
        "CALL_NO_KW_STR_1",
        "CALL_NO_KW_TUPLE_1",
        "CALL_NO_KW_TYPE_1",
    ],
    "COMPARE_OP": [
        "COMPARE_OP_FLOAT",
        "COMPARE_OP_INT",
        "COMPARE_OP_STR",
    ],
    "FOR_ITER": [
        "FOR_ITER_LIST",
        "FOR_ITER_TUPLE",
        "FOR_ITER_RANGE",
        "FOR_ITER_GEN",
    ],
<<<<<<< HEAD
    "JUMP_BACKWARD": [
        "JUMP_BACKWARD_INTO_TRACE",
        "JUMP_BACKWARD_QUICK",
        "JUMP_BACKWARD_RECORDING",
=======
    "LOAD_SUPER_ATTR": [
        "LOAD_SUPER_ATTR_METHOD",
>>>>>>> ed29f524
    ],
    "LOAD_ATTR": [
        # These potentially push [NULL, bound method] onto the stack.
        "LOAD_ATTR_CLASS",
        "LOAD_ATTR_GETATTRIBUTE_OVERRIDDEN",
        "LOAD_ATTR_INSTANCE_VALUE",
        "LOAD_ATTR_MODULE",
        "LOAD_ATTR_PROPERTY",
        "LOAD_ATTR_SLOT",
        "LOAD_ATTR_WITH_HINT",
        # These will always push [unbound method, self] onto the stack.
        "LOAD_ATTR_METHOD_LAZY_DICT",
        "LOAD_ATTR_METHOD_NO_DICT",
        "LOAD_ATTR_METHOD_WITH_VALUES",
    ],
    "LOAD_CONST": [
        "LOAD_CONST__LOAD_FAST",
    ],
    "LOAD_FAST": [
        "LOAD_FAST__LOAD_CONST",
        "LOAD_FAST__LOAD_FAST",
    ],
    "LOAD_GLOBAL": [
        "LOAD_GLOBAL_BUILTIN",
        "LOAD_GLOBAL_MODULE",
    ],
    "STORE_ATTR": [
        "STORE_ATTR_INSTANCE_VALUE",
        "STORE_ATTR_SLOT",
        "STORE_ATTR_WITH_HINT",
    ],
    "STORE_FAST": [
        "STORE_FAST__LOAD_FAST",
        "STORE_FAST__STORE_FAST",
    ],
    "STORE_SUBSCR": [
        "STORE_SUBSCR_DICT",
        "STORE_SUBSCR_LIST_INT",
    ],
    "UNPACK_SEQUENCE": [
        "UNPACK_SEQUENCE_LIST",
        "UNPACK_SEQUENCE_TUPLE",
        "UNPACK_SEQUENCE_TWO_TUPLE",
    ],
    "SEND": [
        "SEND_GEN",
    ],
}
_specialized_instructions = [
    opcode for family in _specializations.values() for opcode in family
]

_cache_format = {
    "LOAD_GLOBAL": {
        "counter": 1,
        "index": 1,
        "module_keys_version": 1,
        "builtin_keys_version": 1,
    },
    "BINARY_OP": {
        "counter": 1,
    },
    "UNPACK_SEQUENCE": {
        "counter": 1,
    },
    "COMPARE_OP": {
        "counter": 1,
    },
    "BINARY_SUBSCR": {
        "counter": 1,
    },
    "FOR_ITER": {
        "counter": 1,
    },
    "LOAD_SUPER_ATTR": {
        "counter": 1,
        "class_version": 2,
        "self_type_version": 2,
        "method": 4,
    },
    "LOAD_ATTR": {
        "counter": 1,
        "version": 2,
        "keys_version": 2,
        "descr": 4,
    },
    "STORE_ATTR": {
        "counter": 1,
        "version": 2,
        "index": 1,
    },
    "CALL": {
        "counter": 1,
        "func_version": 2,
    },
    "STORE_SUBSCR": {
        "counter": 1,
    },
    "SEND": {
        "counter": 1,
    },
    "JUMP_BACKWARD": {
        "counter": 1,
        "trace": 4,
    }
}

_inline_cache_entries = [
    sum(_cache_format.get(opname[opcode], {}).values()) for opcode in range(256)
]<|MERGE_RESOLUTION|>--- conflicted
+++ resolved
@@ -353,15 +353,13 @@
         "FOR_ITER_RANGE",
         "FOR_ITER_GEN",
     ],
-<<<<<<< HEAD
     "JUMP_BACKWARD": [
         "JUMP_BACKWARD_INTO_TRACE",
         "JUMP_BACKWARD_QUICK",
         "JUMP_BACKWARD_RECORDING",
-=======
+    ],
     "LOAD_SUPER_ATTR": [
         "LOAD_SUPER_ATTR_METHOD",
->>>>>>> ed29f524
     ],
     "LOAD_ATTR": [
         # These potentially push [NULL, bound method] onto the stack.
