--- conflicted
+++ resolved
@@ -446,8 +446,6 @@
 #     Python 3.12b1 3530 (Shrink the LOAD_SUPER_ATTR caches)
 #     Python 3.12b1 3531 (Add PEP 695 changes)
 #     Python 3.13a1 3550 (Plugin optimizer support)
-<<<<<<< HEAD
-=======
 #     Python 3.13a1 3551 (Compact superinstructions)
 #     Python 3.13a1 3552 (Remove LOAD_FAST__LOAD_CONST and LOAD_CONST__LOAD_FAST)
 #     Python 3.13a1 3553 (Add SET_FUNCTION_ATTRIBUTE)
@@ -455,7 +453,6 @@
 #     Python 3.13a1 3555 (generate specialized opcodes metadata from bytecodes.c)
 #     Python 3.13a1 3556 (Convert LOAD_CLOSURE to a pseudo-op)
 #     Python 3.13a1 3557 (Make the conversion to boolean in jumps explicit)
->>>>>>> 67a79888
 
 #     Python 3.14 will start with 3600
 
@@ -472,11 +469,7 @@
 # Whenever MAGIC_NUMBER is changed, the ranges in the magic_values array
 # in PC/launcher.c must also be updated.
 
-<<<<<<< HEAD
-MAGIC_NUMBER = (3550).to_bytes(2, 'little') + b'\r\n'
-=======
 MAGIC_NUMBER = (3557).to_bytes(2, 'little') + b'\r\n'
->>>>>>> 67a79888
 
 _RAW_MAGIC_NUMBER = int.from_bytes(MAGIC_NUMBER, 'little')  # For import.c
 
