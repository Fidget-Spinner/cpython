--- conflicted
+++ resolved
@@ -402,15 +402,9 @@
             // BINARY_OP_INPLACE_ADD_UNICODE,  // See comments at that opcode.
         };
 
-<<<<<<< HEAD
-        guard op(_GUARD_BOTH_INT, (left, right -- left, right)) {
+        pure guard op(_GUARD_BOTH_INT, (left, right -- left, right)) {
             DEOPT_IF(!PyLong_CheckExact(left), BINARY_OP);
             DEOPT_IF(!PyLong_CheckExact(right), BINARY_OP);
-=======
-        op(_GUARD_BOTH_INT, (left, right -- left, right)) {
-            DEOPT_IF(!PyLong_CheckExact(left));
-            DEOPT_IF(!PyLong_CheckExact(right));
->>>>>>> 5c6e8548
         }
 
         pure op(_BINARY_OP_MULTIPLY_INT, (unused/1, left, right -- res)) {
@@ -480,15 +474,9 @@
         macro(BINARY_OP_SUBTRACT_FLOAT) =
             _GUARD_BOTH_FLOAT + _BINARY_OP_SUBTRACT_FLOAT;
 
-<<<<<<< HEAD
         guard op(_GUARD_BOTH_UNICODE, (left, right -- left, right)) {
-            DEOPT_IF(!PyUnicode_CheckExact(left), BINARY_OP);
-            DEOPT_IF(!PyUnicode_CheckExact(right), BINARY_OP);
-=======
-        op(_GUARD_BOTH_UNICODE, (left, right -- left, right)) {
             DEOPT_IF(!PyUnicode_CheckExact(left));
             DEOPT_IF(!PyUnicode_CheckExact(right));
->>>>>>> 5c6e8548
         }
 
         pure op(_BINARY_OP_ADD_UNICODE, (unused/1, left, right -- res)) {
@@ -3038,15 +3026,9 @@
             CHECK_EVAL_BREAKER();
         }
 
-<<<<<<< HEAD
         guard op(_CHECK_CALL_BOUND_METHOD_EXACT_ARGS, (callable, null, unused[oparg] -- callable, null, unused[oparg])) {
-            DEOPT_IF(null != NULL, CALL);
-            DEOPT_IF(Py_TYPE(callable) != &PyMethod_Type, CALL);
-=======
-        op(_CHECK_CALL_BOUND_METHOD_EXACT_ARGS, (callable, null, unused[oparg] -- callable, null, unused[oparg])) {
             DEOPT_IF(null != NULL);
             DEOPT_IF(Py_TYPE(callable) != &PyMethod_Type);
->>>>>>> 5c6e8548
         }
 
         op(_INIT_CALL_BOUND_METHOD_EXACT_ARGS, (callable, unused, unused[oparg] -- func, self, unused[oparg])) {
@@ -3058,21 +3040,12 @@
             Py_DECREF(callable);
         }
 
-<<<<<<< HEAD
         guard op(_CHECK_PEP_523, (--)) {
-            DEOPT_IF(tstate->interp->eval_frame, CALL);
+            DEOPT_IF(tstate->interp->eval_frame);
         }
 
         guard op(_CHECK_FUNCTION_EXACT_ARGS, (func_version/2, callable, self_or_null, unused[oparg] -- callable, self_or_null, unused[oparg])) {
-            DEOPT_IF(!PyFunction_Check(callable), CALL);
-=======
-        op(_CHECK_PEP_523, (--)) {
-            DEOPT_IF(tstate->interp->eval_frame);
-        }
-
-        op(_CHECK_FUNCTION_EXACT_ARGS, (func_version/2, callable, self_or_null, unused[oparg] -- callable, self_or_null, unused[oparg])) {
             DEOPT_IF(!PyFunction_Check(callable));
->>>>>>> 5c6e8548
             PyFunctionObject *func = (PyFunctionObject *)callable;
             DEOPT_IF(func->func_version != func_version);
             PyCodeObject *code = (PyCodeObject *)func->func_code;
