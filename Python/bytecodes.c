// This file contains instruction definitions.
// It is read by generators stored in Tools/cases_generator/
// to generate Python/generated_cases.c.h and others.
// Note that there is some dummy C code at the top and bottom of the file
// to fool text editors like VS Code into believing this is valid C code.
// The actual instruction definitions start at // BEGIN BYTECODES //.
// See Tools/cases_generator/README.md for more information.

#include "Python.h"
#include "pycore_abstract.h"      // _PyIndex_Check()
#include "pycore_audit.h"         // _PySys_Audit()
#include "pycore_backoff.h"
#include "pycore_cell.h"          // PyCell_GetRef()
#include "pycore_ceval.h"
#include "pycore_code.h"
#include "pycore_emscripten_signal.h"  // _Py_CHECK_EMSCRIPTEN_SIGNALS
#include "pycore_function.h"
#include "pycore_instruments.h"
#include "pycore_interpolation.h" // _PyInterpolation_Build()
#include "pycore_intrinsics.h"
#include "pycore_long.h"          // _PyLong_ExactDealloc(), _PyLong_GetZero()
#include "pycore_moduleobject.h"  // PyModuleObject
#include "pycore_object.h"        // _PyObject_GC_TRACK()
#include "pycore_opcode_metadata.h"  // uop names
#include "pycore_opcode_utils.h"  // MAKE_FUNCTION_*
#include "pycore_pyatomic_ft_wrappers.h" // FT_ATOMIC_*
#include "pycore_pyerrors.h"      // _PyErr_GetRaisedException()
#include "pycore_pystate.h"       // _PyInterpreterState_GET()
#include "pycore_range.h"         // _PyRangeIterObject
#include "pycore_setobject.h"     // _PySet_NextEntry()
#include "pycore_sliceobject.h"   // _PyBuildSlice_ConsumeRefs
#include "pycore_stackref.h"
#include "pycore_template.h"      // _PyTemplate_Build()
#include "pycore_tuple.h"         // _PyTuple_ITEMS()
#include "pycore_typeobject.h"    // _PySuper_Lookup()

#include "pycore_dict.h"
#include "dictobject.h"
#include "pycore_frame.h"
#include "opcode.h"
#include "optimizer.h"
#include "pydtrace.h"
#include "setobject.h"


#define USE_COMPUTED_GOTOS 0
#include "ceval_macros.h"

/* Flow control macros */

#define inst(name, ...) case name:
#define op(name, ...) /* NAME is ignored */
#define macro(name) static int MACRO_##name
#define super(name) static int SUPER_##name
#define family(name, ...) static int family_##name
#define pseudo(name) static int pseudo_##name
#define label(name) name:

/* Annotations */
#define guard
#define override
#define specializing
#define replicate(TIMES)
#define tier1
#define no_save_ip

// Dummy variables for stack effects.
static PyObject *value, *value1, *value2, *left, *right, *res, *sum, *prod, *sub;
static PyObject *container, *start, *stop, *v, *lhs, *rhs, *res2;
static PyObject *list, *tuple, *dict, *owner, *set, *str, *tup, *map, *keys;
static PyObject *exit_func, *lasti, *val, *retval, *obj, *iter, *exhausted;
static PyObject *aiter, *awaitable, *iterable, *w, *exc_value, *bc, *locals;
static PyObject *orig, *excs, *update, *b, *fromlist, *level, *from;
static PyObject **pieces, **values;
static size_t jump;
// Dummy variables for cache effects
static uint16_t invert, counter, index, hint;
#define unused 0  // Used in a macro def, can't be static
static uint32_t type_version;
static _PyExecutorObject *current_executor;

static PyObject *
dummy_func(
    PyThreadState *tstate,
    _PyInterpreterFrame *frame,
    unsigned char opcode,
    unsigned int oparg,
    _Py_CODEUNIT *next_instr,
    PyObject **stack_pointer,
    int throwflag,
    PyObject *args[]
)
{
    // Dummy labels.
    pop_1_error:
    // Dummy locals.
    PyObject *dummy;
    _Py_CODEUNIT *this_instr;
    PyObject *attr;
    PyObject *attrs;
    PyObject *bottom;
    PyObject *callable;
    PyObject *callargs;
    PyObject *codeobj;
    PyObject *cond;
    PyObject *descr;
    PyObject *exc;
    PyObject *exit;
    PyObject *fget;
    PyObject *fmt_spec;
    PyObject *func;
    uint32_t func_version;
    PyObject *getattribute;
    PyObject *kwargs;
    PyObject *kwdefaults;
    PyObject *len_o;
    PyObject *match;
    PyObject *match_type;
    PyObject *method;
    PyObject *mgr;
    Py_ssize_t min_args;
    PyObject *names;
    PyObject *new_exc;
    PyObject *next;
    PyObject *none;
    PyObject *null;
    PyObject *prev_exc;
    PyObject *receiver;
    PyObject *rest;
    int result;
    PyObject *self;
    PyObject *seq;
    PyObject *slice;
    PyObject *step;
    PyObject *subject;
    PyObject *top;
    PyObject *type;
    PyObject *typevars;
    PyObject *val0;
    PyObject *val1;
    int values_or_none;

    switch (opcode) {

// BEGIN BYTECODES //
        pure inst(NOP, (--)) {
        }

        family(RESUME, 0) = {
            RESUME_CHECK,
        };

        macro(NOT_TAKEN) = NOP;

        op(_CHECK_PERIODIC, (--)) {
            int err = check_periodics(tstate);
            ERROR_IF(err != 0);
        }

        replaced op(_CHECK_PERIODIC_AT_END, (--)) {
            int err = check_periodics(tstate);
            ERROR_IF(err != 0);
        }

        op(_CHECK_PERIODIC_IF_NOT_YIELD_FROM, (--)) {
            if ((oparg & RESUME_OPARG_LOCATION_MASK) < RESUME_AFTER_YIELD_FROM) {
                int err = check_periodics(tstate);
                ERROR_IF(err != 0);
            }
        }

        op(_QUICKEN_RESUME, (--)) {
            #if ENABLE_SPECIALIZATION_FT
            if (tstate->tracing == 0 && this_instr->op.code == RESUME) {
                FT_ATOMIC_STORE_UINT8_RELAXED(this_instr->op.code, RESUME_CHECK);
            }
            #endif  /* ENABLE_SPECIALIZATION_FT */
        }

        tier1 op(_MAYBE_INSTRUMENT, (--)) {
            if (tstate->tracing == 0) {
                uintptr_t global_version = _Py_atomic_load_uintptr_relaxed(&tstate->eval_breaker) & ~_PY_EVAL_EVENTS_MASK;
                uintptr_t code_version = FT_ATOMIC_LOAD_UINTPTR_ACQUIRE(_PyFrame_GetCode(frame)->_co_instrumentation_version);
                if (code_version != global_version) {
                    int err = _Py_Instrument(_PyFrame_GetCode(frame), tstate->interp);
                    if (err) {
                        ERROR_NO_POP();
                    }
                    next_instr = this_instr;
                    DISPATCH();
                }
            }
        }

        op(_LOAD_BYTECODE, (--)) {
            #ifdef Py_GIL_DISABLED
            if (frame->tlbc_index !=
                ((_PyThreadStateImpl *)tstate)->tlbc_index) {
                _Py_CODEUNIT *bytecode =
                    _PyEval_GetExecutableCode(tstate, _PyFrame_GetCode(frame));
                ERROR_IF(bytecode == NULL);
                ptrdiff_t off = this_instr - _PyFrame_GetBytecode(frame);
                frame->tlbc_index = ((_PyThreadStateImpl *)tstate)->tlbc_index;
                frame->instr_ptr = bytecode + off;
                // Make sure this_instr gets reset correctly for any uops that
                // follow
                next_instr = frame->instr_ptr;
                DISPATCH();
            }
            #endif
        }

        macro(RESUME) =
            _LOAD_BYTECODE +
            _MAYBE_INSTRUMENT +
            _QUICKEN_RESUME +
            _CHECK_PERIODIC_IF_NOT_YIELD_FROM;

        inst(RESUME_CHECK, (--)) {
#if defined(__EMSCRIPTEN__)
            DEOPT_IF(_Py_emscripten_signal_clock == 0);
            _Py_emscripten_signal_clock -= Py_EMSCRIPTEN_SIGNAL_HANDLING;
#endif
            uintptr_t eval_breaker = _Py_atomic_load_uintptr_relaxed(&tstate->eval_breaker);
            uintptr_t version = FT_ATOMIC_LOAD_UINTPTR_ACQUIRE(_PyFrame_GetCode(frame)->_co_instrumentation_version);
            assert((version & _PY_EVAL_EVENTS_MASK) == 0);
            DEOPT_IF(eval_breaker != version);
            #ifdef Py_GIL_DISABLED
            DEOPT_IF(frame->tlbc_index !=
                     ((_PyThreadStateImpl *)tstate)->tlbc_index);
            #endif
        }

        op(_MONITOR_RESUME, (--)) {
            int err = _Py_call_instrumentation(
                    tstate, oparg > 0, frame, this_instr);
            ERROR_IF(err);
            if (frame->instr_ptr != this_instr) {
                /* Instrumentation has jumped */
                next_instr = frame->instr_ptr;
            }
        }

        macro(INSTRUMENTED_RESUME) =
            _LOAD_BYTECODE +
            _MAYBE_INSTRUMENT +
            _CHECK_PERIODIC_IF_NOT_YIELD_FROM +
            _MONITOR_RESUME;

        pseudo(LOAD_CLOSURE, (-- unused)) = {
            LOAD_FAST,
        };

        inst(LOAD_FAST_CHECK, (-- value)) {
            _PyStackRef value_s = GETLOCAL(oparg);
            if (PyStackRef_IsNull(value_s)) {
                _PyEval_FormatExcCheckArg(tstate, PyExc_UnboundLocalError,
                    UNBOUNDLOCAL_ERROR_MSG,
                    PyTuple_GetItem(_PyFrame_GetCode(frame)->co_localsplusnames, oparg)
                );
                ERROR_IF(true);
            }
            value = PyStackRef_DUP(value_s);
        }

        replicate(8) pure inst(LOAD_FAST, (-- value)) {
            assert(!PyStackRef_IsNull(GETLOCAL(oparg)));
            value = PyStackRef_DUP(GETLOCAL(oparg));
        }

        replicate(8) pure inst (LOAD_FAST_BORROW, (-- value)) {
            assert(!PyStackRef_IsNull(GETLOCAL(oparg)));
            value = PyStackRef_Borrow(GETLOCAL(oparg));
        }

        inst(LOAD_FAST_AND_CLEAR, (-- value)) {
            value = GETLOCAL(oparg);
            GETLOCAL(oparg) = PyStackRef_NULL;
        }

        inst(LOAD_FAST_LOAD_FAST, ( -- value1, value2)) {
            uint32_t oparg1 = oparg >> 4;
            uint32_t oparg2 = oparg & 15;
            value1 = PyStackRef_DUP(GETLOCAL(oparg1));
            value2 = PyStackRef_DUP(GETLOCAL(oparg2));
        }

        inst(LOAD_FAST_BORROW_LOAD_FAST_BORROW, ( -- value1, value2)) {
            uint32_t oparg1 = oparg >> 4;
            uint32_t oparg2 = oparg & 15;
            value1 = PyStackRef_Borrow(GETLOCAL(oparg1));
            value2 = PyStackRef_Borrow(GETLOCAL(oparg2));
        }

        inst(LOAD_CONST, (-- value)) {
            PyObject *obj = GETITEM(FRAME_CO_CONSTS, oparg);
            value = PyStackRef_FromPyObjectBorrow(obj);
        }

        replicate(4) inst(LOAD_SMALL_INT, (-- value)) {
            assert(oparg < _PY_NSMALLPOSINTS);
            PyObject *obj = (PyObject *)&_PyLong_SMALL_INTS[_PY_NSMALLNEGINTS + oparg];
            value = PyStackRef_FromPyObjectBorrow(obj);
        }

        replicate(8) inst(STORE_FAST, (value --)) {
            _PyStackRef tmp = GETLOCAL(oparg);
            GETLOCAL(oparg) = value;
            DEAD(value);
            PyStackRef_XCLOSE(tmp);
        }

        pseudo(STORE_FAST_MAYBE_NULL, (unused --)) = {
            STORE_FAST,
        };

        inst(STORE_FAST_LOAD_FAST, (value1 -- value2)) {
            uint32_t oparg1 = oparg >> 4;
            uint32_t oparg2 = oparg & 15;
            _PyStackRef tmp = GETLOCAL(oparg1);
            GETLOCAL(oparg1) = value1;
            DEAD(value1);
            value2 = PyStackRef_DUP(GETLOCAL(oparg2));
            PyStackRef_XCLOSE(tmp);
        }

        inst(STORE_FAST_STORE_FAST, (value2, value1 --)) {
            uint32_t oparg1 = oparg >> 4;
            uint32_t oparg2 = oparg & 15;
            _PyStackRef tmp = GETLOCAL(oparg1);
            GETLOCAL(oparg1) = value1;
            DEAD(value1);
            PyStackRef_XCLOSE(tmp);
            tmp = GETLOCAL(oparg2);
            GETLOCAL(oparg2) = value2;
            DEAD(value2);
            PyStackRef_XCLOSE(tmp);
        }

        pure inst(POP_TOP, (value --)) {
            PyStackRef_XCLOSE(value);
        }

        op(_POP_TOP_NOP, (value --)) {
            assert(PyStackRef_IsNull(value) || (!PyStackRef_RefcountOnObject(value)) ||
                _Py_IsImmortal((PyStackRef_AsPyObjectBorrow(value))));
            DEAD(value);
        }

        op(_POP_TOP_INT, (value --)) {
            assert(PyLong_CheckExact(PyStackRef_AsPyObjectBorrow(value)));
            PyStackRef_CLOSE_SPECIALIZED(value, _PyLong_ExactDealloc);
        }

        op(_POP_TOP_FLOAT, (value --)) {
            assert(PyFloat_CheckExact(PyStackRef_AsPyObjectBorrow(value)));
            PyStackRef_CLOSE_SPECIALIZED(value, _PyFloat_ExactDealloc);
        }

        op(_POP_TOP_UNICODE, (value --)) {
            assert(PyUnicode_CheckExact(PyStackRef_AsPyObjectBorrow(value)));
            PyStackRef_CLOSE_SPECIALIZED(value, _PyUnicode_ExactDealloc);
        }

        tier2 op(_POP_TWO, (nos, tos --)) {
            PyStackRef_CLOSE(tos);
            PyStackRef_CLOSE(nos);
        }

        pure inst(PUSH_NULL, (-- res)) {
            res = PyStackRef_NULL;
        }

        no_save_ip inst(END_FOR, (value -- )) {
            /* Don't update instr_ptr, so that POP_ITER sees
             * the FOR_ITER as the previous instruction.
             * This has the benign side effect that if value is
             * finalized it will see the location as the FOR_ITER's.
             */
            PyStackRef_CLOSE(value);
        }


        inst(POP_ITER, (iter, index_or_null -- )) {
            (void)index_or_null;
            DEAD(index_or_null);
            PyStackRef_CLOSE(iter);
        }

        no_save_ip tier1 inst(INSTRUMENTED_END_FOR, (receiver, index_or_null, value -- receiver, index_or_null)) {
            /* Need to create a fake StopIteration error here,
             * to conform to PEP 380 */
            if (PyStackRef_GenCheck(receiver)) {
                int err = monitor_stop_iteration(tstate, frame, this_instr, PyStackRef_AsPyObjectBorrow(value));
                if (err) {
                    ERROR_NO_POP();
                }
            }
            PyStackRef_CLOSE(value);
        }

        tier1 inst(INSTRUMENTED_POP_ITER, (iter, index_or_null -- )) {
            (void)index_or_null;
            DEAD(index_or_null);
            INSTRUMENTED_JUMP(prev_instr, this_instr+1, PY_MONITORING_EVENT_BRANCH_RIGHT);
            PyStackRef_CLOSE(iter);
        }

        pure inst(END_SEND, (receiver, value -- val)) {
            val = value;
            DEAD(value);
            PyStackRef_CLOSE(receiver);
        }

        tier1 inst(INSTRUMENTED_END_SEND, (receiver, value -- val)) {
            PyObject *receiver_o = PyStackRef_AsPyObjectBorrow(receiver);
            if (PyGen_Check(receiver_o) || PyCoro_CheckExact(receiver_o)) {
                int err = monitor_stop_iteration(tstate, frame, this_instr, PyStackRef_AsPyObjectBorrow(value));
                if (err) {
                    ERROR_NO_POP();
                }
            }
            val = value;
            DEAD(value);
            PyStackRef_CLOSE(receiver);
        }

        inst(UNARY_NEGATIVE, (value -- res)) {
            PyObject *res_o = PyNumber_Negative(PyStackRef_AsPyObjectBorrow(value));
            PyStackRef_CLOSE(value);
            ERROR_IF(res_o == NULL);
            res = PyStackRef_FromPyObjectSteal(res_o);
        }

        pure inst(UNARY_NOT, (value -- res)) {
            assert(PyStackRef_BoolCheck(value));
            res = PyStackRef_IsFalse(value)
                ? PyStackRef_True : PyStackRef_False;
            DEAD(value);
        }

        family(TO_BOOL, INLINE_CACHE_ENTRIES_TO_BOOL) = {
            TO_BOOL_ALWAYS_TRUE,
            TO_BOOL_BOOL,
            TO_BOOL_INT,
            TO_BOOL_LIST,
            TO_BOOL_NONE,
            TO_BOOL_STR,
        };

        specializing op(_SPECIALIZE_TO_BOOL, (counter/1, value -- value)) {
            #if ENABLE_SPECIALIZATION_FT
            if (ADAPTIVE_COUNTER_TRIGGERS(counter)) {
                next_instr = this_instr;
                _Py_Specialize_ToBool(value, next_instr);
                DISPATCH_SAME_OPARG();
            }
            OPCODE_DEFERRED_INC(TO_BOOL);
            ADVANCE_ADAPTIVE_COUNTER(this_instr[1].counter);
            #endif  /* ENABLE_SPECIALIZATION_FT */
        }

        op(_TO_BOOL, (value -- res)) {
            int err = PyObject_IsTrue(PyStackRef_AsPyObjectBorrow(value));
            PyStackRef_CLOSE(value);
            ERROR_IF(err < 0);
            res = err ? PyStackRef_True : PyStackRef_False;
        }

        macro(TO_BOOL) = _SPECIALIZE_TO_BOOL + unused/2 + _TO_BOOL;

        inst(TO_BOOL_BOOL, (unused/1, unused/2, value -- value)) {
            EXIT_IF(!PyStackRef_BoolCheck(value));
            STAT_INC(TO_BOOL, hit);
        }

        inst(TO_BOOL_INT, (unused/1, unused/2, value -- res)) {
            PyObject *value_o = PyStackRef_AsPyObjectBorrow(value);
            EXIT_IF(!PyLong_CheckExact(value_o));
            STAT_INC(TO_BOOL, hit);
            if (_PyLong_IsZero((PyLongObject *)value_o)) {
                assert(_Py_IsImmortal(value_o));
                DEAD(value);
                res = PyStackRef_False;
            }
            else {
                PyStackRef_CLOSE(value);
                res = PyStackRef_True;
            }
        }

        op(_GUARD_NOS_LIST, (nos, unused -- nos, unused)) {
            PyObject *o = PyStackRef_AsPyObjectBorrow(nos);
            EXIT_IF(!PyList_CheckExact(o));
        }

        op(_GUARD_TOS_LIST, (tos -- tos)) {
            PyObject *o = PyStackRef_AsPyObjectBorrow(tos);
            EXIT_IF(!PyList_CheckExact(o));
        }

        op(_GUARD_TOS_SLICE, (tos -- tos)) {
            PyObject *o = PyStackRef_AsPyObjectBorrow(tos);
            EXIT_IF(!PySlice_Check(o));
        }

        macro(TO_BOOL_LIST) = _GUARD_TOS_LIST + unused/1 + unused/2 + _TO_BOOL_LIST;

        op(_TO_BOOL_LIST, (value -- res)) {
            PyObject *value_o = PyStackRef_AsPyObjectBorrow(value);
            assert(PyList_CheckExact(value_o));
            STAT_INC(TO_BOOL, hit);
            res = PyList_GET_SIZE(value_o) ? PyStackRef_True : PyStackRef_False;
            DECREF_INPUTS();
        }

        inst(TO_BOOL_NONE, (unused/1, unused/2, value -- res)) {
            // This one is a bit weird, because we expect *some* failures:
            EXIT_IF(!PyStackRef_IsNone(value));
            DEAD(value);
            STAT_INC(TO_BOOL, hit);
            res = PyStackRef_False;
        }

        op(_GUARD_NOS_UNICODE, (nos, unused -- nos, unused)) {
            PyObject *o = PyStackRef_AsPyObjectBorrow(nos);
            EXIT_IF(!PyUnicode_CheckExact(o));
        }

        op(_GUARD_TOS_UNICODE, (value -- value)) {
            PyObject *value_o = PyStackRef_AsPyObjectBorrow(value);
            EXIT_IF(!PyUnicode_CheckExact(value_o));
        }

        op(_TO_BOOL_STR, (value -- res)) {
            STAT_INC(TO_BOOL, hit);
            PyObject *value_o = PyStackRef_AsPyObjectBorrow(value);
            if (value_o == &_Py_STR(empty)) {
                assert(_Py_IsImmortal(value_o));
                DEAD(value);
                res = PyStackRef_False;
            }
            else {
                assert(Py_SIZE(value_o));
                PyStackRef_CLOSE(value);
                res = PyStackRef_True;
            }
        }

        macro(TO_BOOL_STR) =
            _GUARD_TOS_UNICODE + unused/1 + unused/2 + _TO_BOOL_STR;

        op(_REPLACE_WITH_TRUE, (value -- res)) {
            PyStackRef_CLOSE(value);
            res = PyStackRef_True;
        }

        macro(TO_BOOL_ALWAYS_TRUE) =
            unused/1 +
            _GUARD_TYPE_VERSION +
            _REPLACE_WITH_TRUE;

        inst(UNARY_INVERT, (value -- res)) {
            PyObject *res_o = PyNumber_Invert(PyStackRef_AsPyObjectBorrow(value));
            PyStackRef_CLOSE(value);
            ERROR_IF(res_o == NULL);
            res = PyStackRef_FromPyObjectSteal(res_o);
        }

        family(BINARY_OP, INLINE_CACHE_ENTRIES_BINARY_OP) = {
            BINARY_OP_MULTIPLY_INT,
            BINARY_OP_ADD_INT,
            BINARY_OP_SUBTRACT_INT,
            BINARY_OP_MULTIPLY_FLOAT,
            BINARY_OP_ADD_FLOAT,
            BINARY_OP_SUBTRACT_FLOAT,
            BINARY_OP_ADD_UNICODE,
            BINARY_OP_SUBSCR_LIST_INT,
            BINARY_OP_SUBSCR_LIST_SLICE,
            BINARY_OP_SUBSCR_TUPLE_INT,
            BINARY_OP_SUBSCR_STR_INT,
            BINARY_OP_SUBSCR_DICT,
            BINARY_OP_SUBSCR_GETITEM,
            // BINARY_OP_INPLACE_ADD_UNICODE,  // See comments at that opcode.
            BINARY_OP_EXTEND,
        };

        op(_GUARD_NOS_INT, (left, unused -- left, unused)) {
            PyObject *left_o = PyStackRef_AsPyObjectBorrow(left);
            EXIT_IF(!_PyLong_CheckExactAndCompact(left_o));
        }

        op(_GUARD_TOS_INT, (value -- value)) {
            PyObject *value_o = PyStackRef_AsPyObjectBorrow(value);
            EXIT_IF(!_PyLong_CheckExactAndCompact(value_o));
        }

        op(_GUARD_NOS_OVERFLOWED, (left, unused -- left, unused)) {
            PyObject *left_o = PyStackRef_AsPyObjectBorrow(left);
            assert(Py_TYPE(left_o) == &PyLong_Type);
            EXIT_IF(!_PyLong_IsCompact((PyLongObject *)left_o));
        }

        op(_GUARD_TOS_OVERFLOWED, (value -- value)) {
            PyObject *value_o = PyStackRef_AsPyObjectBorrow(value);
            assert(Py_TYPE(value_o) == &PyLong_Type);
            EXIT_IF(!_PyLong_IsCompact((PyLongObject *)value_o));
        }

        pure op(_BINARY_OP_MULTIPLY_INT, (left, right -- res)) {
            PyObject *left_o = PyStackRef_AsPyObjectBorrow(left);
            PyObject *right_o = PyStackRef_AsPyObjectBorrow(right);
            assert(PyLong_CheckExact(left_o));
            assert(PyLong_CheckExact(right_o));
            assert(_PyLong_BothAreCompact((PyLongObject *)left_o, (PyLongObject *)right_o));

            STAT_INC(BINARY_OP, hit);
            res = _PyCompactLong_Multiply((PyLongObject *)left_o, (PyLongObject *)right_o);
            EXIT_IF(PyStackRef_IsNull(res));
            PyStackRef_CLOSE_SPECIALIZED(right, _PyLong_ExactDealloc);
            PyStackRef_CLOSE_SPECIALIZED(left, _PyLong_ExactDealloc);
            INPUTS_DEAD();
        }

        pure op(_BINARY_OP_ADD_INT, (left, right -- res)) {
            PyObject *left_o = PyStackRef_AsPyObjectBorrow(left);
            PyObject *right_o = PyStackRef_AsPyObjectBorrow(right);
            assert(PyLong_CheckExact(left_o));
            assert(PyLong_CheckExact(right_o));
            assert(_PyLong_BothAreCompact((PyLongObject *)left_o, (PyLongObject *)right_o));

            STAT_INC(BINARY_OP, hit);
            res = _PyCompactLong_Add((PyLongObject *)left_o, (PyLongObject *)right_o);
            EXIT_IF(PyStackRef_IsNull(res));
            PyStackRef_CLOSE_SPECIALIZED(right, _PyLong_ExactDealloc);
            PyStackRef_CLOSE_SPECIALIZED(left, _PyLong_ExactDealloc);
            INPUTS_DEAD();
        }

        pure op(_BINARY_OP_SUBTRACT_INT, (left, right -- res)) {
            PyObject *left_o = PyStackRef_AsPyObjectBorrow(left);
            PyObject *right_o = PyStackRef_AsPyObjectBorrow(right);
            assert(PyLong_CheckExact(left_o));
            assert(PyLong_CheckExact(right_o));
            assert(_PyLong_BothAreCompact((PyLongObject *)left_o, (PyLongObject *)right_o));

            STAT_INC(BINARY_OP, hit);
            res = _PyCompactLong_Subtract((PyLongObject *)left_o, (PyLongObject *)right_o);
            EXIT_IF(PyStackRef_IsNull(res));
            PyStackRef_CLOSE_SPECIALIZED(right, _PyLong_ExactDealloc);
            PyStackRef_CLOSE_SPECIALIZED(left, _PyLong_ExactDealloc);
            INPUTS_DEAD();
        }

        macro(BINARY_OP_MULTIPLY_INT) =
            _GUARD_TOS_INT + _GUARD_NOS_INT + unused/5 + _BINARY_OP_MULTIPLY_INT;

        macro(BINARY_OP_ADD_INT) =
            _GUARD_TOS_INT + _GUARD_NOS_INT + unused/5 + _BINARY_OP_ADD_INT;

        macro(BINARY_OP_SUBTRACT_INT) =
            _GUARD_TOS_INT + _GUARD_NOS_INT + unused/5 + _BINARY_OP_SUBTRACT_INT;

        op(_GUARD_NOS_FLOAT, (left, unused -- left, unused)) {
            PyObject *left_o = PyStackRef_AsPyObjectBorrow(left);
            EXIT_IF(!PyFloat_CheckExact(left_o));
        }

        op(_GUARD_TOS_FLOAT, (value -- value)) {
            PyObject *value_o = PyStackRef_AsPyObjectBorrow(value);
            EXIT_IF(!PyFloat_CheckExact(value_o));
        }

        pure op(_BINARY_OP_MULTIPLY_FLOAT, (left, right -- res)) {
            PyObject *left_o = PyStackRef_AsPyObjectBorrow(left);
            PyObject *right_o = PyStackRef_AsPyObjectBorrow(right);
            assert(PyFloat_CheckExact(left_o));
            assert(PyFloat_CheckExact(right_o));

            STAT_INC(BINARY_OP, hit);
            double dres =
                ((PyFloatObject *)left_o)->ob_fval *
                ((PyFloatObject *)right_o)->ob_fval;
            res = _PyFloat_FromDouble_ConsumeInputs(left, right, dres);
            INPUTS_DEAD();
            ERROR_IF(PyStackRef_IsNull(res));
        }

        pure op(_BINARY_OP_ADD_FLOAT, (left, right -- res)) {
            PyObject *left_o = PyStackRef_AsPyObjectBorrow(left);
            PyObject *right_o = PyStackRef_AsPyObjectBorrow(right);
            assert(PyFloat_CheckExact(left_o));
            assert(PyFloat_CheckExact(right_o));

            STAT_INC(BINARY_OP, hit);
            double dres =
                ((PyFloatObject *)left_o)->ob_fval +
                ((PyFloatObject *)right_o)->ob_fval;
            res = _PyFloat_FromDouble_ConsumeInputs(left, right, dres);
            INPUTS_DEAD();
            ERROR_IF(PyStackRef_IsNull(res));
        }

        pure op(_BINARY_OP_SUBTRACT_FLOAT, (left, right -- res)) {
            PyObject *left_o = PyStackRef_AsPyObjectBorrow(left);
            PyObject *right_o = PyStackRef_AsPyObjectBorrow(right);
            assert(PyFloat_CheckExact(left_o));
            assert(PyFloat_CheckExact(right_o));

            STAT_INC(BINARY_OP, hit);
            double dres =
                ((PyFloatObject *)left_o)->ob_fval -
                ((PyFloatObject *)right_o)->ob_fval;
            res = _PyFloat_FromDouble_ConsumeInputs(left, right, dres);
            INPUTS_DEAD();
            ERROR_IF(PyStackRef_IsNull(res));
        }


        pure op(_BINARY_OP_MULTIPLY_FLOAT__NO_DECREF_INPUTS, (left, right -- res)) {
            PyObject *left_o = PyStackRef_AsPyObjectBorrow(left);
            PyObject *right_o = PyStackRef_AsPyObjectBorrow(right);
            assert(PyFloat_CheckExact(left_o));
            assert(PyFloat_CheckExact(right_o));

            STAT_INC(BINARY_OP, hit);
            double dres =
                ((PyFloatObject *)left_o)->ob_fval *
                ((PyFloatObject *)right_o)->ob_fval;
            res = PyStackRef_FromPyObjectSteal(PyFloat_FromDouble(dres));
            INPUTS_DEAD();
            ERROR_IF(PyStackRef_IsNull(res));
        }

        pure op(_BINARY_OP_ADD_FLOAT__NO_DECREF_INPUTS, (left, right -- res)) {
            PyObject *left_o = PyStackRef_AsPyObjectBorrow(left);
            PyObject *right_o = PyStackRef_AsPyObjectBorrow(right);
            assert(PyFloat_CheckExact(left_o));
            assert(PyFloat_CheckExact(right_o));

            STAT_INC(BINARY_OP, hit);
            double dres =
                ((PyFloatObject *)left_o)->ob_fval +
                ((PyFloatObject *)right_o)->ob_fval;
            res = PyStackRef_FromPyObjectSteal(PyFloat_FromDouble(dres));
            INPUTS_DEAD();
            ERROR_IF(PyStackRef_IsNull(res));
        }

        pure op(_BINARY_OP_SUBTRACT_FLOAT__NO_DECREF_INPUTS, (left, right -- res)) {
            PyObject *left_o = PyStackRef_AsPyObjectBorrow(left);
            PyObject *right_o = PyStackRef_AsPyObjectBorrow(right);
            assert(PyFloat_CheckExact(left_o));
            assert(PyFloat_CheckExact(right_o));

            STAT_INC(BINARY_OP, hit);
            double dres =
                ((PyFloatObject *)left_o)->ob_fval -
                ((PyFloatObject *)right_o)->ob_fval;
            res = PyStackRef_FromPyObjectSteal(PyFloat_FromDouble(dres));
            INPUTS_DEAD();
            ERROR_IF(PyStackRef_IsNull(res));
        }

        macro(BINARY_OP_MULTIPLY_FLOAT) =
            _GUARD_TOS_FLOAT + _GUARD_NOS_FLOAT + unused/5 + _BINARY_OP_MULTIPLY_FLOAT;
        macro(BINARY_OP_ADD_FLOAT) =
            _GUARD_TOS_FLOAT + _GUARD_NOS_FLOAT + unused/5 + _BINARY_OP_ADD_FLOAT;
        macro(BINARY_OP_SUBTRACT_FLOAT) =
            _GUARD_TOS_FLOAT + _GUARD_NOS_FLOAT + unused/5 + _BINARY_OP_SUBTRACT_FLOAT;

        pure op(_BINARY_OP_ADD_UNICODE, (left, right -- res)) {
            PyObject *left_o = PyStackRef_AsPyObjectBorrow(left);
            PyObject *right_o = PyStackRef_AsPyObjectBorrow(right);
            assert(PyUnicode_CheckExact(left_o));
            assert(PyUnicode_CheckExact(right_o));

            STAT_INC(BINARY_OP, hit);
            PyObject *res_o = PyUnicode_Concat(left_o, right_o);
            PyStackRef_CLOSE_SPECIALIZED(right, _PyUnicode_ExactDealloc);
            PyStackRef_CLOSE_SPECIALIZED(left, _PyUnicode_ExactDealloc);
            INPUTS_DEAD();
            ERROR_IF(res_o == NULL);
            res = PyStackRef_FromPyObjectSteal(res_o);
        }

        macro(BINARY_OP_ADD_UNICODE) =
            _GUARD_TOS_UNICODE + _GUARD_NOS_UNICODE + unused/5 + _BINARY_OP_ADD_UNICODE;

        // This is a subtle one. It's a super-instruction for
        // BINARY_OP_ADD_UNICODE followed by STORE_FAST
        // where the store goes into the left argument.
        // So the inputs are the same as for all BINARY_OP
        // specializations, but there is no output.
        // At the end we just skip over the STORE_FAST.
        op(_BINARY_OP_INPLACE_ADD_UNICODE, (left, right --)) {
            PyObject *left_o = PyStackRef_AsPyObjectBorrow(left);
            assert(PyUnicode_CheckExact(left_o));
            assert(PyUnicode_CheckExact(PyStackRef_AsPyObjectBorrow(right)));

            int next_oparg;
        #if TIER_ONE
            assert(next_instr->op.code == STORE_FAST);
            next_oparg = next_instr->op.arg;
        #else
            next_oparg = CURRENT_OPERAND0();
        #endif
            _PyStackRef *target_local = &GETLOCAL(next_oparg);
            assert(PyUnicode_CheckExact(left_o));
            DEOPT_IF(PyStackRef_AsPyObjectBorrow(*target_local) != left_o);
            STAT_INC(BINARY_OP, hit);
            /* Handle `left = left + right` or `left += right` for str.
             *
             * When possible, extend `left` in place rather than
             * allocating a new PyUnicodeObject. This attempts to avoid
             * quadratic behavior when one neglects to use str.join().
             *
             * If `left` has only two references remaining (one from
             * the stack, one in the locals), DECREFing `left` leaves
             * only the locals reference, so PyUnicode_Append knows
             * that the string is safe to mutate.
             */
            assert(Py_REFCNT(left_o) >= 2 || !PyStackRef_IsHeapSafe(left));
            PyStackRef_CLOSE_SPECIALIZED(left, _PyUnicode_ExactDealloc);
            DEAD(left);
            PyObject *temp = PyStackRef_AsPyObjectSteal(*target_local);
            PyObject *right_o = PyStackRef_AsPyObjectSteal(right);
            PyUnicode_Append(&temp, right_o);
            *target_local = PyStackRef_FromPyObjectSteal(temp);
            Py_DECREF(right_o);
            ERROR_IF(PyStackRef_IsNull(*target_local));
        #if TIER_ONE
            // The STORE_FAST is already done. This is done here in tier one,
            // and during trace projection in tier two:
            assert(next_instr->op.code == STORE_FAST);
            SKIP_OVER(1);
        #endif
        }

       op(_GUARD_BINARY_OP_EXTEND, (descr/4, left, right -- left, right)) {
            PyObject *left_o = PyStackRef_AsPyObjectBorrow(left);
            PyObject *right_o = PyStackRef_AsPyObjectBorrow(right);
            _PyBinaryOpSpecializationDescr *d = (_PyBinaryOpSpecializationDescr*)descr;
            assert(INLINE_CACHE_ENTRIES_BINARY_OP == 5);
            assert(d && d->guard);
            int res = d->guard(left_o, right_o);
            DEOPT_IF(!res);
        }

       op(_BINARY_OP_EXTEND, (descr/4, left, right -- res)) {
            PyObject *left_o = PyStackRef_AsPyObjectBorrow(left);
            PyObject *right_o = PyStackRef_AsPyObjectBorrow(right);
            assert(INLINE_CACHE_ENTRIES_BINARY_OP == 5);
            _PyBinaryOpSpecializationDescr *d = (_PyBinaryOpSpecializationDescr*)descr;

            STAT_INC(BINARY_OP, hit);

            PyObject *res_o = d->action(left_o, right_o);
            DECREF_INPUTS();
            res = PyStackRef_FromPyObjectSteal(res_o);
        }

        macro(BINARY_OP_EXTEND) =
            unused/1 + _GUARD_BINARY_OP_EXTEND + rewind/-4 + _BINARY_OP_EXTEND;

        macro(BINARY_OP_INPLACE_ADD_UNICODE) =
            _GUARD_TOS_UNICODE + _GUARD_NOS_UNICODE + unused/5 + _BINARY_OP_INPLACE_ADD_UNICODE;

        specializing op(_SPECIALIZE_BINARY_SLICE, (container, start, stop -- container, start, stop)) {
            // Placeholder until we implement BINARY_SLICE specialization
            #if ENABLE_SPECIALIZATION
            OPCODE_DEFERRED_INC(BINARY_SLICE);
            #endif  /* ENABLE_SPECIALIZATION */
        }

        op(_BINARY_SLICE, (container, start, stop -- res)) {
            PyObject *slice = _PyBuildSlice_ConsumeRefs(PyStackRef_AsPyObjectSteal(start),
                                                        PyStackRef_AsPyObjectSteal(stop));
            PyObject *res_o;
            // Can't use ERROR_IF() here, because we haven't
            // DECREF'ed container yet, and we still own slice.
            if (slice == NULL) {
                res_o = NULL;
            }
            else {
                res_o = PyObject_GetItem(PyStackRef_AsPyObjectBorrow(container), slice);
                Py_DECREF(slice);
            }
            PyStackRef_CLOSE(container);
            ERROR_IF(res_o == NULL);
            res = PyStackRef_FromPyObjectSteal(res_o);
        }

        macro(BINARY_SLICE) = _SPECIALIZE_BINARY_SLICE + _BINARY_SLICE;

        specializing op(_SPECIALIZE_STORE_SLICE, (v, container, start, stop -- v, container, start, stop)) {
            // Placeholder until we implement STORE_SLICE specialization
            #if ENABLE_SPECIALIZATION
            OPCODE_DEFERRED_INC(STORE_SLICE);
            #endif  /* ENABLE_SPECIALIZATION */
        }

        op(_STORE_SLICE, (v, container, start, stop -- )) {
            PyObject *slice = _PyBuildSlice_ConsumeRefs(PyStackRef_AsPyObjectSteal(start),
                                                        PyStackRef_AsPyObjectSteal(stop));
            int err;
            if (slice == NULL) {
                err = 1;
            }
            else {
                err = PyObject_SetItem(PyStackRef_AsPyObjectBorrow(container), slice, PyStackRef_AsPyObjectBorrow(v));
                Py_DECREF(slice);
            }
            DECREF_INPUTS();
            ERROR_IF(err);
        }

        macro(STORE_SLICE) = _SPECIALIZE_STORE_SLICE + _STORE_SLICE;

        macro(BINARY_OP_SUBSCR_LIST_INT) =
            _GUARD_TOS_INT + _GUARD_NOS_LIST + unused/5 + _BINARY_OP_SUBSCR_LIST_INT;

        op(_BINARY_OP_SUBSCR_LIST_INT, (list_st, sub_st -- res)) {
            PyObject *sub = PyStackRef_AsPyObjectBorrow(sub_st);
            PyObject *list = PyStackRef_AsPyObjectBorrow(list_st);

            assert(PyLong_CheckExact(sub));
            assert(PyList_CheckExact(list));

            // Deopt unless 0 <= sub < PyList_Size(list)
            DEOPT_IF(!_PyLong_IsNonNegativeCompact((PyLongObject *)sub));
            Py_ssize_t index = ((PyLongObject*)sub)->long_value.ob_digit[0];
#ifdef Py_GIL_DISABLED
            PyObject *res_o = _PyList_GetItemRef((PyListObject*)list, index);
            DEOPT_IF(res_o == NULL);
            STAT_INC(BINARY_OP, hit);
            res = PyStackRef_FromPyObjectSteal(res_o);
#else
            DEOPT_IF(index >= PyList_GET_SIZE(list));
            STAT_INC(BINARY_OP, hit);
            PyObject *res_o = PyList_GET_ITEM(list, index);
            assert(res_o != NULL);
            res = PyStackRef_FromPyObjectNew(res_o);
#endif
            STAT_INC(BINARY_OP, hit);
            DECREF_INPUTS();
        }

        macro(BINARY_OP_SUBSCR_LIST_SLICE) =
            _GUARD_TOS_SLICE + _GUARD_NOS_LIST + unused/5 + _BINARY_OP_SUBSCR_LIST_SLICE;

        op(_BINARY_OP_SUBSCR_LIST_SLICE, (list_st, sub_st -- res)) {
            PyObject *sub = PyStackRef_AsPyObjectBorrow(sub_st);
            PyObject *list = PyStackRef_AsPyObjectBorrow(list_st);

            assert(PySlice_Check(sub));
            assert(PyList_CheckExact(list));

            PyObject *res_o = _PyList_SliceSubscript(list, sub);
            STAT_INC(BINARY_OP, hit);
            DECREF_INPUTS();
            ERROR_IF(res_o == NULL);
            res = PyStackRef_FromPyObjectSteal(res_o);
        }

        macro(BINARY_OP_SUBSCR_STR_INT) =
            _GUARD_TOS_INT + _GUARD_NOS_UNICODE + unused/5 + _BINARY_OP_SUBSCR_STR_INT;

        op(_BINARY_OP_SUBSCR_STR_INT, (str_st, sub_st -- res)) {
            PyObject *sub = PyStackRef_AsPyObjectBorrow(sub_st);
            PyObject *str = PyStackRef_AsPyObjectBorrow(str_st);

            assert(PyLong_CheckExact(sub));
            assert(PyUnicode_CheckExact(str));
            DEOPT_IF(!_PyLong_IsNonNegativeCompact((PyLongObject *)sub));
            Py_ssize_t index = ((PyLongObject*)sub)->long_value.ob_digit[0];
            DEOPT_IF(PyUnicode_GET_LENGTH(str) <= index);
            // Specialize for reading an ASCII character from any string:
            Py_UCS4 c = PyUnicode_READ_CHAR(str, index);
            DEOPT_IF(Py_ARRAY_LENGTH(_Py_SINGLETON(strings).ascii) <= c);
            STAT_INC(BINARY_OP, hit);
            PyObject *res_o = (PyObject*)&_Py_SINGLETON(strings).ascii[c];
            PyStackRef_CLOSE_SPECIALIZED(sub_st, _PyLong_ExactDealloc);
            DEAD(sub_st);
            PyStackRef_CLOSE(str_st);
            res = PyStackRef_FromPyObjectBorrow(res_o);
        }

        op(_GUARD_NOS_TUPLE, (nos, unused -- nos, unused)) {
            PyObject *o = PyStackRef_AsPyObjectBorrow(nos);
            EXIT_IF(!PyTuple_CheckExact(o));
        }

        op(_GUARD_TOS_TUPLE, (tos -- tos)) {
            PyObject *o = PyStackRef_AsPyObjectBorrow(tos);
            EXIT_IF(!PyTuple_CheckExact(o));
        }

        macro(BINARY_OP_SUBSCR_TUPLE_INT) =
            _GUARD_TOS_INT + _GUARD_NOS_TUPLE + unused/5 + _BINARY_OP_SUBSCR_TUPLE_INT;

        op(_BINARY_OP_SUBSCR_TUPLE_INT, (tuple_st, sub_st -- res)) {
            PyObject *sub = PyStackRef_AsPyObjectBorrow(sub_st);
            PyObject *tuple = PyStackRef_AsPyObjectBorrow(tuple_st);

            assert(PyLong_CheckExact(sub));
            assert(PyTuple_CheckExact(tuple));

            // Deopt unless 0 <= sub < PyTuple_Size(list)
            DEOPT_IF(!_PyLong_IsNonNegativeCompact((PyLongObject *)sub));
            Py_ssize_t index = ((PyLongObject*)sub)->long_value.ob_digit[0];
            DEOPT_IF(index >= PyTuple_GET_SIZE(tuple));
            STAT_INC(BINARY_OP, hit);
            PyObject *res_o = PyTuple_GET_ITEM(tuple, index);
            assert(res_o != NULL);
            PyStackRef_CLOSE_SPECIALIZED(sub_st, _PyLong_ExactDealloc);
            res = PyStackRef_FromPyObjectNew(res_o);
            DECREF_INPUTS();
        }

        op(_GUARD_NOS_DICT, (nos, unused -- nos, unused)) {
            PyObject *o = PyStackRef_AsPyObjectBorrow(nos);
            EXIT_IF(!PyDict_CheckExact(o));
        }

        op(_GUARD_TOS_DICT, (tos -- tos)) {
            PyObject *o = PyStackRef_AsPyObjectBorrow(tos);
            EXIT_IF(!PyDict_CheckExact(o));
        }

        macro(BINARY_OP_SUBSCR_DICT) =
            _GUARD_NOS_DICT + unused/5 + _BINARY_OP_SUBSCR_DICT;

        op(_BINARY_OP_SUBSCR_DICT, (dict_st, sub_st -- res)) {
            PyObject *sub = PyStackRef_AsPyObjectBorrow(sub_st);
            PyObject *dict = PyStackRef_AsPyObjectBorrow(dict_st);

            assert(PyDict_CheckExact(dict));
            STAT_INC(BINARY_OP, hit);
            PyObject *res_o;
            int rc = PyDict_GetItemRef(dict, sub, &res_o);
            if (rc == 0) {
                _PyErr_SetKeyError(sub);
            }
            DECREF_INPUTS();
            ERROR_IF(rc <= 0); // not found or error
            res = PyStackRef_FromPyObjectSteal(res_o);
        }

        op(_BINARY_OP_SUBSCR_CHECK_FUNC, (container, unused -- container, unused, getitem)) {
            PyTypeObject *tp = Py_TYPE(PyStackRef_AsPyObjectBorrow(container));
            DEOPT_IF(!PyType_HasFeature(tp, Py_TPFLAGS_HEAPTYPE));
            PyHeapTypeObject *ht = (PyHeapTypeObject *)tp;
            PyObject *getitem_o = FT_ATOMIC_LOAD_PTR_ACQUIRE(ht->_spec_cache.getitem);
            DEOPT_IF(getitem_o == NULL);
            assert(PyFunction_Check(getitem_o));
            uint32_t cached_version = FT_ATOMIC_LOAD_UINT32_RELAXED(ht->_spec_cache.getitem_version);
            DEOPT_IF(((PyFunctionObject *)getitem_o)->func_version != cached_version);
            PyCodeObject *code = (PyCodeObject *)PyFunction_GET_CODE(getitem_o);
            assert(code->co_argcount == 2);
            DEOPT_IF(!_PyThreadState_HasStackSpace(tstate, code->co_framesize));
            getitem = PyStackRef_FromPyObjectNew(getitem_o);
            STAT_INC(BINARY_OP, hit);
        }

        op(_BINARY_OP_SUBSCR_INIT_CALL, (container, sub, getitem -- new_frame)) {
            _PyInterpreterFrame* pushed_frame = _PyFrame_PushUnchecked(tstate, getitem, 2, frame);
            pushed_frame->localsplus[0] = container;
            pushed_frame->localsplus[1] = sub;
            INPUTS_DEAD();
            frame->return_offset = INSTRUCTION_SIZE;
            new_frame = PyStackRef_Wrap(pushed_frame);
        }

        macro(BINARY_OP_SUBSCR_GETITEM) =
            unused/5 + // Skip over the counter and cache
            _CHECK_PEP_523 +
            _BINARY_OP_SUBSCR_CHECK_FUNC +
            _BINARY_OP_SUBSCR_INIT_CALL +
            _PUSH_FRAME;

        inst(LIST_APPEND, (list, unused[oparg-1], v -- list, unused[oparg-1])) {
            int err = _PyList_AppendTakeRef((PyListObject *)PyStackRef_AsPyObjectBorrow(list),
                                           PyStackRef_AsPyObjectSteal(v));
            ERROR_IF(err < 0);
        }

        inst(SET_ADD, (set, unused[oparg-1], v -- set, unused[oparg-1])) {
            int err = _PySet_AddTakeRef((PySetObject *)PyStackRef_AsPyObjectBorrow(set),
                                        PyStackRef_AsPyObjectSteal(v));
            ERROR_IF(err);
        }

        family(STORE_SUBSCR, INLINE_CACHE_ENTRIES_STORE_SUBSCR) = {
            STORE_SUBSCR_DICT,
            STORE_SUBSCR_LIST_INT,
        };

        specializing op(_SPECIALIZE_STORE_SUBSCR, (counter/1, container, sub -- container, sub)) {
            #if ENABLE_SPECIALIZATION_FT
            if (ADAPTIVE_COUNTER_TRIGGERS(counter)) {
                next_instr = this_instr;
                _Py_Specialize_StoreSubscr(container, sub, next_instr);
                DISPATCH_SAME_OPARG();
            }
            OPCODE_DEFERRED_INC(STORE_SUBSCR);
            ADVANCE_ADAPTIVE_COUNTER(this_instr[1].counter);
            #endif  /* ENABLE_SPECIALIZATION_FT */
        }

        op(_STORE_SUBSCR, (v, container, sub -- )) {
            /* container[sub] = v */
            int err = PyObject_SetItem(PyStackRef_AsPyObjectBorrow(container), PyStackRef_AsPyObjectBorrow(sub), PyStackRef_AsPyObjectBorrow(v));
            DECREF_INPUTS();
            ERROR_IF(err);
        }

        macro(STORE_SUBSCR) = _SPECIALIZE_STORE_SUBSCR + _STORE_SUBSCR;

        macro(STORE_SUBSCR_LIST_INT) =
            _GUARD_TOS_INT + _GUARD_NOS_LIST + unused/1 + _STORE_SUBSCR_LIST_INT;

        op(_STORE_SUBSCR_LIST_INT, (value, list_st, sub_st -- )) {
            PyObject *sub = PyStackRef_AsPyObjectBorrow(sub_st);
            PyObject *list = PyStackRef_AsPyObjectBorrow(list_st);

            assert(PyLong_CheckExact(sub));
            assert(PyList_CheckExact(list));

            // Ensure nonnegative, zero-or-one-digit ints.
            DEOPT_IF(!_PyLong_IsNonNegativeCompact((PyLongObject *)sub));
            Py_ssize_t index = ((PyLongObject*)sub)->long_value.ob_digit[0];
            DEOPT_IF(!LOCK_OBJECT(list));
            // Ensure index < len(list)
            if (index >= PyList_GET_SIZE(list)) {
                UNLOCK_OBJECT(list);
                DEOPT_IF(true);
            }
            STAT_INC(STORE_SUBSCR, hit);

            PyObject *old_value = PyList_GET_ITEM(list, index);
            FT_ATOMIC_STORE_PTR_RELEASE(_PyList_ITEMS(list)[index],
                                        PyStackRef_AsPyObjectSteal(value));
            assert(old_value != NULL);
            UNLOCK_OBJECT(list);  // unlock before decrefs!
            PyStackRef_CLOSE_SPECIALIZED(sub_st, _PyLong_ExactDealloc);
            DEAD(sub_st);
            PyStackRef_CLOSE(list_st);
            Py_DECREF(old_value);
        }

        macro(STORE_SUBSCR_DICT) =
            _GUARD_NOS_DICT + unused/1 + _STORE_SUBSCR_DICT;

        op(_STORE_SUBSCR_DICT, (value, dict_st, sub -- )) {
            PyObject *dict = PyStackRef_AsPyObjectBorrow(dict_st);

            assert(PyDict_CheckExact(dict));
            STAT_INC(STORE_SUBSCR, hit);
            int err = _PyDict_SetItem_Take2((PyDictObject *)dict,
                                            PyStackRef_AsPyObjectSteal(sub),
                                            PyStackRef_AsPyObjectSteal(value));
            PyStackRef_CLOSE(dict_st);
            ERROR_IF(err);
        }

        inst(DELETE_SUBSCR, (container, sub --)) {
            /* del container[sub] */
            int err = PyObject_DelItem(PyStackRef_AsPyObjectBorrow(container),
                                       PyStackRef_AsPyObjectBorrow(sub));
            DECREF_INPUTS();
            ERROR_IF(err);
        }

        inst(CALL_INTRINSIC_1, (value -- res)) {
            assert(oparg <= MAX_INTRINSIC_1);
            PyObject *res_o = _PyIntrinsics_UnaryFunctions[oparg].func(tstate, PyStackRef_AsPyObjectBorrow(value));
            PyStackRef_CLOSE(value);
            ERROR_IF(res_o == NULL);
            res = PyStackRef_FromPyObjectSteal(res_o);
        }

        inst(CALL_INTRINSIC_2, (value2_st, value1_st -- res)) {
            assert(oparg <= MAX_INTRINSIC_2);
            PyObject *value1 = PyStackRef_AsPyObjectBorrow(value1_st);
            PyObject *value2 = PyStackRef_AsPyObjectBorrow(value2_st);

            PyObject *res_o = _PyIntrinsics_BinaryFunctions[oparg].func(tstate, value2, value1);
            DECREF_INPUTS();
            ERROR_IF(res_o == NULL);
            res = PyStackRef_FromPyObjectSteal(res_o);
        }

        tier1 inst(RAISE_VARARGS, (args[oparg] -- )) {
            assert(oparg < 3);
            PyObject *cause = oparg == 2 ? PyStackRef_AsPyObjectSteal(args[1]) : NULL;
            PyObject *exc = oparg > 0 ? PyStackRef_AsPyObjectSteal(args[0]) : NULL;
            int err = do_raise(tstate, exc, cause);
            if (err) {
                assert(oparg == 0);
                monitor_reraise(tstate, frame, this_instr);
                goto exception_unwind;
            }
            ERROR_IF(true);
        }

        tier1 inst(INTERPRETER_EXIT, (retval --)) {
            assert(frame->owner == FRAME_OWNED_BY_INTERPRETER);
            assert(_PyFrame_IsIncomplete(frame));
            /* Restore previous frame and return. */
            tstate->current_frame = frame->previous;
            assert(!_PyErr_Occurred(tstate));
            PyObject *result = PyStackRef_AsPyObjectSteal(retval);
#if !Py_TAIL_CALL_INTERP
            assert(frame == &entry.frame);
#endif
#ifdef _Py_TIER2
            _PyStackRef executor = frame->localsplus[0];
            assert(tstate->current_executor == NULL);
            if (!PyStackRef_IsNull(executor)) {
                tstate->current_executor = PyStackRef_AsPyObjectBorrow(executor);
                PyStackRef_CLOSE(executor);
            }
#endif
            LLTRACE_RESUME_FRAME();
            return result;
        }

        // The stack effect here is a bit misleading.
        // retval is popped from the stack, but res
        // is pushed to a different frame, the callers' frame.
        inst(RETURN_VALUE, (retval -- res)) {
            assert(frame->owner != FRAME_OWNED_BY_INTERPRETER);
            _PyStackRef temp = PyStackRef_MakeHeapSafe(retval);
            DEAD(retval);
            SAVE_STACK();
            assert(STACK_LEVEL() == 0);
            _Py_LeaveRecursiveCallPy(tstate);
            // GH-99729: We need to unlink the frame *before* clearing it:
            _PyInterpreterFrame *dying = frame;
            frame = tstate->current_frame = dying->previous;
            _PyEval_FrameClearAndPop(tstate, dying);
            RELOAD_STACK();
            LOAD_IP(frame->return_offset);
            res = temp;
            LLTRACE_RESUME_FRAME();
        }

        tier1 op(_RETURN_VALUE_EVENT, (val -- val)) {
            int err = _Py_call_instrumentation_arg(
                    tstate, PY_MONITORING_EVENT_PY_RETURN,
                    frame, this_instr, PyStackRef_AsPyObjectBorrow(val));
            ERROR_IF(err);
        }

        macro(INSTRUMENTED_RETURN_VALUE) =
            _RETURN_VALUE_EVENT +
            RETURN_VALUE;

        inst(GET_AITER, (obj -- iter)) {
            unaryfunc getter = NULL;
            PyObject *obj_o = PyStackRef_AsPyObjectBorrow(obj);
            PyObject *iter_o;
            PyTypeObject *type = Py_TYPE(obj_o);

            if (type->tp_as_async != NULL) {
                getter = type->tp_as_async->am_aiter;
            }

            if (getter == NULL) {
                _PyErr_Format(tstate, PyExc_TypeError,
                              "'async for' requires an object with "
                              "__aiter__ method, got %.100s",
                              type->tp_name);
                PyStackRef_CLOSE(obj);
                ERROR_IF(true);
            }

            iter_o = (*getter)(obj_o);
            PyStackRef_CLOSE(obj);
            ERROR_IF(iter_o == NULL);

            if (Py_TYPE(iter_o)->tp_as_async == NULL ||
                    Py_TYPE(iter_o)->tp_as_async->am_anext == NULL) {

                _PyErr_Format(tstate, PyExc_TypeError,
                              "'async for' received an object from __aiter__ "
                              "that does not implement __anext__: %.100s",
                              Py_TYPE(iter_o)->tp_name);
                Py_DECREF(iter_o);
                ERROR_IF(true);
            }
            iter = PyStackRef_FromPyObjectSteal(iter_o);
        }

        inst(GET_ANEXT, (aiter -- aiter, awaitable)) {
            PyObject *awaitable_o = _PyEval_GetANext(PyStackRef_AsPyObjectBorrow(aiter));
            if (awaitable_o == NULL) {
                ERROR_NO_POP();
            }
            awaitable = PyStackRef_FromPyObjectSteal(awaitable_o);
        }

        inst(GET_AWAITABLE, (iterable -- iter)) {
            PyObject *iter_o = _PyEval_GetAwaitable(PyStackRef_AsPyObjectBorrow(iterable), oparg);
            PyStackRef_CLOSE(iterable);
            ERROR_IF(iter_o == NULL);
            iter = PyStackRef_FromPyObjectSteal(iter_o);
        }

        family(SEND, INLINE_CACHE_ENTRIES_SEND) = {
            SEND_GEN,
        };

        specializing op(_SPECIALIZE_SEND, (counter/1, receiver, unused -- receiver, unused)) {
            #if ENABLE_SPECIALIZATION_FT
            if (ADAPTIVE_COUNTER_TRIGGERS(counter)) {
                next_instr = this_instr;
                _Py_Specialize_Send(receiver, next_instr);
                DISPATCH_SAME_OPARG();
            }
            OPCODE_DEFERRED_INC(SEND);
            ADVANCE_ADAPTIVE_COUNTER(this_instr[1].counter);
            #endif  /* ENABLE_SPECIALIZATION_FT */
        }

        op(_SEND, (receiver, v -- receiver, retval)) {
            PyObject *receiver_o = PyStackRef_AsPyObjectBorrow(receiver);
            PyObject *retval_o;
            assert(frame->owner != FRAME_OWNED_BY_INTERPRETER);
            if ((tstate->interp->eval_frame == NULL) &&
                (Py_TYPE(receiver_o) == &PyGen_Type || Py_TYPE(receiver_o) == &PyCoro_Type) &&
                ((PyGenObject *)receiver_o)->gi_frame_state < FRAME_EXECUTING)
            {
                PyGenObject *gen = (PyGenObject *)receiver_o;
                _PyInterpreterFrame *gen_frame = &gen->gi_iframe;
                _PyFrame_StackPush(gen_frame, PyStackRef_MakeHeapSafe(v));
                DEAD(v);
                SYNC_SP();
                gen->gi_frame_state = FRAME_EXECUTING;
                gen->gi_exc_state.previous_item = tstate->exc_info;
                tstate->exc_info = &gen->gi_exc_state;
                assert(INSTRUCTION_SIZE + oparg <= UINT16_MAX);
                frame->return_offset = (uint16_t)(INSTRUCTION_SIZE + oparg);
                assert(gen_frame->previous == NULL);
                gen_frame->previous = frame;
                DISPATCH_INLINED(gen_frame);
            }
            if (PyStackRef_IsNone(v) && PyIter_Check(receiver_o)) {
                retval_o = Py_TYPE(receiver_o)->tp_iternext(receiver_o);
            }
            else {
                retval_o = PyObject_CallMethodOneArg(receiver_o,
                                                     &_Py_ID(send),
                                                     PyStackRef_AsPyObjectBorrow(v));
            }
            if (retval_o == NULL) {
                int matches = _PyErr_ExceptionMatches(tstate, PyExc_StopIteration);
                if (matches) {
                    _PyEval_MonitorRaise(tstate, frame, this_instr);
                }
                int err = _PyGen_FetchStopIterationValue(&retval_o);
                if (err == 0) {
                    assert(retval_o != NULL);
                    JUMPBY(oparg);
                }
                else {
                    PyStackRef_CLOSE(v);
                    ERROR_IF(true);
                }
            }
            PyStackRef_CLOSE(v);
            retval = PyStackRef_FromPyObjectSteal(retval_o);
        }

        macro(SEND) = _SPECIALIZE_SEND + _SEND;

        op(_SEND_GEN_FRAME, (receiver, v -- receiver, gen_frame)) {
            PyGenObject *gen = (PyGenObject *)PyStackRef_AsPyObjectBorrow(receiver);
            DEOPT_IF(Py_TYPE(gen) != &PyGen_Type && Py_TYPE(gen) != &PyCoro_Type);
            DEOPT_IF(gen->gi_frame_state >= FRAME_EXECUTING);
            STAT_INC(SEND, hit);
            _PyInterpreterFrame *pushed_frame = &gen->gi_iframe;
            _PyFrame_StackPush(pushed_frame, PyStackRef_MakeHeapSafe(v));
            DEAD(v);
            gen->gi_frame_state = FRAME_EXECUTING;
            gen->gi_exc_state.previous_item = tstate->exc_info;
            tstate->exc_info = &gen->gi_exc_state;
            assert(INSTRUCTION_SIZE + oparg <= UINT16_MAX);
            frame->return_offset = (uint16_t)(INSTRUCTION_SIZE + oparg);
            pushed_frame->previous = frame;
            gen_frame = PyStackRef_Wrap(pushed_frame);
        }

        macro(SEND_GEN) =
            unused/1 +
            _CHECK_PEP_523 +
            _SEND_GEN_FRAME +
            _PUSH_FRAME;

        inst(YIELD_VALUE, (retval -- value)) {
            // NOTE: It's important that YIELD_VALUE never raises an exception!
            // The compiler treats any exception raised here as a failed close()
            // or throw() call.
            assert(frame->owner != FRAME_OWNED_BY_INTERPRETER);
            frame->instr_ptr++;
            PyGenObject *gen = _PyGen_GetGeneratorFromFrame(frame);
            assert(FRAME_SUSPENDED_YIELD_FROM == FRAME_SUSPENDED + 1);
            assert(oparg == 0 || oparg == 1);
            gen->gi_frame_state = FRAME_SUSPENDED + oparg;
            _PyStackRef temp = retval;
            DEAD(retval);
            SAVE_STACK();
            tstate->exc_info = gen->gi_exc_state.previous_item;
            gen->gi_exc_state.previous_item = NULL;
            _Py_LeaveRecursiveCallPy(tstate);
            _PyInterpreterFrame *gen_frame = frame;
            frame = tstate->current_frame = frame->previous;
            gen_frame->previous = NULL;
            /* We don't know which of these is relevant here, so keep them equal */
            assert(INLINE_CACHE_ENTRIES_SEND == INLINE_CACHE_ENTRIES_FOR_ITER);
            #if TIER_ONE
            assert(frame->instr_ptr->op.code == INSTRUMENTED_LINE ||
                   frame->instr_ptr->op.code == INSTRUMENTED_INSTRUCTION ||
                   _PyOpcode_Deopt[frame->instr_ptr->op.code] == SEND ||
                   _PyOpcode_Deopt[frame->instr_ptr->op.code] == FOR_ITER ||
                   _PyOpcode_Deopt[frame->instr_ptr->op.code] == INTERPRETER_EXIT ||
                   _PyOpcode_Deopt[frame->instr_ptr->op.code] == ENTER_EXECUTOR);
            #endif
            RELOAD_STACK();
            LOAD_IP(1 + INLINE_CACHE_ENTRIES_SEND);
            value = PyStackRef_MakeHeapSafe(temp);
            LLTRACE_RESUME_FRAME();
        }

        tier1 op(_YIELD_VALUE_EVENT, (val -- val)) {
            int err = _Py_call_instrumentation_arg(
                    tstate, PY_MONITORING_EVENT_PY_YIELD,
                    frame, this_instr, PyStackRef_AsPyObjectBorrow(val));
            if (err) {
                ERROR_NO_POP();
            }
            if (frame->instr_ptr != this_instr) {
                next_instr = frame->instr_ptr;
                DISPATCH();
            }
        }

        macro(INSTRUMENTED_YIELD_VALUE) =
            _YIELD_VALUE_EVENT +
            YIELD_VALUE;

        inst(POP_EXCEPT, (exc_value -- )) {
            _PyErr_StackItem *exc_info = tstate->exc_info;
            Py_XSETREF(exc_info->exc_value,
                   PyStackRef_IsNone(exc_value)
                    ? NULL : PyStackRef_AsPyObjectSteal(exc_value));
        }

        tier1 inst(RERAISE, (values[oparg], exc_st -- values[oparg])) {
            PyObject *exc = PyStackRef_AsPyObjectSteal(exc_st);

            assert(oparg >= 0 && oparg <= 2);
            if (oparg) {
                frame->instr_ptr = _PyFrame_GetBytecode(frame) + PyStackRef_UntagInt(values[0]);
            }
            assert(exc && PyExceptionInstance_Check(exc));
            _PyErr_SetRaisedException(tstate, exc);
            monitor_reraise(tstate, frame, this_instr);
            goto exception_unwind;
        }

        tier1 op(_END_ASYNC_FOR, (awaitable_st, exc_st -- )) {
            JUMPBY(0); // Pretend jump as we need source offset for monitoring
            (void)oparg;
            PyObject *exc = PyStackRef_AsPyObjectBorrow(exc_st);

            assert(exc && PyExceptionInstance_Check(exc));
            int matches = PyErr_GivenExceptionMatches(exc, PyExc_StopAsyncIteration);
            if (matches) {
                DECREF_INPUTS();
            }
            else {
                Py_INCREF(exc);
                _PyErr_SetRaisedException(tstate, exc);
                monitor_reraise(tstate, frame, this_instr);
                goto exception_unwind;
            }
        }

        tier1 op(_MONITOR_END_ASYNC_FOR, ( -- )) {
            assert((next_instr-oparg)->op.code == END_SEND || (next_instr-oparg)->op.code >= MIN_INSTRUMENTED_OPCODE);
            INSTRUMENTED_JUMP(next_instr-oparg, this_instr+1, PY_MONITORING_EVENT_BRANCH_RIGHT);
        }

        macro(INSTRUMENTED_END_ASYNC_FOR) =
            _MONITOR_END_ASYNC_FOR +
            _END_ASYNC_FOR;

        macro(END_ASYNC_FOR) = _END_ASYNC_FOR;

        tier1 inst(CLEANUP_THROW, (sub_iter, last_sent_val, exc_value_st -- none, value)) {
            PyObject *exc_value = PyStackRef_AsPyObjectBorrow(exc_value_st);
            #if !Py_TAIL_CALL_INTERP
            assert(throwflag);
            #endif
            assert(exc_value && PyExceptionInstance_Check(exc_value));

            int matches = PyErr_GivenExceptionMatches(exc_value, PyExc_StopIteration);
            if (matches) {
                value = PyStackRef_FromPyObjectNew(((PyStopIterationObject *)exc_value)->value);
                DECREF_INPUTS();
                none = PyStackRef_None;
            }
            else {
                _PyErr_SetRaisedException(tstate, Py_NewRef(exc_value));
                monitor_reraise(tstate, frame, this_instr);
                goto exception_unwind;
            }
        }

        inst(LOAD_COMMON_CONSTANT, ( -- value)) {
            // Keep in sync with _common_constants in opcode.py
            assert(oparg < NUM_COMMON_CONSTANTS);
            value = PyStackRef_FromPyObjectNew(tstate->interp->common_consts[oparg]);
        }

        inst(LOAD_BUILD_CLASS, ( -- bc)) {
            PyObject *bc_o;
            int err = PyMapping_GetOptionalItem(BUILTINS(), &_Py_ID(__build_class__), &bc_o);
            ERROR_IF(err < 0);
            if (bc_o == NULL) {
                _PyErr_SetString(tstate, PyExc_NameError,
                                 "__build_class__ not found");
                ERROR_IF(true);
            }
            bc = PyStackRef_FromPyObjectSteal(bc_o);
        }

        inst(STORE_NAME, (v -- )) {
            PyObject *name = GETITEM(FRAME_CO_NAMES, oparg);
            PyObject *ns = LOCALS();
            int err;
            if (ns == NULL) {
                _PyErr_Format(tstate, PyExc_SystemError,
                              "no locals found when storing %R", name);
                PyStackRef_CLOSE(v);
                ERROR_IF(true);
            }
            if (PyDict_CheckExact(ns)) {
                err = PyDict_SetItem(ns, name, PyStackRef_AsPyObjectBorrow(v));
            }
            else {
                err = PyObject_SetItem(ns, name, PyStackRef_AsPyObjectBorrow(v));
            }
            PyStackRef_CLOSE(v);
            ERROR_IF(err);
        }

        inst(DELETE_NAME, (--)) {
            PyObject *name = GETITEM(FRAME_CO_NAMES, oparg);
            PyObject *ns = LOCALS();
            int err;
            if (ns == NULL) {
                _PyErr_Format(tstate, PyExc_SystemError,
                              "no locals when deleting %R", name);
                ERROR_NO_POP();
            }
            err = PyObject_DelItem(ns, name);
            // Can't use ERROR_IF here.
            if (err != 0) {
                _PyEval_FormatExcCheckArg(tstate, PyExc_NameError,
                                          NAME_ERROR_MSG,
                                          name);
                ERROR_NO_POP();
            }
        }

        family(UNPACK_SEQUENCE, INLINE_CACHE_ENTRIES_UNPACK_SEQUENCE) = {
            UNPACK_SEQUENCE_TWO_TUPLE,
            UNPACK_SEQUENCE_TUPLE,
            UNPACK_SEQUENCE_LIST,
        };

        specializing op(_SPECIALIZE_UNPACK_SEQUENCE, (counter/1, seq -- seq)) {
            #if ENABLE_SPECIALIZATION_FT
            if (ADAPTIVE_COUNTER_TRIGGERS(counter)) {
                next_instr = this_instr;
                _Py_Specialize_UnpackSequence(seq, next_instr, oparg);
                DISPATCH_SAME_OPARG();
            }
            OPCODE_DEFERRED_INC(UNPACK_SEQUENCE);
            ADVANCE_ADAPTIVE_COUNTER(this_instr[1].counter);
            #endif  /* ENABLE_SPECIALIZATION_FT */
            (void)seq;
            (void)counter;
        }

        op(_UNPACK_SEQUENCE, (seq -- unused[oparg], top[0])) {
            PyObject *seq_o = PyStackRef_AsPyObjectSteal(seq);
            int res = _PyEval_UnpackIterableStackRef(tstate, seq_o, oparg, -1, top);
            Py_DECREF(seq_o);
            ERROR_IF(res == 0);
        }

        macro(UNPACK_SEQUENCE) = _SPECIALIZE_UNPACK_SEQUENCE + _UNPACK_SEQUENCE;

        macro(UNPACK_SEQUENCE_TWO_TUPLE) =
            _GUARD_TOS_TUPLE + unused/1 + _UNPACK_SEQUENCE_TWO_TUPLE;

        op(_UNPACK_SEQUENCE_TWO_TUPLE, (seq -- val1, val0)) {
            assert(oparg == 2);
            PyObject *seq_o = PyStackRef_AsPyObjectBorrow(seq);
            assert(PyTuple_CheckExact(seq_o));
            DEOPT_IF(PyTuple_GET_SIZE(seq_o) != 2);
            STAT_INC(UNPACK_SEQUENCE, hit);
            val0 = PyStackRef_FromPyObjectNew(PyTuple_GET_ITEM(seq_o, 0));
            val1 = PyStackRef_FromPyObjectNew(PyTuple_GET_ITEM(seq_o, 1));
            PyStackRef_CLOSE(seq);
        }

        macro(UNPACK_SEQUENCE_TUPLE) =
            _GUARD_TOS_TUPLE + unused/1 + _UNPACK_SEQUENCE_TUPLE;

        op(_UNPACK_SEQUENCE_TUPLE, (seq -- values[oparg])) {
            PyObject *seq_o = PyStackRef_AsPyObjectBorrow(seq);
            assert(PyTuple_CheckExact(seq_o));
            DEOPT_IF(PyTuple_GET_SIZE(seq_o) != oparg);
            STAT_INC(UNPACK_SEQUENCE, hit);
            PyObject **items = _PyTuple_ITEMS(seq_o);
            for (int i = oparg; --i >= 0; ) {
                *values++ = PyStackRef_FromPyObjectNew(items[i]);
            }
            DECREF_INPUTS();
        }

        macro(UNPACK_SEQUENCE_LIST) =
            _GUARD_TOS_LIST + unused/1 + _UNPACK_SEQUENCE_LIST;

        op(_UNPACK_SEQUENCE_LIST, (seq -- values[oparg])) {
            PyObject *seq_o = PyStackRef_AsPyObjectBorrow(seq);
            assert(PyList_CheckExact(seq_o));
            DEOPT_IF(!LOCK_OBJECT(seq_o));
            if (PyList_GET_SIZE(seq_o) != oparg) {
                UNLOCK_OBJECT(seq_o);
                DEOPT_IF(true);
            }
            STAT_INC(UNPACK_SEQUENCE, hit);
            PyObject **items = _PyList_ITEMS(seq_o);
            for (int i = oparg; --i >= 0; ) {
                *values++ = PyStackRef_FromPyObjectNew(items[i]);
            }
            UNLOCK_OBJECT(seq_o);
            DECREF_INPUTS();
        }

        inst(UNPACK_EX, (seq -- unused[oparg & 0xFF], unused, unused[oparg >> 8], top[0])) {
            PyObject *seq_o = PyStackRef_AsPyObjectSteal(seq);
            int res = _PyEval_UnpackIterableStackRef(tstate, seq_o, oparg & 0xFF, oparg >> 8, top);
            Py_DECREF(seq_o);
            ERROR_IF(res == 0);
        }

        family(STORE_ATTR, INLINE_CACHE_ENTRIES_STORE_ATTR) = {
            STORE_ATTR_INSTANCE_VALUE,
            STORE_ATTR_SLOT,
            STORE_ATTR_WITH_HINT,
        };

        specializing op(_SPECIALIZE_STORE_ATTR, (counter/1, owner -- owner)) {
            #if ENABLE_SPECIALIZATION_FT
            if (ADAPTIVE_COUNTER_TRIGGERS(counter)) {
                PyObject *name = GETITEM(FRAME_CO_NAMES, oparg);
                next_instr = this_instr;
                _Py_Specialize_StoreAttr(owner, next_instr, name);
                DISPATCH_SAME_OPARG();
            }
            OPCODE_DEFERRED_INC(STORE_ATTR);
            ADVANCE_ADAPTIVE_COUNTER(this_instr[1].counter);
            #endif  /* ENABLE_SPECIALIZATION_FT */
        }

        op(_STORE_ATTR, (v, owner --)) {
            PyObject *name = GETITEM(FRAME_CO_NAMES, oparg);
            int err = PyObject_SetAttr(PyStackRef_AsPyObjectBorrow(owner),
                                       name, PyStackRef_AsPyObjectBorrow(v));
            DECREF_INPUTS();
            ERROR_IF(err);
        }

        macro(STORE_ATTR) = _SPECIALIZE_STORE_ATTR + unused/3 + _STORE_ATTR;

        inst(DELETE_ATTR, (owner --)) {
            PyObject *name = GETITEM(FRAME_CO_NAMES, oparg);
            int err = PyObject_DelAttr(PyStackRef_AsPyObjectBorrow(owner), name);
            PyStackRef_CLOSE(owner);
            ERROR_IF(err);
        }

        inst(STORE_GLOBAL, (v --)) {
            PyObject *name = GETITEM(FRAME_CO_NAMES, oparg);
            int err = PyDict_SetItem(GLOBALS(), name, PyStackRef_AsPyObjectBorrow(v));
            PyStackRef_CLOSE(v);
            ERROR_IF(err);
        }

        inst(DELETE_GLOBAL, (--)) {
            PyObject *name = GETITEM(FRAME_CO_NAMES, oparg);
            int err = PyDict_Pop(GLOBALS(), name, NULL);
            // Can't use ERROR_IF here.
            if (err < 0) {
                ERROR_NO_POP();
            }
            if (err == 0) {
                _PyEval_FormatExcCheckArg(tstate, PyExc_NameError,
                                          NAME_ERROR_MSG, name);
                ERROR_NO_POP();
            }
        }

        inst(LOAD_LOCALS, ( -- locals)) {
            PyObject *l = LOCALS();
            if (l == NULL) {
                _PyErr_SetString(tstate, PyExc_SystemError,
                                 "no locals found");
                ERROR_IF(true);
            }
            locals = PyStackRef_FromPyObjectNew(l);
        }

        inst(LOAD_FROM_DICT_OR_GLOBALS, (mod_or_class_dict -- v)) {
            PyObject *name = GETITEM(FRAME_CO_NAMES, oparg);
            PyObject *v_o;
            int err = PyMapping_GetOptionalItem(PyStackRef_AsPyObjectBorrow(mod_or_class_dict), name, &v_o);
            PyStackRef_CLOSE(mod_or_class_dict);
            ERROR_IF(err < 0);
            if (v_o == NULL) {
                if (PyDict_CheckExact(GLOBALS())
                    && PyDict_CheckExact(BUILTINS()))
                {
                    v_o = _PyDict_LoadGlobal((PyDictObject *)GLOBALS(),
                                             (PyDictObject *)BUILTINS(),
                                             name);
                    if (v_o == NULL) {
                        if (!_PyErr_Occurred(tstate)) {
                            /* _PyDict_LoadGlobal() returns NULL without raising
                            * an exception if the key doesn't exist */
                            _PyEval_FormatExcCheckArg(tstate, PyExc_NameError,
                                                    NAME_ERROR_MSG, name);
                        }
                        ERROR_NO_POP();
                    }
                }
                else {
                    /* Slow-path if globals or builtins is not a dict */
                    /* namespace 1: globals */
                    int err = PyMapping_GetOptionalItem(GLOBALS(), name, &v_o);
                    ERROR_IF(err < 0);
                    if (v_o == NULL) {
                        /* namespace 2: builtins */
                        int err = PyMapping_GetOptionalItem(BUILTINS(), name, &v_o);
                        ERROR_IF(err < 0);
                        if (v_o == NULL) {
                            _PyEval_FormatExcCheckArg(
                                        tstate, PyExc_NameError,
                                        NAME_ERROR_MSG, name);
                            ERROR_IF(true);
                        }
                    }
                }
            }
            v = PyStackRef_FromPyObjectSteal(v_o);
        }

        inst(LOAD_NAME, (-- v)) {
            PyObject *name = GETITEM(FRAME_CO_NAMES, oparg);
            PyObject *v_o = _PyEval_LoadName(tstate, frame, name);
            ERROR_IF(v_o == NULL);
            v = PyStackRef_FromPyObjectSteal(v_o);
        }

        family(LOAD_GLOBAL, INLINE_CACHE_ENTRIES_LOAD_GLOBAL) = {
            LOAD_GLOBAL_MODULE,
            LOAD_GLOBAL_BUILTIN,
        };

        specializing op(_SPECIALIZE_LOAD_GLOBAL, (counter/1 -- )) {
            #if ENABLE_SPECIALIZATION_FT
            if (ADAPTIVE_COUNTER_TRIGGERS(counter)) {
                PyObject *name = GETITEM(FRAME_CO_NAMES, oparg>>1);
                next_instr = this_instr;
                _Py_Specialize_LoadGlobal(GLOBALS(), BUILTINS(), next_instr, name);
                DISPATCH_SAME_OPARG();
            }
            OPCODE_DEFERRED_INC(LOAD_GLOBAL);
            ADVANCE_ADAPTIVE_COUNTER(this_instr[1].counter);
            #endif  /* ENABLE_SPECIALIZATION_FT */
        }

        // res[1] because we need a pointer to res to pass it to _PyEval_LoadGlobalStackRef
        op(_LOAD_GLOBAL, ( -- res[1])) {
            PyObject *name = GETITEM(FRAME_CO_NAMES, oparg>>1);
            _PyEval_LoadGlobalStackRef(GLOBALS(), BUILTINS(), name, res);
            ERROR_IF(PyStackRef_IsNull(*res));
        }

        op(_PUSH_NULL_CONDITIONAL, ( -- null[oparg & 1])) {
            if (oparg & 1) {
                null[0] = PyStackRef_NULL;
            }
        }

        macro(LOAD_GLOBAL) =
            _SPECIALIZE_LOAD_GLOBAL +
            counter/1 +
            globals_version/1 +
            builtins_version/1 +
            _LOAD_GLOBAL +
            _PUSH_NULL_CONDITIONAL;

        op(_GUARD_GLOBALS_VERSION, (version/1 --)) {
            PyDictObject *dict = (PyDictObject *)GLOBALS();
            DEOPT_IF(!PyDict_CheckExact(dict));
            PyDictKeysObject *keys = FT_ATOMIC_LOAD_PTR_ACQUIRE(dict->ma_keys);
            DEOPT_IF(FT_ATOMIC_LOAD_UINT32_RELAXED(keys->dk_version) != version);
            assert(DK_IS_UNICODE(keys));
        }

        op(_LOAD_GLOBAL_MODULE, (version/1, unused/1, index/1 -- res))
        {
            PyDictObject *dict = (PyDictObject *)GLOBALS();
            DEOPT_IF(!PyDict_CheckExact(dict));
            PyDictKeysObject *keys = FT_ATOMIC_LOAD_PTR_ACQUIRE(dict->ma_keys);
            DEOPT_IF(FT_ATOMIC_LOAD_UINT32_RELAXED(keys->dk_version) != version);
            assert(DK_IS_UNICODE(keys));
            PyDictUnicodeEntry *entries = DK_UNICODE_ENTRIES(keys);
            assert(index < DK_SIZE(keys));
            PyObject *res_o = FT_ATOMIC_LOAD_PTR_RELAXED(entries[index].me_value);
            DEOPT_IF(res_o == NULL);
            #if Py_GIL_DISABLED
            int increfed = _Py_TryIncrefCompareStackRef(&entries[index].me_value, res_o, &res);
            DEOPT_IF(!increfed);
            #else
            res = PyStackRef_FromPyObjectNew(res_o);
            #endif
            STAT_INC(LOAD_GLOBAL, hit);
        }

        op(_LOAD_GLOBAL_BUILTINS, (version/1, index/1 -- res))
        {
            PyDictObject *dict = (PyDictObject *)BUILTINS();
            DEOPT_IF(!PyDict_CheckExact(dict));
            PyDictKeysObject *keys = FT_ATOMIC_LOAD_PTR_ACQUIRE(dict->ma_keys);
            DEOPT_IF(FT_ATOMIC_LOAD_UINT32_RELAXED(keys->dk_version) != version);
            assert(DK_IS_UNICODE(keys));
            PyDictUnicodeEntry *entries = DK_UNICODE_ENTRIES(keys);
            PyObject *res_o = FT_ATOMIC_LOAD_PTR_RELAXED(entries[index].me_value);
            DEOPT_IF(res_o == NULL);
            #if Py_GIL_DISABLED
            int increfed = _Py_TryIncrefCompareStackRef(&entries[index].me_value, res_o, &res);
            DEOPT_IF(!increfed);
            #else
            res = PyStackRef_FromPyObjectNew(res_o);
            #endif
            STAT_INC(LOAD_GLOBAL, hit);
        }

        macro(LOAD_GLOBAL_MODULE) =
            unused/1 + // Skip over the counter
            NOP + // For guard insertion in the JIT optimizer
            _LOAD_GLOBAL_MODULE +
            _PUSH_NULL_CONDITIONAL;

        macro(LOAD_GLOBAL_BUILTIN) =
            unused/1 + // Skip over the counter
            _GUARD_GLOBALS_VERSION +
            _LOAD_GLOBAL_BUILTINS +
            _PUSH_NULL_CONDITIONAL;

        inst(DELETE_FAST, (--)) {
            _PyStackRef v = GETLOCAL(oparg);
            if (PyStackRef_IsNull(v)) {
                _PyEval_FormatExcCheckArg(tstate, PyExc_UnboundLocalError,
                    UNBOUNDLOCAL_ERROR_MSG,
                    PyTuple_GetItem(_PyFrame_GetCode(frame)->co_localsplusnames, oparg)
                );
                ERROR_IF(true);
            }
            _PyStackRef tmp = GETLOCAL(oparg);
            GETLOCAL(oparg) = PyStackRef_NULL;
            PyStackRef_XCLOSE(tmp);
        }

        inst(MAKE_CELL, (--)) {
            // "initial" is probably NULL but not if it's an arg (or set
            // via the f_locals proxy before MAKE_CELL has run).
            PyObject *initial = PyStackRef_AsPyObjectBorrow(GETLOCAL(oparg));
            PyObject *cell = PyCell_New(initial);
            if (cell == NULL) {
                ERROR_NO_POP();
            }
            _PyStackRef tmp = GETLOCAL(oparg);
            GETLOCAL(oparg) = PyStackRef_FromPyObjectSteal(cell);
            PyStackRef_XCLOSE(tmp);
        }

        inst(DELETE_DEREF, (--)) {
            PyObject *cell = PyStackRef_AsPyObjectBorrow(GETLOCAL(oparg));
            // Can't use ERROR_IF here.
            // Fortunately we don't need its superpower.
            PyObject *oldobj = PyCell_SwapTakeRef((PyCellObject *)cell, NULL);
            if (oldobj == NULL) {
                _PyEval_FormatExcUnbound(tstate, _PyFrame_GetCode(frame), oparg);
                ERROR_NO_POP();
            }
            Py_DECREF(oldobj);
        }

        inst(LOAD_FROM_DICT_OR_DEREF, (class_dict_st -- value)) {
            PyObject *value_o;
            PyObject *name;
            PyObject *class_dict = PyStackRef_AsPyObjectBorrow(class_dict_st);

            assert(class_dict);
            assert(oparg >= 0 && oparg < _PyFrame_GetCode(frame)->co_nlocalsplus);
            name = PyTuple_GET_ITEM(_PyFrame_GetCode(frame)->co_localsplusnames, oparg);
            int err = PyMapping_GetOptionalItem(class_dict, name, &value_o);
            if (err < 0) {
                ERROR_NO_POP();
            }
            if (!value_o) {
                PyCellObject *cell = (PyCellObject *)PyStackRef_AsPyObjectBorrow(GETLOCAL(oparg));
                value_o = PyCell_GetRef(cell);
                if (value_o == NULL) {
                    _PyEval_FormatExcUnbound(tstate, _PyFrame_GetCode(frame), oparg);
                    ERROR_NO_POP();
                }
            }
            PyStackRef_CLOSE(class_dict_st);
            value = PyStackRef_FromPyObjectSteal(value_o);
        }

        inst(LOAD_DEREF, ( -- value)) {
            PyCellObject *cell = (PyCellObject *)PyStackRef_AsPyObjectBorrow(GETLOCAL(oparg));
            value = _PyCell_GetStackRef(cell);
            if (PyStackRef_IsNull(value)) {
                _PyEval_FormatExcUnbound(tstate, _PyFrame_GetCode(frame), oparg);
                ERROR_IF(true);
            }
        }

        inst(STORE_DEREF, (v --)) {
            PyCellObject *cell = (PyCellObject *)PyStackRef_AsPyObjectBorrow(GETLOCAL(oparg));
            PyCell_SetTakeRef(cell, PyStackRef_AsPyObjectSteal(v));
        }

        inst(COPY_FREE_VARS, (--)) {
            /* Copy closure variables to free variables */
            PyCodeObject *co = _PyFrame_GetCode(frame);
            assert(PyStackRef_FunctionCheck(frame->f_funcobj));
            PyFunctionObject *func = (PyFunctionObject *)PyStackRef_AsPyObjectBorrow(frame->f_funcobj);
            PyObject *closure = func->func_closure;
            assert(oparg == co->co_nfreevars);
            int offset = co->co_nlocalsplus - oparg;
            for (int i = 0; i < oparg; ++i) {
                PyObject *o = PyTuple_GET_ITEM(closure, i);
                frame->localsplus[offset + i] = PyStackRef_FromPyObjectNew(o);
            }
        }

        inst(BUILD_STRING, (pieces[oparg] -- str)) {
            STACKREFS_TO_PYOBJECTS(pieces, oparg, pieces_o);
            if (CONVERSION_FAILED(pieces_o)) {
                DECREF_INPUTS();
                ERROR_IF(true);
            }
            PyObject *str_o = _PyUnicode_JoinArray(&_Py_STR(empty), pieces_o, oparg);
            STACKREFS_TO_PYOBJECTS_CLEANUP(pieces_o);
            DECREF_INPUTS();
            ERROR_IF(str_o == NULL);
            str = PyStackRef_FromPyObjectSteal(str_o);
        }

        inst(BUILD_INTERPOLATION, (value, str, format[oparg & 1] -- interpolation)) {
            PyObject *value_o = PyStackRef_AsPyObjectBorrow(value);
            PyObject *str_o = PyStackRef_AsPyObjectBorrow(str);
            int conversion = oparg >> 2;
            PyObject *format_o;
            if (oparg & 1) {
                format_o = PyStackRef_AsPyObjectBorrow(format[0]);
            }
            else {
                format_o = &_Py_STR(empty);
            }
            PyObject *interpolation_o = _PyInterpolation_Build(value_o, str_o, conversion, format_o);
            if (oparg & 1) {
                PyStackRef_CLOSE(format[0]);
            }
            else {
                DEAD(format);
            }
            PyStackRef_CLOSE(str);
            PyStackRef_CLOSE(value);
            ERROR_IF(interpolation_o == NULL);
            interpolation = PyStackRef_FromPyObjectSteal(interpolation_o);
        }

        inst(BUILD_TEMPLATE, (strings, interpolations -- template)) {
            PyObject *strings_o = PyStackRef_AsPyObjectBorrow(strings);
            PyObject *interpolations_o = PyStackRef_AsPyObjectBorrow(interpolations);
            PyObject *template_o = _PyTemplate_Build(strings_o, interpolations_o);
            PyStackRef_CLOSE(interpolations);
            PyStackRef_CLOSE(strings);
            ERROR_IF(template_o == NULL);
            template = PyStackRef_FromPyObjectSteal(template_o);
        }

        inst(BUILD_TUPLE, (values[oparg] -- tup)) {
            PyObject *tup_o = _PyTuple_FromStackRefStealOnSuccess(values, oparg);
            if (tup_o == NULL) {
                ERROR_NO_POP();
            }
            INPUTS_DEAD();
            tup = PyStackRef_FromPyObjectStealMortal(tup_o);
        }

        inst(BUILD_LIST, (values[oparg] -- list)) {
            PyObject *list_o = _PyList_FromStackRefStealOnSuccess(values, oparg);
            if (list_o == NULL) {
                ERROR_NO_POP();
            }
            INPUTS_DEAD();
            list = PyStackRef_FromPyObjectStealMortal(list_o);
        }

        inst(LIST_EXTEND, (list_st, unused[oparg-1], iterable_st -- list_st, unused[oparg-1])) {
            PyObject *list = PyStackRef_AsPyObjectBorrow(list_st);
            PyObject *iterable = PyStackRef_AsPyObjectBorrow(iterable_st);

            PyObject *none_val = _PyList_Extend((PyListObject *)list, iterable);
            if (none_val == NULL) {
                int matches = _PyErr_ExceptionMatches(tstate, PyExc_TypeError);
                if (matches &&
                   (Py_TYPE(iterable)->tp_iter == NULL && !PySequence_Check(iterable)))
                {
                    _PyErr_Clear(tstate);
                    _PyErr_Format(tstate, PyExc_TypeError,
                          "Value after * must be an iterable, not %.200s",
                          Py_TYPE(iterable)->tp_name);
                }
                PyStackRef_CLOSE(iterable_st);
                ERROR_IF(true);
            }
            assert(Py_IsNone(none_val));
            PyStackRef_CLOSE(iterable_st);
        }

        inst(SET_UPDATE, (set, unused[oparg-1], iterable -- set, unused[oparg-1])) {
            int err = _PySet_Update(PyStackRef_AsPyObjectBorrow(set),
                                    PyStackRef_AsPyObjectBorrow(iterable));
            PyStackRef_CLOSE(iterable);
            ERROR_IF(err < 0);
        }

        inst(BUILD_SET, (values[oparg] -- set)) {
            PyObject *set_o = PySet_New(NULL);
            if (set_o == NULL) {
                DECREF_INPUTS();
                ERROR_IF(true);
            }

            int err = 0;
            for (Py_ssize_t i = 0; i < oparg; i++) {
                _PyStackRef value = values[i];
                values[i] = PyStackRef_NULL;
                if (err == 0) {
                    err = _PySet_AddTakeRef((PySetObject *)set_o, PyStackRef_AsPyObjectSteal(value));
                }
                else {
                    PyStackRef_CLOSE(value);
                }
            }
            DEAD(values);
            if (err) {
                Py_DECREF(set_o);
                ERROR_IF(true);
            }

            INPUTS_DEAD();
            set = PyStackRef_FromPyObjectStealMortal(set_o);
        }

        inst(BUILD_MAP, (values[oparg*2] -- map)) {
            STACKREFS_TO_PYOBJECTS(values, oparg*2, values_o);
            if (CONVERSION_FAILED(values_o)) {
                DECREF_INPUTS();
                ERROR_IF(true);
            }
            PyObject *map_o = _PyDict_FromItems(
                    values_o, 2,
                    values_o+1, 2,
                    oparg);
            STACKREFS_TO_PYOBJECTS_CLEANUP(values_o);
            DECREF_INPUTS();
            ERROR_IF(map_o == NULL);
            map = PyStackRef_FromPyObjectStealMortal(map_o);
        }

        inst(SETUP_ANNOTATIONS, (--)) {
            PyObject *ann_dict;
            if (LOCALS() == NULL) {
                _PyErr_Format(tstate, PyExc_SystemError,
                              "no locals found when setting up annotations");
                ERROR_IF(true);
            }
            /* check if __annotations__ in locals()... */
            int err = PyMapping_GetOptionalItem(LOCALS(), &_Py_ID(__annotations__), &ann_dict);
            ERROR_IF(err < 0);
            if (ann_dict == NULL) {
                ann_dict = PyDict_New();
                ERROR_IF(ann_dict == NULL);
                err = PyObject_SetItem(LOCALS(), &_Py_ID(__annotations__),
                                       ann_dict);
                Py_DECREF(ann_dict);
                ERROR_IF(err);
            }
            else {
                Py_DECREF(ann_dict);
            }
        }

        pseudo(ANNOTATIONS_PLACEHOLDER, (--)) = {
            NOP,
        };

        inst(DICT_UPDATE, (dict, unused[oparg - 1], update -- dict, unused[oparg - 1])) {
            PyObject *dict_o = PyStackRef_AsPyObjectBorrow(dict);
            PyObject *update_o = PyStackRef_AsPyObjectBorrow(update);

            int err = PyDict_Update(dict_o, update_o);
            if (err < 0) {
                int matches = _PyErr_ExceptionMatches(tstate, PyExc_AttributeError);
                if (matches) {
                    _PyErr_Format(tstate, PyExc_TypeError,
                                    "'%.200s' object is not a mapping",
                                    Py_TYPE(update_o)->tp_name);
                }
                PyStackRef_CLOSE(update);
                ERROR_IF(true);
            }
            PyStackRef_CLOSE(update);
        }

        inst(DICT_MERGE, (callable, unused, unused, dict, unused[oparg - 1], update -- callable, unused, unused, dict, unused[oparg - 1])) {
            PyObject *callable_o = PyStackRef_AsPyObjectBorrow(callable);
            PyObject *dict_o = PyStackRef_AsPyObjectBorrow(dict);
            PyObject *update_o = PyStackRef_AsPyObjectBorrow(update);

            int err = _PyDict_MergeEx(dict_o, update_o, 2);
            if (err < 0) {
                _PyEval_FormatKwargsError(tstate, callable_o, update_o);
                PyStackRef_CLOSE(update);
                ERROR_IF(true);
            }
            PyStackRef_CLOSE(update);
        }

        inst(MAP_ADD, (dict_st, unused[oparg - 1], key, value -- dict_st, unused[oparg - 1])) {
            PyObject *dict = PyStackRef_AsPyObjectBorrow(dict_st);
            assert(PyDict_CheckExact(dict));
            /* dict[key] = value */
            // Do not DECREF INPUTS because the function steals the references
            int err = _PyDict_SetItem_Take2(
                (PyDictObject *)dict,
                PyStackRef_AsPyObjectSteal(key),
                PyStackRef_AsPyObjectSteal(value)
            );
            ERROR_IF(err != 0);
        }

        macro(INSTRUMENTED_LOAD_SUPER_ATTR) =
            counter/1 +
            _LOAD_SUPER_ATTR +
            _PUSH_NULL_CONDITIONAL;

        family(LOAD_SUPER_ATTR, INLINE_CACHE_ENTRIES_LOAD_SUPER_ATTR) = {
            LOAD_SUPER_ATTR_ATTR,
            LOAD_SUPER_ATTR_METHOD,
        };

        specializing op(_SPECIALIZE_LOAD_SUPER_ATTR, (counter/1, global_super_st, class_st, unused -- global_super_st, class_st, unused)) {
            #if ENABLE_SPECIALIZATION_FT
            int load_method = oparg & 1;
            if (ADAPTIVE_COUNTER_TRIGGERS(counter)) {
                next_instr = this_instr;
                _Py_Specialize_LoadSuperAttr(global_super_st, class_st, next_instr, load_method);
                DISPATCH_SAME_OPARG();
            }
            OPCODE_DEFERRED_INC(LOAD_SUPER_ATTR);
            ADVANCE_ADAPTIVE_COUNTER(this_instr[1].counter);
            #endif  /* ENABLE_SPECIALIZATION_FT */
        }

        tier1 op(_LOAD_SUPER_ATTR, (global_super_st, class_st, self_st -- attr)) {
            PyObject *global_super = PyStackRef_AsPyObjectBorrow(global_super_st);
            PyObject *class = PyStackRef_AsPyObjectBorrow(class_st);
            PyObject *self = PyStackRef_AsPyObjectBorrow(self_st);

            if (opcode == INSTRUMENTED_LOAD_SUPER_ATTR) {
                PyObject *arg = oparg & 2 ? class : &_PyInstrumentation_MISSING;
                int err = _Py_call_instrumentation_2args(
                        tstate, PY_MONITORING_EVENT_CALL,
                        frame, this_instr, global_super, arg);
                if (err) {
                    DECREF_INPUTS();
                    ERROR_IF(true);
                }
            }
            // we make no attempt to optimize here; specializations should
            // handle any case whose performance we care about
            PyObject *stack[] = {class, self};
            PyObject *super = PyObject_Vectorcall(global_super, stack, oparg & 2, NULL);
            if (opcode == INSTRUMENTED_LOAD_SUPER_ATTR) {
                PyObject *arg = oparg & 2 ? class : &_PyInstrumentation_MISSING;
                if (super == NULL) {
                    _Py_call_instrumentation_exc2(
                        tstate, PY_MONITORING_EVENT_C_RAISE,
                        frame, this_instr, global_super, arg);
                }
                else {
                    int err = _Py_call_instrumentation_2args(
                        tstate, PY_MONITORING_EVENT_C_RETURN,
                        frame, this_instr, global_super, arg);
                    if (err < 0) {
                        Py_CLEAR(super);
                    }
                }
            }
            DECREF_INPUTS();
            ERROR_IF(super == NULL);
            PyObject *name = GETITEM(FRAME_CO_NAMES, oparg >> 2);
            PyObject *attr_o = PyObject_GetAttr(super, name);
            Py_DECREF(super);
            ERROR_IF(attr_o == NULL);
            attr = PyStackRef_FromPyObjectSteal(attr_o);
        }

        macro(LOAD_SUPER_ATTR) =
            _SPECIALIZE_LOAD_SUPER_ATTR +
            _LOAD_SUPER_ATTR +
            _PUSH_NULL_CONDITIONAL;

        inst(LOAD_SUPER_ATTR_ATTR, (unused/1, global_super_st, class_st, self_st -- attr_st)) {
            PyObject *global_super = PyStackRef_AsPyObjectBorrow(global_super_st);
            PyObject *class = PyStackRef_AsPyObjectBorrow(class_st);
            PyObject *self = PyStackRef_AsPyObjectBorrow(self_st);

            assert(!(oparg & 1));
            DEOPT_IF(global_super != (PyObject *)&PySuper_Type);
            DEOPT_IF(!PyType_Check(class));
            STAT_INC(LOAD_SUPER_ATTR, hit);
            PyObject *name = GETITEM(FRAME_CO_NAMES, oparg >> 2);
            PyObject *attr = _PySuper_Lookup((PyTypeObject *)class, self, name, NULL);
            DECREF_INPUTS();
            ERROR_IF(attr == NULL);
            attr_st = PyStackRef_FromPyObjectSteal(attr);
        }

        inst(LOAD_SUPER_ATTR_METHOD, (unused/1, global_super_st, class_st, self_st -- attr, self_or_null)) {
            PyObject *global_super = PyStackRef_AsPyObjectBorrow(global_super_st);
            PyObject *class = PyStackRef_AsPyObjectBorrow(class_st);
            PyObject *self = PyStackRef_AsPyObjectBorrow(self_st);

            assert(oparg & 1);
            DEOPT_IF(global_super != (PyObject *)&PySuper_Type);
            DEOPT_IF(!PyType_Check(class));
            STAT_INC(LOAD_SUPER_ATTR, hit);
            PyObject *name = GETITEM(FRAME_CO_NAMES, oparg >> 2);
            PyTypeObject *cls = (PyTypeObject *)class;
            int method_found = 0;
            PyObject *attr_o = _PySuper_Lookup(cls, self, name,
                                   Py_TYPE(self)->tp_getattro == PyObject_GenericGetAttr ? &method_found : NULL);
            if (attr_o == NULL) {
                ERROR_NO_POP();
            }
            if (method_found) {
                self_or_null = self_st; // transfer ownership
                DEAD(self_st);
            } else {
                PyStackRef_CLOSE(self_st);
                self_or_null = PyStackRef_NULL;
            }
            DECREF_INPUTS();

            attr = PyStackRef_FromPyObjectSteal(attr_o);
        }

        family(LOAD_ATTR, INLINE_CACHE_ENTRIES_LOAD_ATTR) = {
            LOAD_ATTR_INSTANCE_VALUE,
            LOAD_ATTR_MODULE,
            LOAD_ATTR_WITH_HINT,
            LOAD_ATTR_SLOT,
            LOAD_ATTR_CLASS,
            LOAD_ATTR_CLASS_WITH_METACLASS_CHECK,
            LOAD_ATTR_PROPERTY,
            LOAD_ATTR_GETATTRIBUTE_OVERRIDDEN,
            LOAD_ATTR_METHOD_WITH_VALUES,
            LOAD_ATTR_METHOD_NO_DICT,
            LOAD_ATTR_METHOD_LAZY_DICT,
            LOAD_ATTR_NONDESCRIPTOR_WITH_VALUES,
            LOAD_ATTR_NONDESCRIPTOR_NO_DICT,
        };

        specializing op(_SPECIALIZE_LOAD_ATTR, (counter/1, owner -- owner)) {
            #if ENABLE_SPECIALIZATION_FT
            if (ADAPTIVE_COUNTER_TRIGGERS(counter)) {
                PyObject *name = GETITEM(FRAME_CO_NAMES, oparg>>1);
                next_instr = this_instr;
                _Py_Specialize_LoadAttr(owner, next_instr, name);
                DISPATCH_SAME_OPARG();
            }
            OPCODE_DEFERRED_INC(LOAD_ATTR);
            ADVANCE_ADAPTIVE_COUNTER(this_instr[1].counter);
            #endif  /* ENABLE_SPECIALIZATION_FT */
        }

        op(_LOAD_ATTR, (owner -- attr[1], self_or_null[oparg&1])) {
            PyObject *name = GETITEM(FRAME_CO_NAMES, oparg >> 1);
            if (oparg & 1) {
                /* Designed to work in tandem with CALL, pushes two values. */
                *attr = PyStackRef_NULL;
                int is_meth = _PyObject_GetMethodStackRef(tstate, PyStackRef_AsPyObjectBorrow(owner), name, attr);
                if (is_meth) {
                    /* We can bypass temporary bound method object.
                       meth is unbound method and obj is self.
                       meth | self | arg1 | ... | argN
                     */
                    assert(!PyStackRef_IsNull(*attr));  // No errors on this branch
                    self_or_null[0] = owner;  // Transfer ownership
                    DEAD(owner);
                }
                else {
                    /* meth is not an unbound method (but a regular attr, or
                       something was returned by a descriptor protocol).  Set
                       the second element of the stack to NULL, to signal
                       CALL that it's not a method call.
                       meth | NULL | arg1 | ... | argN
                    */
                    PyStackRef_CLOSE(owner);
                    ERROR_IF(PyStackRef_IsNull(*attr));
                    self_or_null[0] = PyStackRef_NULL;
                }
            }
            else {
                /* Classic, pushes one value. */
                PyObject *attr_o = PyObject_GetAttr(PyStackRef_AsPyObjectBorrow(owner), name);
                PyStackRef_CLOSE(owner);
                ERROR_IF(attr_o == NULL);
                *attr = PyStackRef_FromPyObjectSteal(attr_o);
            }
        }

        macro(LOAD_ATTR) =
            _SPECIALIZE_LOAD_ATTR +
            unused/8 +
            _LOAD_ATTR;

        op(_GUARD_TYPE_VERSION, (type_version/2, owner -- owner)) {
            PyTypeObject *tp = Py_TYPE(PyStackRef_AsPyObjectBorrow(owner));
            assert(type_version != 0);
            EXIT_IF(FT_ATOMIC_LOAD_UINT_RELAXED(tp->tp_version_tag) != type_version);
        }

        op(_GUARD_TYPE_VERSION_AND_LOCK, (type_version/2, owner -- owner)) {
            PyObject *owner_o = PyStackRef_AsPyObjectBorrow(owner);
            assert(type_version != 0);
            EXIT_IF(!LOCK_OBJECT(owner_o));
            PyTypeObject *tp = Py_TYPE(owner_o);
            if (FT_ATOMIC_LOAD_UINT_RELAXED(tp->tp_version_tag) != type_version) {
                UNLOCK_OBJECT(owner_o);
                EXIT_IF(true);
            }
        }

        op(_CHECK_MANAGED_OBJECT_HAS_VALUES, (owner -- owner)) {
            PyObject *owner_o = PyStackRef_AsPyObjectBorrow(owner);
            assert(Py_TYPE(owner_o)->tp_dictoffset < 0);
            assert(Py_TYPE(owner_o)->tp_flags & Py_TPFLAGS_INLINE_VALUES);
            DEOPT_IF(!FT_ATOMIC_LOAD_UINT8(_PyObject_InlineValues(owner_o)->valid));
        }

        op(_LOAD_ATTR_INSTANCE_VALUE, (offset/1, owner -- attr)) {
            PyObject *owner_o = PyStackRef_AsPyObjectBorrow(owner);
            PyObject **value_ptr = (PyObject**)(((char *)owner_o) + offset);
            PyObject *attr_o = FT_ATOMIC_LOAD_PTR_ACQUIRE(*value_ptr);
            DEOPT_IF(attr_o == NULL);
            #ifdef Py_GIL_DISABLED
            int increfed = _Py_TryIncrefCompareStackRef(value_ptr, attr_o, &attr);
            if (!increfed) {
                DEOPT_IF(true);
            }
            #else
            attr = PyStackRef_FromPyObjectNew(attr_o);
            #endif
            STAT_INC(LOAD_ATTR, hit);
            PyStackRef_CLOSE(owner);
        }

        macro(LOAD_ATTR_INSTANCE_VALUE) =
            unused/1 + // Skip over the counter
            _GUARD_TYPE_VERSION +
            _CHECK_MANAGED_OBJECT_HAS_VALUES +
            _LOAD_ATTR_INSTANCE_VALUE +
            unused/5 +
            _PUSH_NULL_CONDITIONAL;

        op(_LOAD_ATTR_MODULE, (dict_version/2, index/1, owner -- attr)) {
            PyObject *owner_o = PyStackRef_AsPyObjectBorrow(owner);
            DEOPT_IF(Py_TYPE(owner_o)->tp_getattro != PyModule_Type.tp_getattro);
            PyDictObject *dict = (PyDictObject *)((PyModuleObject *)owner_o)->md_dict;
            assert(dict != NULL);
            PyDictKeysObject *keys = FT_ATOMIC_LOAD_PTR_ACQUIRE(dict->ma_keys);
            DEOPT_IF(FT_ATOMIC_LOAD_UINT32_RELAXED(keys->dk_version) != dict_version);
            assert(keys->dk_kind == DICT_KEYS_UNICODE);
            assert(index < FT_ATOMIC_LOAD_SSIZE_RELAXED(keys->dk_nentries));
            PyDictUnicodeEntry *ep = DK_UNICODE_ENTRIES(keys) + index;
            PyObject *attr_o = FT_ATOMIC_LOAD_PTR_RELAXED(ep->me_value);
            DEOPT_IF(attr_o == NULL);
            #ifdef Py_GIL_DISABLED
            int increfed = _Py_TryIncrefCompareStackRef(&ep->me_value, attr_o, &attr);
            if (!increfed) {
                DEOPT_IF(true);
            }
            #else
            attr = PyStackRef_FromPyObjectNew(attr_o);
            #endif
            STAT_INC(LOAD_ATTR, hit);
            PyStackRef_CLOSE(owner);
        }

        macro(LOAD_ATTR_MODULE) =
            unused/1 +
            _LOAD_ATTR_MODULE +
            unused/5 +
            _PUSH_NULL_CONDITIONAL;

        op(_LOAD_ATTR_WITH_HINT, (hint/1, owner -- attr)) {
            PyObject *owner_o = PyStackRef_AsPyObjectBorrow(owner);
            assert(Py_TYPE(owner_o)->tp_flags & Py_TPFLAGS_MANAGED_DICT);
            PyDictObject *dict = _PyObject_GetManagedDict(owner_o);
            DEOPT_IF(dict == NULL);
            PyDictKeysObject *dk = FT_ATOMIC_LOAD_PTR(dict->ma_keys);
            assert(PyDict_CheckExact((PyObject *)dict));
#ifdef Py_GIL_DISABLED
            DEOPT_IF(!_Py_IsOwnedByCurrentThread((PyObject *)dict) && !_PyObject_GC_IS_SHARED(dict));
#endif
            PyObject *attr_o;
            if (hint >= (size_t)FT_ATOMIC_LOAD_SSIZE_RELAXED(dk->dk_nentries)) {
                DEOPT_IF(true);
            }

            PyObject *name = GETITEM(FRAME_CO_NAMES, oparg>>1);
            if (dk->dk_kind != DICT_KEYS_UNICODE) {
                DEOPT_IF(true);
            }
            PyDictUnicodeEntry *ep = DK_UNICODE_ENTRIES(dk) + hint;
            if (FT_ATOMIC_LOAD_PTR_RELAXED(ep->me_key) != name) {
                DEOPT_IF(true);
            }
            attr_o = FT_ATOMIC_LOAD_PTR(ep->me_value);
            if (attr_o == NULL) {
                DEOPT_IF(true);
            }
            STAT_INC(LOAD_ATTR, hit);
#ifdef Py_GIL_DISABLED
            int increfed = _Py_TryIncrefCompareStackRef(&ep->me_value, attr_o, &attr);
            if (!increfed) {
                DEOPT_IF(true);
            }
#else
            attr = PyStackRef_FromPyObjectNew(attr_o);
#endif
            PyStackRef_CLOSE(owner);
        }

        macro(LOAD_ATTR_WITH_HINT) =
            unused/1 +
            _GUARD_TYPE_VERSION +
            _LOAD_ATTR_WITH_HINT +
            unused/5 +
            _PUSH_NULL_CONDITIONAL;

        op(_LOAD_ATTR_SLOT, (index/1, owner -- attr)) {
            PyObject *owner_o = PyStackRef_AsPyObjectBorrow(owner);

            PyObject **addr = (PyObject **)((char *)owner_o + index);
            PyObject *attr_o = FT_ATOMIC_LOAD_PTR(*addr);
            DEOPT_IF(attr_o == NULL);
            #ifdef Py_GIL_DISABLED
            int increfed = _Py_TryIncrefCompareStackRef(addr, attr_o, &attr);
            DEOPT_IF(!increfed);
            #else
            attr = PyStackRef_FromPyObjectNew(attr_o);
            #endif
            STAT_INC(LOAD_ATTR, hit);
            DECREF_INPUTS();
        }

        macro(LOAD_ATTR_SLOT) =
            unused/1 +
            _GUARD_TYPE_VERSION +
            _LOAD_ATTR_SLOT +  // NOTE: This action may also deopt
            unused/5 +
            _PUSH_NULL_CONDITIONAL;

        op(_CHECK_ATTR_CLASS, (type_version/2, owner -- owner)) {
            PyObject *owner_o = PyStackRef_AsPyObjectBorrow(owner);

            EXIT_IF(!PyType_Check(owner_o));
            assert(type_version != 0);
            EXIT_IF(FT_ATOMIC_LOAD_UINT_RELAXED(((PyTypeObject *)owner_o)->tp_version_tag) != type_version);
        }

        op(_LOAD_ATTR_CLASS, (descr/4, owner -- attr)) {
            STAT_INC(LOAD_ATTR, hit);
            assert(descr != NULL);
            attr = PyStackRef_FromPyObjectNew(descr);
            DECREF_INPUTS();
        }

        macro(LOAD_ATTR_CLASS) =
            unused/1 +
            _CHECK_ATTR_CLASS +
            unused/2 +
            _LOAD_ATTR_CLASS +
            _PUSH_NULL_CONDITIONAL;

        macro(LOAD_ATTR_CLASS_WITH_METACLASS_CHECK) =
            unused/1 +
            _CHECK_ATTR_CLASS +
            _GUARD_TYPE_VERSION +
            _LOAD_ATTR_CLASS +
            _PUSH_NULL_CONDITIONAL;

        op(_LOAD_ATTR_PROPERTY_FRAME, (fget/4, owner -- new_frame)) {
            assert((oparg & 1) == 0);
            assert(Py_IS_TYPE(fget, &PyFunction_Type));
            PyFunctionObject *f = (PyFunctionObject *)fget;
            PyCodeObject *code = (PyCodeObject *)f->func_code;
            DEOPT_IF((code->co_flags & (CO_VARKEYWORDS | CO_VARARGS | CO_OPTIMIZED)) != CO_OPTIMIZED);
            DEOPT_IF(code->co_kwonlyargcount);
            DEOPT_IF(code->co_argcount != 1);
            DEOPT_IF(!_PyThreadState_HasStackSpace(tstate, code->co_framesize));
            STAT_INC(LOAD_ATTR, hit);
            _PyInterpreterFrame *pushed_frame = _PyFrame_PushUnchecked(tstate, PyStackRef_FromPyObjectNew(fget), 1, frame);
            pushed_frame->localsplus[0] = owner;
            DEAD(owner);
            new_frame = PyStackRef_Wrap(pushed_frame);
        }

        macro(LOAD_ATTR_PROPERTY) =
            unused/1 +
            _CHECK_PEP_523 +
            _GUARD_TYPE_VERSION +
            unused/2 +
            _LOAD_ATTR_PROPERTY_FRAME +
            _SAVE_RETURN_OFFSET +
            _PUSH_FRAME;

        inst(LOAD_ATTR_GETATTRIBUTE_OVERRIDDEN, (unused/1, type_version/2, func_version/2, getattribute/4, owner -- unused)) {
            PyObject *owner_o = PyStackRef_AsPyObjectBorrow(owner);

            assert((oparg & 1) == 0);
            DEOPT_IF(tstate->interp->eval_frame);
            PyTypeObject *cls = Py_TYPE(owner_o);
            assert(type_version != 0);
            DEOPT_IF(FT_ATOMIC_LOAD_UINT_RELAXED(cls->tp_version_tag) != type_version);
            assert(Py_IS_TYPE(getattribute, &PyFunction_Type));
            PyFunctionObject *f = (PyFunctionObject *)getattribute;
            assert(func_version != 0);
            DEOPT_IF(f->func_version != func_version);
            PyCodeObject *code = (PyCodeObject *)f->func_code;
            assert(code->co_argcount == 2);
            DEOPT_IF(!_PyThreadState_HasStackSpace(tstate, code->co_framesize));
            STAT_INC(LOAD_ATTR, hit);

            PyObject *name = GETITEM(FRAME_CO_NAMES, oparg >> 1);
            _PyInterpreterFrame *new_frame = _PyFrame_PushUnchecked(
                tstate, PyStackRef_FromPyObjectNew(f), 2, frame);
            new_frame->localsplus[0] = owner;
            DEAD(owner);
            // Manipulate stack directly because we exit with DISPATCH_INLINED().
            SYNC_SP();
            new_frame->localsplus[1] = PyStackRef_FromPyObjectNew(name);
            frame->return_offset = INSTRUCTION_SIZE;
            DISPATCH_INLINED(new_frame);
        }

        op(_GUARD_DORV_NO_DICT, (owner -- owner)) {
            PyObject *owner_o = PyStackRef_AsPyObjectBorrow(owner);

            assert(Py_TYPE(owner_o)->tp_dictoffset < 0);
            assert(Py_TYPE(owner_o)->tp_flags & Py_TPFLAGS_INLINE_VALUES);
            if (_PyObject_GetManagedDict(owner_o) ||
                    !FT_ATOMIC_LOAD_UINT8(_PyObject_InlineValues(owner_o)->valid)) {
                UNLOCK_OBJECT(owner_o);
                EXIT_IF(true);
            }
        }

        op(_STORE_ATTR_INSTANCE_VALUE, (offset/1, value, owner --)) {
            PyObject *owner_o = PyStackRef_AsPyObjectBorrow(owner);

            STAT_INC(STORE_ATTR, hit);
            assert(_PyObject_GetManagedDict(owner_o) == NULL);
            PyObject **value_ptr = (PyObject**)(((char *)owner_o) + offset);
            PyObject *old_value = *value_ptr;
            FT_ATOMIC_STORE_PTR_RELEASE(*value_ptr, PyStackRef_AsPyObjectSteal(value));
            if (old_value == NULL) {
                PyDictValues *values = _PyObject_InlineValues(owner_o);
                Py_ssize_t index = value_ptr - values->values;
                _PyDictValues_AddToInsertionOrder(values, index);
            }
            UNLOCK_OBJECT(owner_o);
            PyStackRef_CLOSE(owner);
            Py_XDECREF(old_value);
        }

        macro(STORE_ATTR_INSTANCE_VALUE) =
            unused/1 +
            _GUARD_TYPE_VERSION_AND_LOCK +
            _GUARD_DORV_NO_DICT +
            _STORE_ATTR_INSTANCE_VALUE;

        op(_STORE_ATTR_WITH_HINT, (hint/1, value, owner --)) {
            PyObject *owner_o = PyStackRef_AsPyObjectBorrow(owner);
            assert(Py_TYPE(owner_o)->tp_flags & Py_TPFLAGS_MANAGED_DICT);
            PyDictObject *dict = _PyObject_GetManagedDict(owner_o);
            DEOPT_IF(dict == NULL);
            DEOPT_IF(!LOCK_OBJECT(dict));
            assert(PyDict_CheckExact((PyObject *)dict));
            PyObject *name = GETITEM(FRAME_CO_NAMES, oparg);
            if (hint >= (size_t)dict->ma_keys->dk_nentries ||
                    !DK_IS_UNICODE(dict->ma_keys)) {
                UNLOCK_OBJECT(dict);
                DEOPT_IF(true);
            }
            PyDictUnicodeEntry *ep = DK_UNICODE_ENTRIES(dict->ma_keys) + hint;
            if (ep->me_key != name) {
                UNLOCK_OBJECT(dict);
                DEOPT_IF(true);
            }
            PyObject *old_value = ep->me_value;
            if (old_value == NULL) {
                UNLOCK_OBJECT(dict);
                DEOPT_IF(true);
            }
            _PyDict_NotifyEvent(tstate->interp, PyDict_EVENT_MODIFIED, dict, name, PyStackRef_AsPyObjectBorrow(value));
            FT_ATOMIC_STORE_PTR_RELEASE(ep->me_value, PyStackRef_AsPyObjectSteal(value));
            UNLOCK_OBJECT(dict);

            // old_value should be DECREFed after GC track checking is done, if not, it could raise a segmentation fault,
            // when dict only holds the strong reference to value in ep->me_value.
            STAT_INC(STORE_ATTR, hit);
            PyStackRef_CLOSE(owner);
            Py_XDECREF(old_value);
        }

        macro(STORE_ATTR_WITH_HINT) =
            unused/1 +
            _GUARD_TYPE_VERSION +
            _STORE_ATTR_WITH_HINT;

        op(_STORE_ATTR_SLOT, (index/1, value, owner --)) {
            PyObject *owner_o = PyStackRef_AsPyObjectBorrow(owner);

            DEOPT_IF(!LOCK_OBJECT(owner_o));
            char *addr = (char *)owner_o + index;
            STAT_INC(STORE_ATTR, hit);
            PyObject *old_value = *(PyObject **)addr;
            FT_ATOMIC_STORE_PTR_RELEASE(*(PyObject **)addr, PyStackRef_AsPyObjectSteal(value));
            UNLOCK_OBJECT(owner_o);
            PyStackRef_CLOSE(owner);
            Py_XDECREF(old_value);
        }

        macro(STORE_ATTR_SLOT) =
            unused/1 +
            _GUARD_TYPE_VERSION +
            _STORE_ATTR_SLOT;

        family(COMPARE_OP, INLINE_CACHE_ENTRIES_COMPARE_OP) = {
            COMPARE_OP_FLOAT,
            COMPARE_OP_INT,
            COMPARE_OP_STR,
        };

        specializing op(_SPECIALIZE_COMPARE_OP, (counter/1, left, right -- left, right)) {
            #if ENABLE_SPECIALIZATION_FT
            if (ADAPTIVE_COUNTER_TRIGGERS(counter)) {
                next_instr = this_instr;
                _Py_Specialize_CompareOp(left, right, next_instr, oparg);
                DISPATCH_SAME_OPARG();
            }
            OPCODE_DEFERRED_INC(COMPARE_OP);
            ADVANCE_ADAPTIVE_COUNTER(this_instr[1].counter);
            #endif  /* ENABLE_SPECIALIZATION_FT */
        }

        op(_COMPARE_OP, (left, right -- res)) {
            PyObject *left_o = PyStackRef_AsPyObjectBorrow(left);
            PyObject *right_o = PyStackRef_AsPyObjectBorrow(right);

            assert((oparg >> 5) <= Py_GE);
            PyObject *res_o = PyObject_RichCompare(left_o, right_o, oparg >> 5);
            DECREF_INPUTS();
            ERROR_IF(res_o == NULL);
            if (oparg & 16) {
                int res_bool = PyObject_IsTrue(res_o);
                Py_DECREF(res_o);
                ERROR_IF(res_bool < 0);
                res = res_bool ? PyStackRef_True : PyStackRef_False;
            }
            else {
                res = PyStackRef_FromPyObjectSteal(res_o);
            }
        }

        macro(COMPARE_OP) = _SPECIALIZE_COMPARE_OP + _COMPARE_OP;

        macro(COMPARE_OP_FLOAT) =
            _GUARD_TOS_FLOAT + _GUARD_NOS_FLOAT + unused/1 + _COMPARE_OP_FLOAT;

        macro(COMPARE_OP_INT) =
            _GUARD_TOS_INT + _GUARD_NOS_INT + unused/1 + _COMPARE_OP_INT;

        macro(COMPARE_OP_STR) =
            _GUARD_TOS_UNICODE + _GUARD_NOS_UNICODE + unused/1 + _COMPARE_OP_STR;

        op(_COMPARE_OP_FLOAT, (left, right -- res)) {
            PyObject *left_o = PyStackRef_AsPyObjectBorrow(left);
            PyObject *right_o = PyStackRef_AsPyObjectBorrow(right);

            STAT_INC(COMPARE_OP, hit);
            double dleft = PyFloat_AS_DOUBLE(left_o);
            double dright = PyFloat_AS_DOUBLE(right_o);
            // 1 if NaN, 2 if <, 4 if >, 8 if ==; this matches low four bits of the oparg
            int sign_ish = COMPARISON_BIT(dleft, dright);
            PyStackRef_CLOSE_SPECIALIZED(left, _PyFloat_ExactDealloc);
            DEAD(left);
            PyStackRef_CLOSE_SPECIALIZED(right, _PyFloat_ExactDealloc);
            DEAD(right);
            res = (sign_ish & oparg) ? PyStackRef_True : PyStackRef_False;
            // It's always a bool, so we don't care about oparg & 16.
        }

        // Similar to COMPARE_OP_FLOAT
        op(_COMPARE_OP_INT, (left, right -- res)) {
            PyObject *left_o = PyStackRef_AsPyObjectBorrow(left);
            PyObject *right_o = PyStackRef_AsPyObjectBorrow(right);

            assert(_PyLong_IsCompact((PyLongObject *)left_o));
            assert(_PyLong_IsCompact((PyLongObject *)right_o));
            STAT_INC(COMPARE_OP, hit);
            assert(_PyLong_DigitCount((PyLongObject *)left_o) <= 1 &&
                   _PyLong_DigitCount((PyLongObject *)right_o) <= 1);
            Py_ssize_t ileft = _PyLong_CompactValue((PyLongObject *)left_o);
            Py_ssize_t iright = _PyLong_CompactValue((PyLongObject *)right_o);
            // 2 if <, 4 if >, 8 if ==; this matches the low 4 bits of the oparg
            int sign_ish = COMPARISON_BIT(ileft, iright);
            PyStackRef_CLOSE_SPECIALIZED(left, _PyLong_ExactDealloc);
            DEAD(left);
            PyStackRef_CLOSE_SPECIALIZED(right, _PyLong_ExactDealloc);
            DEAD(right);
            res =  (sign_ish & oparg) ? PyStackRef_True : PyStackRef_False;
            // It's always a bool, so we don't care about oparg & 16.
        }

        // Similar to COMPARE_OP_FLOAT, but for ==, != only
        op(_COMPARE_OP_STR, (left, right -- res)) {
            PyObject *left_o = PyStackRef_AsPyObjectBorrow(left);
            PyObject *right_o = PyStackRef_AsPyObjectBorrow(right);

            STAT_INC(COMPARE_OP, hit);
            int eq = _PyUnicode_Equal(left_o, right_o);
            assert((oparg >> 5) == Py_EQ || (oparg >> 5) == Py_NE);
            PyStackRef_CLOSE_SPECIALIZED(left, _PyUnicode_ExactDealloc);
            DEAD(left);
            PyStackRef_CLOSE_SPECIALIZED(right, _PyUnicode_ExactDealloc);
            DEAD(right);
            assert(eq == 0 || eq == 1);
            assert((oparg & 0xf) == COMPARISON_NOT_EQUALS || (oparg & 0xf) == COMPARISON_EQUALS);
            assert(COMPARISON_NOT_EQUALS + 1 == COMPARISON_EQUALS);
            res = ((COMPARISON_NOT_EQUALS + eq) & oparg) ? PyStackRef_True : PyStackRef_False;
            // It's always a bool, so we don't care about oparg & 16.
        }

        inst(IS_OP, (left, right -- b)) {
            int res = Py_Is(PyStackRef_AsPyObjectBorrow(left), PyStackRef_AsPyObjectBorrow(right)) ^ oparg;
            DECREF_INPUTS();
            b = res ? PyStackRef_True : PyStackRef_False;
        }

        family(CONTAINS_OP, INLINE_CACHE_ENTRIES_CONTAINS_OP) = {
            CONTAINS_OP_SET,
            CONTAINS_OP_DICT,
        };

        op(_CONTAINS_OP, (left, right -- b)) {
            PyObject *left_o = PyStackRef_AsPyObjectBorrow(left);
            PyObject *right_o = PyStackRef_AsPyObjectBorrow(right);

            int res = PySequence_Contains(right_o, left_o);
            DECREF_INPUTS();
            ERROR_IF(res < 0);
            b = (res ^ oparg) ? PyStackRef_True : PyStackRef_False;
        }

        specializing op(_SPECIALIZE_CONTAINS_OP, (counter/1, left, right -- left, right)) {
            #if ENABLE_SPECIALIZATION_FT
            if (ADAPTIVE_COUNTER_TRIGGERS(counter)) {
                next_instr = this_instr;
                _Py_Specialize_ContainsOp(right, next_instr);
                DISPATCH_SAME_OPARG();
            }
            OPCODE_DEFERRED_INC(CONTAINS_OP);
            ADVANCE_ADAPTIVE_COUNTER(this_instr[1].counter);
            #endif  /* ENABLE_SPECIALIZATION_FT */
        }

        macro(CONTAINS_OP) = _SPECIALIZE_CONTAINS_OP + _CONTAINS_OP;

        op(_GUARD_TOS_ANY_SET, (tos -- tos)) {
            PyObject *o = PyStackRef_AsPyObjectBorrow(tos);
            DEOPT_IF(!PyAnySet_CheckExact(o));
        }

        macro(CONTAINS_OP_SET) = _GUARD_TOS_ANY_SET + unused/1 + _CONTAINS_OP_SET;

        op(_CONTAINS_OP_SET, (left, right -- b)) {
            PyObject *left_o = PyStackRef_AsPyObjectBorrow(left);
            PyObject *right_o = PyStackRef_AsPyObjectBorrow(right);

            assert(PyAnySet_CheckExact(right_o));
            STAT_INC(CONTAINS_OP, hit);
            // Note: both set and frozenset use the same seq_contains method!
            int res = _PySet_Contains((PySetObject *)right_o, left_o);
            DECREF_INPUTS();
            ERROR_IF(res < 0);
            b = (res ^ oparg) ? PyStackRef_True : PyStackRef_False;
        }

        macro(CONTAINS_OP_DICT) = _GUARD_TOS_DICT + unused/1 + _CONTAINS_OP_DICT;

        op(_CONTAINS_OP_DICT, (left, right -- b)) {
            PyObject *left_o = PyStackRef_AsPyObjectBorrow(left);
            PyObject *right_o = PyStackRef_AsPyObjectBorrow(right);

            assert(PyDict_CheckExact(right_o));
            STAT_INC(CONTAINS_OP, hit);
            int res = PyDict_Contains(right_o, left_o);
            DECREF_INPUTS();
            ERROR_IF(res < 0);
            b = (res ^ oparg) ? PyStackRef_True : PyStackRef_False;
        }

        inst(CHECK_EG_MATCH, (exc_value_st, match_type_st -- rest, match)) {
            PyObject *exc_value = PyStackRef_AsPyObjectBorrow(exc_value_st);
            PyObject *match_type = PyStackRef_AsPyObjectBorrow(match_type_st);
            int err = _PyEval_CheckExceptStarTypeValid(tstate, match_type);
            if (err < 0) {
                DECREF_INPUTS();
                ERROR_IF(true);
            }

            PyObject *match_o = NULL;
            PyObject *rest_o = NULL;
            int res = _PyEval_ExceptionGroupMatch(frame, exc_value, match_type,
                                                  &match_o, &rest_o);
            DECREF_INPUTS();
            ERROR_IF(res < 0);

            assert((match_o == NULL) == (rest_o == NULL));
            ERROR_IF(match_o == NULL);

            if (!Py_IsNone(match_o)) {
                PyErr_SetHandledException(match_o);
            }
            rest = PyStackRef_FromPyObjectSteal(rest_o);
            match = PyStackRef_FromPyObjectSteal(match_o);
        }

        inst(CHECK_EXC_MATCH, (left, right -- left, b)) {
            PyObject *left_o = PyStackRef_AsPyObjectBorrow(left);
            PyObject *right_o = PyStackRef_AsPyObjectBorrow(right);

            assert(PyExceptionInstance_Check(left_o));
            int err = _PyEval_CheckExceptTypeValid(tstate, right_o);
            if (err < 0) {
                ERROR_NO_POP();
            }

            int res = PyErr_GivenExceptionMatches(left_o, right_o);
            PyStackRef_CLOSE(right);
            b = res ? PyStackRef_True : PyStackRef_False;
        }

         inst(IMPORT_NAME, (level, fromlist -- res)) {
            PyObject *name = GETITEM(FRAME_CO_NAMES, oparg);
            PyObject *res_o = _PyEval_ImportName(tstate, frame, name,
                              PyStackRef_AsPyObjectBorrow(fromlist),
                              PyStackRef_AsPyObjectBorrow(level));
            DECREF_INPUTS();
            ERROR_IF(res_o == NULL);
            res = PyStackRef_FromPyObjectSteal(res_o);
        }

        inst(IMPORT_FROM, (from -- from, res)) {
            PyObject *name = GETITEM(FRAME_CO_NAMES, oparg);
            PyObject *res_o = _PyEval_ImportFrom(tstate, PyStackRef_AsPyObjectBorrow(from), name);
            ERROR_IF(res_o == NULL);
            res = PyStackRef_FromPyObjectSteal(res_o);
        }

        tier1 inst(JUMP_FORWARD, (--)) {
            JUMPBY(oparg);
        }

        family(JUMP_BACKWARD, 1) = {
            JUMP_BACKWARD_NO_JIT,
            JUMP_BACKWARD_JIT,
        };

        tier1 op(_SPECIALIZE_JUMP_BACKWARD, (--)) {
        #if ENABLE_SPECIALIZATION
            if (this_instr->op.code == JUMP_BACKWARD) {
                this_instr->op.code = tstate->interp->jit ? JUMP_BACKWARD_JIT : JUMP_BACKWARD_NO_JIT;
                // Need to re-dispatch so the warmup counter isn't off by one:
                next_instr = this_instr;
                DISPATCH_SAME_OPARG();
            }
        #endif
        }

        tier1 op(_JIT, (--)) {
        #ifdef _Py_TIER2
            _Py_BackoffCounter counter = this_instr[1].counter;
            if (backoff_counter_triggers(counter) && this_instr->op.code == JUMP_BACKWARD_JIT) {
                _Py_CODEUNIT *start = this_instr;
                /* Back up over EXTENDED_ARGs so optimizer sees the whole instruction */
                while (oparg > 255) {
                    oparg >>= 8;
                    start--;
                }
                _PyExecutorObject *executor;
                int optimized = _PyOptimizer_Optimize(frame, start, &executor, 0);
                if (optimized <= 0) {
                    this_instr[1].counter = restart_backoff_counter(counter);
                    ERROR_IF(optimized < 0);
                }
                else {
                    this_instr[1].counter = initial_jump_backoff_counter();
                    assert(tstate->current_executor == NULL);
                    assert(executor != tstate->interp->cold_executor);
                    tstate->jit_exit = NULL;
                    GOTO_TIER_TWO(executor);
                }
            }
            else {
                ADVANCE_ADAPTIVE_COUNTER(this_instr[1].counter);
            }
        #endif
        }

        macro(JUMP_BACKWARD) =
            unused/1 +
            _SPECIALIZE_JUMP_BACKWARD +
            _CHECK_PERIODIC +
            JUMP_BACKWARD_NO_INTERRUPT;

        macro(JUMP_BACKWARD_NO_JIT) =
            unused/1 +
            _CHECK_PERIODIC +
            JUMP_BACKWARD_NO_INTERRUPT;

        macro(JUMP_BACKWARD_JIT) =
            unused/1 +
            _CHECK_PERIODIC +
            JUMP_BACKWARD_NO_INTERRUPT +
            _JIT;

        pseudo(JUMP, (--)) = {
            JUMP_FORWARD,
            JUMP_BACKWARD,
        };

        pseudo(JUMP_NO_INTERRUPT, (--)) = {
            JUMP_FORWARD,
            JUMP_BACKWARD_NO_INTERRUPT,
        };

        pseudo(JUMP_IF_FALSE, (cond -- cond)) = [
            COPY, TO_BOOL, POP_JUMP_IF_FALSE,
        ];

        pseudo(JUMP_IF_TRUE, (cond -- cond)) = [
            COPY, TO_BOOL, POP_JUMP_IF_TRUE,
        ];

        tier1 inst(ENTER_EXECUTOR, (--)) {
            #ifdef _Py_TIER2
            PyCodeObject *code = _PyFrame_GetCode(frame);
            _PyExecutorObject *executor = code->co_executors->executors[oparg & 255];
            assert(executor->vm_data.index == INSTR_OFFSET() - 1);
            assert(executor->vm_data.code == code);
            assert(executor->vm_data.valid);
            assert(tstate->current_executor == NULL);
            /* If the eval breaker is set then stay in tier 1.
             * This avoids any potentially infinite loops
             * involving _RESUME_CHECK */
            if (_Py_atomic_load_uintptr_relaxed(&tstate->eval_breaker) & _PY_EVAL_EVENTS_MASK) {
                opcode = executor->vm_data.opcode;
                oparg = (oparg & ~255) | executor->vm_data.oparg;
                next_instr = this_instr;
                if (_PyOpcode_Caches[_PyOpcode_Deopt[opcode]]) {
                    PAUSE_ADAPTIVE_COUNTER(this_instr[1].counter);
                }
                DISPATCH_GOTO();
            }
            assert(executor != tstate->interp->cold_executor);
            tstate->jit_exit = NULL;
            GOTO_TIER_TWO(executor);
            #else
            Py_FatalError("ENTER_EXECUTOR is not supported in this build");
            #endif /* _Py_TIER2 */
        }

        replaced op(_POP_JUMP_IF_FALSE, (cond -- )) {
            assert(PyStackRef_BoolCheck(cond));
            int flag = PyStackRef_IsFalse(cond);
            DEAD(cond);
            RECORD_BRANCH_TAKEN(this_instr[1].cache, flag);
            JUMPBY(flag ? oparg : next_instr->op.code == NOT_TAKEN);
        }

        replaced op(_POP_JUMP_IF_TRUE, (cond -- )) {
            assert(PyStackRef_BoolCheck(cond));
            int flag = PyStackRef_IsTrue(cond);
            DEAD(cond);
            RECORD_BRANCH_TAKEN(this_instr[1].cache, flag);
            JUMPBY(flag ? oparg : next_instr->op.code == NOT_TAKEN);
        }

        op(_IS_NONE, (value -- b)) {
            if (PyStackRef_IsNone(value)) {
                b = PyStackRef_True;
                DEAD(value);
            }
            else {
                b = PyStackRef_False;
                DECREF_INPUTS();
            }
        }

        macro(POP_JUMP_IF_TRUE) = unused/1 + _POP_JUMP_IF_TRUE;

        macro(POP_JUMP_IF_FALSE) = unused/1 + _POP_JUMP_IF_FALSE;

        macro(POP_JUMP_IF_NONE) = unused/1 + _IS_NONE + _POP_JUMP_IF_TRUE;

        macro(POP_JUMP_IF_NOT_NONE) = unused/1 + _IS_NONE + _POP_JUMP_IF_FALSE;

        tier1 inst(JUMP_BACKWARD_NO_INTERRUPT, (--)) {
            /* This bytecode is used in the `yield from` or `await` loop.
             * If there is an interrupt, we want it handled in the innermost
             * generator or coroutine, so we deliberately do not check it here.
             * (see bpo-30039).
             */
            assert(oparg <= INSTR_OFFSET());
            JUMPBY(-oparg);
        }

        inst(GET_LEN, (obj -- obj, len)) {
            // PUSH(len(TOS))
            Py_ssize_t len_i = PyObject_Length(PyStackRef_AsPyObjectBorrow(obj));
            ERROR_IF(len_i < 0);
            PyObject *len_o = PyLong_FromSsize_t(len_i);
            ERROR_IF(len_o == NULL);
            len = PyStackRef_FromPyObjectSteal(len_o);
        }

        inst(MATCH_CLASS, (subject, type, names -- attrs)) {
            // Pop TOS and TOS1. Set TOS to a tuple of attributes on success, or
            // None on failure.
            assert(PyTuple_CheckExact(PyStackRef_AsPyObjectBorrow(names)));
            PyObject *attrs_o = _PyEval_MatchClass(tstate,
                PyStackRef_AsPyObjectBorrow(subject),
                PyStackRef_AsPyObjectBorrow(type), oparg,
                PyStackRef_AsPyObjectBorrow(names));
            DECREF_INPUTS();
            if (attrs_o) {
                assert(PyTuple_CheckExact(attrs_o));  // Success!
                attrs = PyStackRef_FromPyObjectSteal(attrs_o);
            }
            else {
                ERROR_IF(_PyErr_Occurred(tstate));  // Error!
                attrs = PyStackRef_None;  // Failure!
            }
        }

        inst(MATCH_MAPPING, (subject -- subject, res)) {
            int match = PyStackRef_TYPE(subject)->tp_flags & Py_TPFLAGS_MAPPING;
            res = match ? PyStackRef_True : PyStackRef_False;
        }

        inst(MATCH_SEQUENCE, (subject -- subject, res)) {
            int match = PyStackRef_TYPE(subject)->tp_flags & Py_TPFLAGS_SEQUENCE;
            res = match ? PyStackRef_True : PyStackRef_False;
        }

        inst(MATCH_KEYS, (subject, keys -- subject, keys, values_or_none)) {
            // On successful match, PUSH(values). Otherwise, PUSH(None).
            PyObject *values_or_none_o = _PyEval_MatchKeys(tstate,
                PyStackRef_AsPyObjectBorrow(subject), PyStackRef_AsPyObjectBorrow(keys));
            ERROR_IF(values_or_none_o == NULL);
            values_or_none = PyStackRef_FromPyObjectSteal(values_or_none_o);
        }

        inst(GET_ITER, (iterable -- iter, index_or_null)) {
            #ifdef Py_STATS
            _Py_GatherStats_GetIter(iterable);
            #endif
            /* before: [obj]; after [getiter(obj)] */
            PyTypeObject *tp = PyStackRef_TYPE(iterable);
            if (tp == &PyTuple_Type || tp == &PyList_Type) {
                iter = iterable;
                DEAD(iterable);
                index_or_null = PyStackRef_TagInt(0);
            }
            else {
                PyObject *iter_o = PyObject_GetIter(PyStackRef_AsPyObjectBorrow(iterable));
                PyStackRef_CLOSE(iterable);
                ERROR_IF(iter_o == NULL);
                iter = PyStackRef_FromPyObjectSteal(iter_o);
                index_or_null = PyStackRef_NULL;
            }
        }

        inst(GET_YIELD_FROM_ITER, (iterable -- iter)) {
            /* before: [obj]; after [getiter(obj)] */
            PyObject *iterable_o = PyStackRef_AsPyObjectBorrow(iterable);
            if (PyCoro_CheckExact(iterable_o)) {
                /* `iterable` is a coroutine */
                if (!(_PyFrame_GetCode(frame)->co_flags & (CO_COROUTINE | CO_ITERABLE_COROUTINE))) {
                    /* and it is used in a 'yield from' expression of a
                       regular generator. */
                    _PyErr_SetString(tstate, PyExc_TypeError,
                                     "cannot 'yield from' a coroutine object "
                                     "in a non-coroutine generator");
                    ERROR_NO_POP();
                }
                iter = iterable;
                DEAD(iterable);
            }
            else if (PyGen_CheckExact(iterable_o)) {
                iter = iterable;
                DEAD(iterable);
            }
            else {
                /* `iterable` is not a generator. */
                PyObject *iter_o = PyObject_GetIter(iterable_o);
                if (iter_o == NULL) {
                    ERROR_NO_POP();
                }
                iter = PyStackRef_FromPyObjectSteal(iter_o);
                DECREF_INPUTS();
            }
        }

        // Most members of this family are "secretly" super-instructions.
        // When the loop is exhausted, they jump, and the jump target is
        // always END_FOR, which pops two values off the stack.
        // This is optimized by skipping that instruction and combining
        // its effect (popping 'iter' instead of pushing 'next'.)

        family(FOR_ITER, INLINE_CACHE_ENTRIES_FOR_ITER) = {
            FOR_ITER_LIST,
            FOR_ITER_TUPLE,
            FOR_ITER_RANGE,
            FOR_ITER_GEN,
        };

        specializing op(_SPECIALIZE_FOR_ITER, (counter/1, iter, null_or_index -- iter, null_or_index)) {
            #if ENABLE_SPECIALIZATION_FT
            if (ADAPTIVE_COUNTER_TRIGGERS(counter)) {
                next_instr = this_instr;
                _Py_Specialize_ForIter(iter, null_or_index, next_instr, oparg);
                DISPATCH_SAME_OPARG();
            }
            OPCODE_DEFERRED_INC(FOR_ITER);
            ADVANCE_ADAPTIVE_COUNTER(this_instr[1].counter);
            #endif  /* ENABLE_SPECIALIZATION_FT */
        }

        replaced op(_FOR_ITER, (iter, null_or_index -- iter, null_or_index, next)) {
            _PyStackRef item = _PyForIter_VirtualIteratorNext(tstate, frame, iter, &null_or_index);
            if (!PyStackRef_IsValid(item)) {
                if (PyStackRef_IsError(item)) {
                    ERROR_NO_POP();
                }
                // Jump forward by oparg and skip the following END_FOR
                JUMPBY(oparg + 1);
                DISPATCH();
            }
            next = item;
        }

        op(_FOR_ITER_TIER_TWO, (iter, null_or_index -- iter, null_or_index, next)) {
            _PyStackRef item = _PyForIter_VirtualIteratorNext(tstate, frame, iter, &null_or_index);
            if (!PyStackRef_IsValid(item)) {
                if (PyStackRef_IsError(item)) {
                    ERROR_NO_POP();
                }
                /* iterator ended normally */
                /* The translator sets the deopt target just past the matching END_FOR */
                EXIT_IF(true);
            }
            next = item;
        }


        macro(FOR_ITER) = _SPECIALIZE_FOR_ITER + _FOR_ITER;


        inst(INSTRUMENTED_FOR_ITER, (unused/1, iter, null_or_index -- iter, null_or_index, next)) {
            _PyStackRef item = _PyForIter_VirtualIteratorNext(tstate, frame, iter, &null_or_index);
            if (!PyStackRef_IsValid(item)) {
                if (PyStackRef_IsError(item)) {
                    ERROR_NO_POP();
                }
                // Jump forward by oparg and skip the following END_FOR
                JUMPBY(oparg + 1);
                DISPATCH();
            }
            next = item;
            INSTRUMENTED_JUMP(this_instr, next_instr, PY_MONITORING_EVENT_BRANCH_LEFT);
        }

        op(_ITER_CHECK_LIST, (iter, null_or_index -- iter, null_or_index)) {
            PyObject *iter_o = PyStackRef_AsPyObjectBorrow(iter);
            EXIT_IF(Py_TYPE(iter_o) != &PyList_Type);
            assert(PyStackRef_IsTaggedInt(null_or_index));
#ifdef Py_GIL_DISABLED
            EXIT_IF(!_Py_IsOwnedByCurrentThread(iter_o) && !_PyObject_GC_IS_SHARED(iter_o));
#endif
        }

        replaced op(_ITER_JUMP_LIST, (iter, null_or_index -- iter, null_or_index)) {
#ifdef Py_GIL_DISABLED
            // For free-threaded Python, the loop exit can happen at any point during
            // item retrieval, so it doesn't make much sense to check and jump
            // separately before item retrieval. Any length check we do here can be
            // invalid by the time we actually try to fetch the item.
#else
            PyObject *list_o = PyStackRef_AsPyObjectBorrow(iter);
            assert(Py_TYPE(list_o) == &PyList_Type);
            STAT_INC(FOR_ITER, hit);
            if ((size_t)PyStackRef_UntagInt(null_or_index) >= (size_t)PyList_GET_SIZE(list_o)) {
                null_or_index = PyStackRef_TagInt(-1);
                /* Jump forward oparg, then skip following END_FOR instruction */
                JUMPBY(oparg + 1);
                DISPATCH();
            }
#endif
        }

        // Only used by Tier 2
        op(_GUARD_NOT_EXHAUSTED_LIST, (iter, null_or_index -- iter, null_or_index)) {
#ifndef Py_GIL_DISABLED
            PyObject *list_o = PyStackRef_AsPyObjectBorrow(iter);
            assert(Py_TYPE(list_o) == &PyList_Type);
            EXIT_IF((size_t)PyStackRef_UntagInt(null_or_index) >= (size_t)PyList_GET_SIZE(list_o));
#endif
        }

        replaced op(_ITER_NEXT_LIST, (iter, null_or_index -- iter, null_or_index, next)) {
            PyObject *list_o = PyStackRef_AsPyObjectBorrow(iter);
            assert(PyList_CheckExact(list_o));
#ifdef Py_GIL_DISABLED
            assert(_Py_IsOwnedByCurrentThread(list_o) ||
                   _PyObject_GC_IS_SHARED(list_o));
            STAT_INC(FOR_ITER, hit);
            int result = _PyList_GetItemRefNoLock((PyListObject *)list_o, PyStackRef_UntagInt(null_or_index), &next);
            // A negative result means we lost a race with another thread
            // and we need to take the slow path.
            DEOPT_IF(result < 0);
            if (result == 0) {
                null_or_index = PyStackRef_TagInt(-1);
                /* Jump forward oparg, then skip following END_FOR instruction */
                JUMPBY(oparg + 1);
                DISPATCH();
            }
#else
            next = PyStackRef_FromPyObjectNew(PyList_GET_ITEM(list_o, PyStackRef_UntagInt(null_or_index)));
#endif
            null_or_index = PyStackRef_IncrementTaggedIntNoOverflow(null_or_index);
        }

        // Only used by Tier 2
        op(_ITER_NEXT_LIST_TIER_TWO, (iter, null_or_index -- iter, null_or_index, next)) {
            PyObject *list_o = PyStackRef_AsPyObjectBorrow(iter);
            assert(PyList_CheckExact(list_o));
#ifdef Py_GIL_DISABLED
            assert(_Py_IsOwnedByCurrentThread((PyObject *)list_o) ||
                   _PyObject_GC_IS_SHARED(list_o));
            STAT_INC(FOR_ITER, hit);
            int result = _PyList_GetItemRefNoLock((PyListObject *)list_o, PyStackRef_UntagInt(null_or_index), &next);
            // A negative result means we lost a race with another thread
            // and we need to take the slow path.
            DEOPT_IF(result <= 0);
#else
            assert(PyStackRef_UntagInt(null_or_index) < PyList_GET_SIZE(list_o));
            next = PyStackRef_FromPyObjectNew(PyList_GET_ITEM(list_o, PyStackRef_UntagInt(null_or_index)));
#endif
            null_or_index = PyStackRef_IncrementTaggedIntNoOverflow(null_or_index);
        }

        macro(FOR_ITER_LIST) =
            unused/1 +  // Skip over the counter
            _ITER_CHECK_LIST +
            _ITER_JUMP_LIST +
            _ITER_NEXT_LIST;

        op(_ITER_CHECK_TUPLE, (iter, null_or_index -- iter, null_or_index)) {
            PyObject *iter_o = PyStackRef_AsPyObjectBorrow(iter);
            EXIT_IF(Py_TYPE(iter_o) != &PyTuple_Type);
            assert(PyStackRef_IsTaggedInt(null_or_index));
        }

        replaced op(_ITER_JUMP_TUPLE, (iter, null_or_index -- iter, null_or_index)) {
            PyObject *tuple_o = PyStackRef_AsPyObjectBorrow(iter);
            (void)tuple_o;
            assert(Py_TYPE(tuple_o) == &PyTuple_Type);
            STAT_INC(FOR_ITER, hit);
            if ((size_t)PyStackRef_UntagInt(null_or_index) >= (size_t)PyTuple_GET_SIZE(tuple_o)) {
                null_or_index = PyStackRef_TagInt(-1);
                /* Jump forward oparg, then skip following END_FOR instruction */
                JUMPBY(oparg + 1);
                DISPATCH();
            }
        }

        // Only used by Tier 2
        op(_GUARD_NOT_EXHAUSTED_TUPLE, (iter, null_or_index -- iter, null_or_index)) {
            PyObject *tuple_o = PyStackRef_AsPyObjectBorrow(iter);
            assert(Py_TYPE(tuple_o) == &PyTuple_Type);
            EXIT_IF((size_t)PyStackRef_UntagInt(null_or_index) >= (size_t)PyTuple_GET_SIZE(tuple_o));
        }

        op(_ITER_NEXT_TUPLE, (iter, null_or_index -- iter, null_or_index, next)) {
            PyObject *tuple_o = PyStackRef_AsPyObjectBorrow(iter);
            assert(Py_TYPE(tuple_o) == &PyTuple_Type);
            uintptr_t i = PyStackRef_UntagInt(null_or_index);
            assert((size_t)i < (size_t)PyTuple_GET_SIZE(tuple_o));
            next = PyStackRef_FromPyObjectNew(PyTuple_GET_ITEM(tuple_o, i));
            null_or_index = PyStackRef_IncrementTaggedIntNoOverflow(null_or_index);
        }

        macro(FOR_ITER_TUPLE) =
            unused/1 +  // Skip over the counter
            _ITER_CHECK_TUPLE +
            _ITER_JUMP_TUPLE +
            _ITER_NEXT_TUPLE;

        op(_ITER_CHECK_RANGE, (iter, null_or_index -- iter, null_or_index)) {
            _PyRangeIterObject *r = (_PyRangeIterObject *)PyStackRef_AsPyObjectBorrow(iter);
            EXIT_IF(Py_TYPE(r) != &PyRangeIter_Type);
#ifdef Py_GIL_DISABLED
            EXIT_IF(!_PyObject_IsUniquelyReferenced((PyObject *)r));
#endif
        }

        replaced op(_ITER_JUMP_RANGE, (iter, null_or_index -- iter, null_or_index)) {
            _PyRangeIterObject *r = (_PyRangeIterObject *)PyStackRef_AsPyObjectBorrow(iter);
            assert(Py_TYPE(r) == &PyRangeIter_Type);
#ifdef Py_GIL_DISABLED
            assert(_PyObject_IsUniquelyReferenced((PyObject *)r));
#endif
            STAT_INC(FOR_ITER, hit);
            if (r->len <= 0) {
                // Jump over END_FOR instruction.
                JUMPBY(oparg + 1);
                DISPATCH();
            }
        }

        // Only used by Tier 2
        op(_GUARD_NOT_EXHAUSTED_RANGE, (iter, null_or_index -- iter, null_or_index)) {
            _PyRangeIterObject *r = (_PyRangeIterObject *)PyStackRef_AsPyObjectBorrow(iter);
            assert(Py_TYPE(r) == &PyRangeIter_Type);
            EXIT_IF(r->len <= 0);
        }

        op(_ITER_NEXT_RANGE, (iter, null_or_index -- iter, null_or_index, next)) {
            _PyRangeIterObject *r = (_PyRangeIterObject *)PyStackRef_AsPyObjectBorrow(iter);
            assert(Py_TYPE(r) == &PyRangeIter_Type);
#ifdef Py_GIL_DISABLED
            assert(_PyObject_IsUniquelyReferenced((PyObject *)r));
#endif
            assert(r->len > 0);
            long value = r->start;
            r->start = value + r->step;
            r->len--;
            PyObject *res = PyLong_FromLong(value);
            ERROR_IF(res == NULL);
            next = PyStackRef_FromPyObjectSteal(res);
        }

        macro(FOR_ITER_RANGE) =
            unused/1 +  // Skip over the counter
            _ITER_CHECK_RANGE +
            _ITER_JUMP_RANGE +
            _ITER_NEXT_RANGE;

        op(_FOR_ITER_GEN_FRAME, (iter, null -- iter, null, gen_frame)) {
            PyGenObject *gen = (PyGenObject *)PyStackRef_AsPyObjectBorrow(iter);
            DEOPT_IF(Py_TYPE(gen) != &PyGen_Type);
#ifdef Py_GIL_DISABLED
            // Since generators can't be used by multiple threads anyway we
            // don't need to deopt here, but this lets us work on making
            // generators thread-safe without necessarily having to
            // specialize them thread-safely as well.
            DEOPT_IF(!_PyObject_IsUniquelyReferenced((PyObject *)gen));
#endif
            DEOPT_IF(gen->gi_frame_state >= FRAME_EXECUTING);
            STAT_INC(FOR_ITER, hit);
            _PyInterpreterFrame *pushed_frame = &gen->gi_iframe;
            _PyFrame_StackPush(pushed_frame, PyStackRef_None);
            gen->gi_frame_state = FRAME_EXECUTING;
            gen->gi_exc_state.previous_item = tstate->exc_info;
            tstate->exc_info = &gen->gi_exc_state;
            pushed_frame->previous = frame;
            // oparg is the return offset from the next instruction.
            frame->return_offset = (uint16_t)(INSTRUCTION_SIZE + oparg);
            gen_frame = PyStackRef_Wrap(pushed_frame);
        }

        macro(FOR_ITER_GEN) =
            unused/1 +
            _CHECK_PEP_523 +
            _FOR_ITER_GEN_FRAME +
            _PUSH_FRAME;

        op(_INSERT_NULL, (self -- method_and_self[2])) {
            method_and_self[1] = self;
            method_and_self[0] = PyStackRef_NULL;
            DEAD(self);
        }

        op(_LOAD_SPECIAL, (method_and_self[2] -- method_and_self[2])) {
            PyObject *name = _Py_SpecialMethods[oparg].name;
            int err = _PyObject_LookupSpecialMethod(name, method_and_self);
            if (err <= 0) {
                if (err == 0) {
                    PyObject *owner = PyStackRef_AsPyObjectBorrow(method_and_self[1]);
                    const char *errfmt = _PyEval_SpecialMethodCanSuggest(owner, oparg)
                        ? _Py_SpecialMethods[oparg].error_suggestion
                        : _Py_SpecialMethods[oparg].error;
                    assert(!_PyErr_Occurred(tstate));
                    assert(errfmt != NULL);
                    _PyErr_Format(tstate, PyExc_TypeError, errfmt, owner);
                }
                ERROR_NO_POP();
            }
        }

        macro(LOAD_SPECIAL) =
            _INSERT_NULL +
            _LOAD_SPECIAL;

        inst(WITH_EXCEPT_START, (exit_func, exit_self, lasti, unused, val -- exit_func, exit_self, lasti, unused, val, res)) {
            /* At the top of the stack are 4 values:
               - val: TOP = exc_info()
               - unused: SECOND = previous exception
               - lasti: THIRD = lasti of exception in exc_info()
               - exit_self: FOURTH = the context or NULL
               - exit_func: FIFTH = the context.__exit__ function or context.__exit__ bound method
               We call FOURTH(type(TOP), TOP, GetTraceback(TOP)).
               Then we push the __exit__ return value.
            */
            PyObject *exc, *tb;

            PyObject *val_o = PyStackRef_AsPyObjectBorrow(val);
            PyObject *exit_func_o = PyStackRef_AsPyObjectBorrow(exit_func);

            assert(val_o && PyExceptionInstance_Check(val_o));
            exc = PyExceptionInstance_Class(val_o);
            PyObject *original_tb = tb = PyException_GetTraceback(val_o);
            if (tb == NULL) {
                tb = Py_None;
            }
            assert(PyStackRef_IsTaggedInt(lasti));
            (void)lasti; // Shut up compiler warning if asserts are off
            PyObject *stack[5] = {NULL, PyStackRef_AsPyObjectBorrow(exit_self), exc, val_o, tb};
            int has_self = !PyStackRef_IsNull(exit_self);
            PyObject *res_o = PyObject_Vectorcall(exit_func_o, stack + 2 - has_self,
                    (3 + has_self) | PY_VECTORCALL_ARGUMENTS_OFFSET, NULL);
            Py_XDECREF(original_tb);
            ERROR_IF(res_o == NULL);
            res = PyStackRef_FromPyObjectSteal(res_o);
        }

        pseudo(SETUP_FINALLY, (-- unused), (HAS_ARG)) = {
            /* If an exception is raised, restore the stack position
             * and push one value before jumping to the handler.
             */
            NOP,
        };

        pseudo(SETUP_CLEANUP, (-- unused, unused), (HAS_ARG)) = {
            /* As SETUP_FINALLY, but push lasti as well */
            NOP,
        };

        pseudo(SETUP_WITH, (-- unused), (HAS_ARG)) = {
            /* If an exception is raised, restore the stack position to the
             * position before the result of __(a)enter__ and push 2 values
             * before jumping to the handler.
             */
            NOP,
        };

        pseudo(POP_BLOCK, (--)) = {
            NOP,
        };

        inst(PUSH_EXC_INFO, (exc -- prev_exc, new_exc)) {

            _PyErr_StackItem *exc_info = tstate->exc_info;
            if (exc_info->exc_value != NULL) {
                prev_exc = PyStackRef_FromPyObjectSteal(exc_info->exc_value);
            }
            else {
                prev_exc = PyStackRef_None;
            }
            assert(PyStackRef_ExceptionInstanceCheck(exc));
            exc_info->exc_value = PyStackRef_AsPyObjectNew(exc);
            new_exc = exc;
            DEAD(exc);
        }

        op(_GUARD_DORV_VALUES_INST_ATTR_FROM_DICT, (owner -- owner)) {
            PyObject *owner_o = PyStackRef_AsPyObjectBorrow(owner);
            assert(Py_TYPE(owner_o)->tp_flags & Py_TPFLAGS_INLINE_VALUES);
            PyDictValues *ivs = _PyObject_InlineValues(owner_o);
            DEOPT_IF(!FT_ATOMIC_LOAD_UINT8(ivs->valid));
        }

        op(_GUARD_KEYS_VERSION, (keys_version/2, owner -- owner)) {
            PyTypeObject *owner_cls = Py_TYPE(PyStackRef_AsPyObjectBorrow(owner));
            PyHeapTypeObject *owner_heap_type = (PyHeapTypeObject *)owner_cls;
            PyDictKeysObject *keys = owner_heap_type->ht_cached_keys;
            DEOPT_IF(FT_ATOMIC_LOAD_UINT32_RELAXED(keys->dk_version) != keys_version);
        }

        op(_LOAD_ATTR_METHOD_WITH_VALUES, (descr/4, owner -- attr, self)) {
            assert(oparg & 1);
            /* Cached method object */
            STAT_INC(LOAD_ATTR, hit);
            assert(descr != NULL);
            assert(_PyType_HasFeature(Py_TYPE(descr), Py_TPFLAGS_METHOD_DESCRIPTOR));
            attr = PyStackRef_FromPyObjectNew(descr);
            self = owner;
            DEAD(owner);
        }

        macro(LOAD_ATTR_METHOD_WITH_VALUES) =
            unused/1 +
            _GUARD_TYPE_VERSION +
            _GUARD_DORV_VALUES_INST_ATTR_FROM_DICT +
            _GUARD_KEYS_VERSION +
            _LOAD_ATTR_METHOD_WITH_VALUES;

        op(_LOAD_ATTR_METHOD_NO_DICT, (descr/4, owner -- attr, self)) {
            assert(oparg & 1);
            assert(Py_TYPE(PyStackRef_AsPyObjectBorrow(owner))->tp_dictoffset == 0);
            STAT_INC(LOAD_ATTR, hit);
            assert(descr != NULL);
            assert(_PyType_HasFeature(Py_TYPE(descr), Py_TPFLAGS_METHOD_DESCRIPTOR));
            attr = PyStackRef_FromPyObjectNew(descr);
            self = owner;
            DEAD(owner);
        }

        macro(LOAD_ATTR_METHOD_NO_DICT) =
            unused/1 +
            _GUARD_TYPE_VERSION +
            unused/2 +
            _LOAD_ATTR_METHOD_NO_DICT;

        op(_LOAD_ATTR_NONDESCRIPTOR_WITH_VALUES, (descr/4, owner -- attr)) {
            assert((oparg & 1) == 0);
            STAT_INC(LOAD_ATTR, hit);
            assert(descr != NULL);
            PyStackRef_CLOSE(owner);
            attr = PyStackRef_FromPyObjectNew(descr);
        }

        macro(LOAD_ATTR_NONDESCRIPTOR_WITH_VALUES) =
            unused/1 +
            _GUARD_TYPE_VERSION +
            _GUARD_DORV_VALUES_INST_ATTR_FROM_DICT +
            _GUARD_KEYS_VERSION +
            _LOAD_ATTR_NONDESCRIPTOR_WITH_VALUES;

        op(_LOAD_ATTR_NONDESCRIPTOR_NO_DICT, (descr/4, owner -- attr)) {
            assert((oparg & 1) == 0);
            assert(Py_TYPE(PyStackRef_AsPyObjectBorrow(owner))->tp_dictoffset == 0);
            STAT_INC(LOAD_ATTR, hit);
            assert(descr != NULL);
            PyStackRef_CLOSE(owner);
            attr = PyStackRef_FromPyObjectNew(descr);
        }

        macro(LOAD_ATTR_NONDESCRIPTOR_NO_DICT) =
            unused/1 +
            _GUARD_TYPE_VERSION +
            unused/2 +
            _LOAD_ATTR_NONDESCRIPTOR_NO_DICT;

        op(_CHECK_ATTR_METHOD_LAZY_DICT, (dictoffset/1, owner -- owner)) {
            char *ptr = ((char *)PyStackRef_AsPyObjectBorrow(owner)) + MANAGED_DICT_OFFSET + dictoffset;
            PyObject *dict = FT_ATOMIC_LOAD_PTR_ACQUIRE(*(PyObject **)ptr);
            /* This object has a __dict__, just not yet created */
            DEOPT_IF(dict != NULL);
        }

        op(_LOAD_ATTR_METHOD_LAZY_DICT, (descr/4, owner -- attr, self)) {
            assert(oparg & 1);
            STAT_INC(LOAD_ATTR, hit);
            assert(descr != NULL);
            assert(_PyType_HasFeature(Py_TYPE(descr), Py_TPFLAGS_METHOD_DESCRIPTOR));
            attr = PyStackRef_FromPyObjectNew(descr);
            self = owner;
            DEAD(owner);
        }

        macro(LOAD_ATTR_METHOD_LAZY_DICT) =
            unused/1 +
            _GUARD_TYPE_VERSION +
            _CHECK_ATTR_METHOD_LAZY_DICT +
            unused/1 +
            _LOAD_ATTR_METHOD_LAZY_DICT;

        // Cache layout: counter/1, func_version/2
        // CALL_INTRINSIC_1/2, CALL_KW, and CALL_FUNCTION_EX aren't members!
        family(CALL, INLINE_CACHE_ENTRIES_CALL) = {
            CALL_BOUND_METHOD_EXACT_ARGS,
            CALL_PY_EXACT_ARGS,
            CALL_TYPE_1,
            CALL_STR_1,
            CALL_TUPLE_1,
            CALL_BUILTIN_CLASS,
            CALL_BUILTIN_O,
            CALL_BUILTIN_FAST,
            CALL_BUILTIN_FAST_WITH_KEYWORDS,
            CALL_LEN,
            CALL_ISINSTANCE,
            CALL_LIST_APPEND,
            CALL_METHOD_DESCRIPTOR_O,
            CALL_METHOD_DESCRIPTOR_FAST_WITH_KEYWORDS,
            CALL_METHOD_DESCRIPTOR_NOARGS,
            CALL_METHOD_DESCRIPTOR_FAST,
            CALL_ALLOC_AND_ENTER_INIT,
            CALL_PY_GENERAL,
            CALL_BOUND_METHOD_GENERAL,
            CALL_NON_PY_GENERAL,
        };

        specializing op(_SPECIALIZE_CALL, (counter/1, callable, self_or_null, unused[oparg] -- callable, self_or_null, unused[oparg])) {
            #if ENABLE_SPECIALIZATION_FT
            if (ADAPTIVE_COUNTER_TRIGGERS(counter)) {
                next_instr = this_instr;
                _Py_Specialize_Call(callable, next_instr, oparg + !PyStackRef_IsNull(self_or_null));
                DISPATCH_SAME_OPARG();
            }
            OPCODE_DEFERRED_INC(CALL);
            ADVANCE_ADAPTIVE_COUNTER(this_instr[1].counter);
            #endif  /* ENABLE_SPECIALIZATION_FT */
        }

        op(_MAYBE_EXPAND_METHOD, (callable, self_or_null, unused[oparg] -- callable, self_or_null, unused[oparg])) {
            if (PyStackRef_TYPE(callable) == &PyMethod_Type && PyStackRef_IsNull(self_or_null)) {
                PyObject *callable_o = PyStackRef_AsPyObjectBorrow(callable);
                PyObject *self = ((PyMethodObject *)callable_o)->im_self;
                self_or_null = PyStackRef_FromPyObjectNew(self);
                PyObject *method = ((PyMethodObject *)callable_o)->im_func;
                _PyStackRef temp = callable;
                callable = PyStackRef_FromPyObjectNew(method);
                PyStackRef_CLOSE(temp);
            }
        }

        // When calling Python, inline the call using DISPATCH_INLINED().
        op(_DO_CALL, (callable, self_or_null, args[oparg] -- res)) {
            PyObject *callable_o = PyStackRef_AsPyObjectBorrow(callable);

            // oparg counts all of the args, but *not* self:
            int total_args = oparg;
            _PyStackRef *arguments = args;
            if (!PyStackRef_IsNull(self_or_null)) {
                arguments--;
                total_args++;
            }
            // Check if the call can be inlined or not
            if (Py_TYPE(callable_o) == &PyFunction_Type &&
                tstate->interp->eval_frame == NULL &&
                ((PyFunctionObject *)callable_o)->vectorcall == _PyFunction_Vectorcall)
            {
                int code_flags = ((PyCodeObject*)PyFunction_GET_CODE(callable_o))->co_flags;
                PyObject *locals = code_flags & CO_OPTIMIZED ? NULL : Py_NewRef(PyFunction_GET_GLOBALS(callable_o));
                _PyInterpreterFrame *new_frame = _PyEvalFramePushAndInit(
                    tstate, callable, locals,
                    arguments, total_args, NULL, frame
                );
                DEAD(args);
                DEAD(self_or_null);
                DEAD(callable);
                // Manipulate stack directly since we leave using DISPATCH_INLINED().
                SYNC_SP();
                // The frame has stolen all the arguments from the stack,
                // so there is no need to clean them up.
                if (new_frame == NULL) {
                    ERROR_NO_POP();
                }
                frame->return_offset = INSTRUCTION_SIZE;
                DISPATCH_INLINED(new_frame);
            }
            /* Callable is not a normal Python function */
            STACKREFS_TO_PYOBJECTS(arguments, total_args, args_o);
            if (CONVERSION_FAILED(args_o)) {
                DECREF_INPUTS();
                ERROR_IF(true);
            }
            PyObject *res_o = PyObject_Vectorcall(
                callable_o, args_o,
                total_args | PY_VECTORCALL_ARGUMENTS_OFFSET,
                NULL);
            STACKREFS_TO_PYOBJECTS_CLEANUP(args_o);
            if (opcode == INSTRUMENTED_CALL) {
                PyObject *arg = total_args == 0 ?
                    &_PyInstrumentation_MISSING : PyStackRef_AsPyObjectBorrow(arguments[0]);
                if (res_o == NULL) {
                    _Py_call_instrumentation_exc2(
                        tstate, PY_MONITORING_EVENT_C_RAISE,
                        frame, this_instr, callable_o, arg);
                }
                else {
                    int err = _Py_call_instrumentation_2args(
                        tstate, PY_MONITORING_EVENT_C_RETURN,
                        frame, this_instr, callable_o, arg);
                    if (err < 0) {
                        Py_CLEAR(res_o);
                    }
                }
            }
            assert((res_o != NULL) ^ (_PyErr_Occurred(tstate) != NULL));
            DECREF_INPUTS();
            ERROR_IF(res_o == NULL);
            res = PyStackRef_FromPyObjectSteal(res_o);
        }

        op(_MONITOR_CALL, (func, maybe_self, args[oparg] -- func, maybe_self, args[oparg])) {
            int is_meth = !PyStackRef_IsNull(maybe_self);
            PyObject *function = PyStackRef_AsPyObjectBorrow(func);
            PyObject *arg0;
            if (is_meth) {
                arg0 = PyStackRef_AsPyObjectBorrow(maybe_self);
            }
            else if (oparg) {
                arg0 = PyStackRef_AsPyObjectBorrow(args[0]);
            }
            else {
                arg0 = &_PyInstrumentation_MISSING;
            }
            SYNC_SP();
            int err = _Py_call_instrumentation_2args(
                tstate, PY_MONITORING_EVENT_CALL,
                frame, this_instr, function, arg0
            );
            ERROR_IF(err);
        }

        macro(CALL) = _SPECIALIZE_CALL + unused/2 + _MAYBE_EXPAND_METHOD + _DO_CALL + _CHECK_PERIODIC_AT_END;
        macro(INSTRUMENTED_CALL) = unused/3 + _MAYBE_EXPAND_METHOD + _MONITOR_CALL + _DO_CALL + _CHECK_PERIODIC_AT_END;

        op(_PY_FRAME_GENERAL, (callable, self_or_null, args[oparg] -- new_frame)) {
            PyObject *callable_o = PyStackRef_AsPyObjectBorrow(callable);

            // oparg counts all of the args, but *not* self:
            int total_args = oparg;
            if (!PyStackRef_IsNull(self_or_null)) {
                args--;
                total_args++;
            }
            assert(Py_TYPE(callable_o) == &PyFunction_Type);
            int code_flags = ((PyCodeObject*)PyFunction_GET_CODE(callable_o))->co_flags;
            PyObject *locals = code_flags & CO_OPTIMIZED ? NULL : Py_NewRef(PyFunction_GET_GLOBALS(callable_o));
            _PyInterpreterFrame *temp = _PyEvalFramePushAndInit(
                tstate, callable, locals,
                args, total_args, NULL, frame
            );
            // The frame has stolen all the arguments from the stack.
            INPUTS_DEAD();
            SYNC_SP();
            if (temp == NULL) {
                ERROR_NO_POP();
            }
            new_frame = PyStackRef_Wrap(temp);
        }

        op(_CHECK_FUNCTION_VERSION, (func_version/2, callable, unused, unused[oparg] -- callable, unused, unused[oparg])) {
            PyObject *callable_o = PyStackRef_AsPyObjectBorrow(callable);
            EXIT_IF(!PyFunction_Check(callable_o));
            PyFunctionObject *func = (PyFunctionObject *)callable_o;
            EXIT_IF(func->func_version != func_version);
        }

        tier2 op(_CHECK_FUNCTION_VERSION_INLINE, (func_version/2, callable_o/4 --)) {
            assert(PyFunction_Check(callable_o));
            PyFunctionObject *func = (PyFunctionObject *)callable_o;
            EXIT_IF(func->func_version != func_version);
        }

        macro(CALL_PY_GENERAL) =
            unused/1 + // Skip over the counter
            _CHECK_PEP_523 +
            _CHECK_FUNCTION_VERSION +
            _CHECK_RECURSION_REMAINING +
            _PY_FRAME_GENERAL +
            _SAVE_RETURN_OFFSET +
            _PUSH_FRAME;

        op(_CHECK_METHOD_VERSION, (func_version/2, callable, null, unused[oparg] -- callable, null, unused[oparg])) {
            PyObject *callable_o = PyStackRef_AsPyObjectBorrow(callable);

            EXIT_IF(Py_TYPE(callable_o) != &PyMethod_Type);
            PyObject *func = ((PyMethodObject *)callable_o)->im_func;
            EXIT_IF(!PyFunction_Check(func));
            EXIT_IF(((PyFunctionObject *)func)->func_version != func_version);
            EXIT_IF(!PyStackRef_IsNull(null));
        }

        op(_EXPAND_METHOD, (callable, self_or_null, unused[oparg] -- callable, self_or_null, unused[oparg])) {
            PyObject *callable_o = PyStackRef_AsPyObjectBorrow(callable);
            assert(PyStackRef_IsNull(self_or_null));
            assert(Py_TYPE(callable_o) == &PyMethod_Type);
            self_or_null = PyStackRef_FromPyObjectNew(((PyMethodObject *)callable_o)->im_self);
            _PyStackRef temp = callable;
            callable = PyStackRef_FromPyObjectNew(((PyMethodObject *)callable_o)->im_func);
            assert(PyStackRef_FunctionCheck(callable));
            PyStackRef_CLOSE(temp);
        }

        macro(CALL_BOUND_METHOD_GENERAL) =
            unused/1 + // Skip over the counter
            _CHECK_PEP_523 +
            _CHECK_METHOD_VERSION +
            _EXPAND_METHOD +
            flush + // so that self is in the argument array
            _CHECK_RECURSION_REMAINING +
            _PY_FRAME_GENERAL +
            _SAVE_RETURN_OFFSET +
            _PUSH_FRAME;

        op(_CHECK_IS_NOT_PY_CALLABLE, (callable, unused, unused[oparg] -- callable, unused, unused[oparg])) {
            PyObject *callable_o = PyStackRef_AsPyObjectBorrow(callable);
            EXIT_IF(PyFunction_Check(callable_o));
            EXIT_IF(Py_TYPE(callable_o) == &PyMethod_Type);
        }

        op(_CALL_NON_PY_GENERAL, (callable, self_or_null, args[oparg] -- res)) {
#if TIER_ONE
            assert(opcode != INSTRUMENTED_CALL);
#endif
            PyObject *callable_o = PyStackRef_AsPyObjectBorrow(callable);

            int total_args = oparg;
            _PyStackRef *arguments = args;
            if (!PyStackRef_IsNull(self_or_null)) {
                arguments--;
                total_args++;
            }
            /* Callable is not a normal Python function */
            STACKREFS_TO_PYOBJECTS(arguments, total_args, args_o);
            if (CONVERSION_FAILED(args_o)) {
                DECREF_INPUTS();
                ERROR_IF(true);
            }
            PyObject *res_o = PyObject_Vectorcall(
                callable_o, args_o,
                total_args | PY_VECTORCALL_ARGUMENTS_OFFSET,
                NULL);
            STACKREFS_TO_PYOBJECTS_CLEANUP(args_o);
            assert((res_o != NULL) ^ (_PyErr_Occurred(tstate) != NULL));
            DECREF_INPUTS();
            ERROR_IF(res_o == NULL);
            res = PyStackRef_FromPyObjectSteal(res_o);
        }

        macro(CALL_NON_PY_GENERAL) =
            unused/1 + // Skip over the counter
            unused/2 +
            _CHECK_IS_NOT_PY_CALLABLE +
            _CALL_NON_PY_GENERAL +
            _CHECK_PERIODIC_AT_END;

        op(_CHECK_CALL_BOUND_METHOD_EXACT_ARGS, (callable, null, unused[oparg] -- callable, null, unused[oparg])) {
            EXIT_IF(!PyStackRef_IsNull(null));
            EXIT_IF(Py_TYPE(PyStackRef_AsPyObjectBorrow(callable)) != &PyMethod_Type);
        }

        op(_INIT_CALL_BOUND_METHOD_EXACT_ARGS, (callable, self_or_null, unused[oparg] -- callable, self_or_null, unused[oparg])) {
            assert(PyStackRef_IsNull(self_or_null));
            PyObject *callable_o = PyStackRef_AsPyObjectBorrow(callable);
            STAT_INC(CALL, hit);
            self_or_null = PyStackRef_FromPyObjectNew(((PyMethodObject *)callable_o)->im_self);
            _PyStackRef temp = callable;
            callable = PyStackRef_FromPyObjectNew(((PyMethodObject *)callable_o)->im_func);
            PyStackRef_CLOSE(temp);
        }

        op(_CHECK_PEP_523, (--)) {
            DEOPT_IF(tstate->interp->eval_frame);
        }

        op(_CHECK_FUNCTION_EXACT_ARGS, (callable, self_or_null, unused[oparg] -- callable, self_or_null, unused[oparg])) {
            PyObject *callable_o = PyStackRef_AsPyObjectBorrow(callable);
            assert(PyFunction_Check(callable_o));
            PyFunctionObject *func = (PyFunctionObject *)callable_o;
            PyCodeObject *code = (PyCodeObject *)func->func_code;
            EXIT_IF(code->co_argcount != oparg + (!PyStackRef_IsNull(self_or_null)));
        }

        op(_CHECK_STACK_SPACE, (callable, unused, unused[oparg] -- callable, unused, unused[oparg])) {
            PyObject *callable_o = PyStackRef_AsPyObjectBorrow(callable);
            PyFunctionObject *func = (PyFunctionObject *)callable_o;
            PyCodeObject *code = (PyCodeObject *)func->func_code;
            DEOPT_IF(!_PyThreadState_HasStackSpace(tstate, code->co_framesize));
        }

        op(_CHECK_RECURSION_REMAINING, (--)) {
            DEOPT_IF(tstate->py_recursion_remaining <= 1);
        }

        replicate(5) pure op(_INIT_CALL_PY_EXACT_ARGS, (callable, self_or_null, args[oparg] -- new_frame)) {
            int has_self = !PyStackRef_IsNull(self_or_null);
            STAT_INC(CALL, hit);
            _PyInterpreterFrame *pushed_frame = _PyFrame_PushUnchecked(tstate, callable, oparg + has_self, frame);
            _PyStackRef *first_non_self_local = pushed_frame->localsplus + has_self;
            pushed_frame->localsplus[0] = self_or_null;
            for (int i = 0; i < oparg; i++) {
                first_non_self_local[i] = args[i];
            }
            INPUTS_DEAD();
            new_frame = PyStackRef_Wrap(pushed_frame);
        }

        op(_PUSH_FRAME, (new_frame -- )) {
            assert(tstate->interp->eval_frame == NULL);
            _PyInterpreterFrame *temp = PyStackRef_Unwrap(new_frame);
            DEAD(new_frame);
            SYNC_SP();
            _PyFrame_SetStackPointer(frame, stack_pointer);
            assert(temp->previous == frame || temp->previous->previous == frame);
            CALL_STAT_INC(inlined_py_calls);
            frame = tstate->current_frame = temp;
            tstate->py_recursion_remaining--;
            LOAD_SP();
            LOAD_IP(0);
            LLTRACE_RESUME_FRAME();
        }

        macro(CALL_BOUND_METHOD_EXACT_ARGS) =
            unused/1 + // Skip over the counter
            _CHECK_PEP_523 +
            _CHECK_CALL_BOUND_METHOD_EXACT_ARGS +
            _INIT_CALL_BOUND_METHOD_EXACT_ARGS +
            flush + // In case the following deopt
            _CHECK_FUNCTION_VERSION +
            _CHECK_FUNCTION_EXACT_ARGS +
            _CHECK_STACK_SPACE +
            _CHECK_RECURSION_REMAINING +
            _INIT_CALL_PY_EXACT_ARGS +
            _SAVE_RETURN_OFFSET +
            _PUSH_FRAME;

        macro(CALL_PY_EXACT_ARGS) =
            unused/1 + // Skip over the counter
            _CHECK_PEP_523 +
            _CHECK_FUNCTION_VERSION +
            _CHECK_FUNCTION_EXACT_ARGS +
            _CHECK_STACK_SPACE +
            _CHECK_RECURSION_REMAINING +
            _INIT_CALL_PY_EXACT_ARGS +
            _SAVE_RETURN_OFFSET +
            _PUSH_FRAME;

        op(_GUARD_NOS_NULL, (null, unused -- null, unused)) {
            DEOPT_IF(!PyStackRef_IsNull(null));
        }

        op(_GUARD_NOS_NOT_NULL, (nos, unused -- nos, unused)) {
            PyObject *o = PyStackRef_AsPyObjectBorrow(nos);
            EXIT_IF(o == NULL);
        }

        op(_GUARD_THIRD_NULL, (null, unused, unused -- null, unused, unused)) {
            DEOPT_IF(!PyStackRef_IsNull(null));
        }

        op(_GUARD_CALLABLE_TYPE_1, (callable, unused, unused -- callable, unused, unused)) {
            PyObject *callable_o = PyStackRef_AsPyObjectBorrow(callable);
            DEOPT_IF(callable_o != (PyObject *)&PyType_Type);
        }

        op(_CALL_TYPE_1, (callable, null, arg -- res)) {
            PyObject *arg_o = PyStackRef_AsPyObjectBorrow(arg);

            assert(oparg == 1);
            DEAD(null);
            DEAD(callable);
            (void)callable; // Silence compiler warnings about unused variables
            (void)null;
            STAT_INC(CALL, hit);
            res = PyStackRef_FromPyObjectNew(Py_TYPE(arg_o));
            PyStackRef_CLOSE(arg);
        }

        macro(CALL_TYPE_1) =
            unused/1 +
            unused/2 +
            _GUARD_NOS_NULL +
            _GUARD_CALLABLE_TYPE_1 +
            _CALL_TYPE_1;

        op(_GUARD_CALLABLE_STR_1, (callable, unused, unused -- callable, unused, unused)) {
            PyObject *callable_o = PyStackRef_AsPyObjectBorrow(callable);
            DEOPT_IF(callable_o != (PyObject *)&PyUnicode_Type);
        }

        op(_CALL_STR_1, (callable, null, arg -- res)) {
            PyObject *arg_o = PyStackRef_AsPyObjectBorrow(arg);

            assert(oparg == 1);
            STAT_INC(CALL, hit);
            PyObject *res_o = PyObject_Str(arg_o);
            DEAD(null);
            DEAD(callable);
            (void)callable; // Silence compiler warnings about unused variables
            (void)null;
            PyStackRef_CLOSE(arg);
            ERROR_IF(res_o == NULL);
            res = PyStackRef_FromPyObjectSteal(res_o);
        }

        macro(CALL_STR_1) =
            unused/1 +
            unused/2 +
            _GUARD_NOS_NULL +
            _GUARD_CALLABLE_STR_1 +
            _CALL_STR_1 +
            _CHECK_PERIODIC_AT_END;

        op(_GUARD_CALLABLE_TUPLE_1, (callable, unused, unused -- callable, unused, unused)) {
            PyObject *callable_o = PyStackRef_AsPyObjectBorrow(callable);
            DEOPT_IF(callable_o != (PyObject *)&PyTuple_Type);
        }

        op(_CALL_TUPLE_1, (callable, null, arg -- res)) {
            PyObject *arg_o = PyStackRef_AsPyObjectBorrow(arg);

            assert(oparg == 1);
            STAT_INC(CALL, hit);
            PyObject *res_o = PySequence_Tuple(arg_o);
            DEAD(null);
            DEAD(callable);
            (void)callable; // Silence compiler warnings about unused variables
            (void)null;
            PyStackRef_CLOSE(arg);
            ERROR_IF(res_o == NULL);
            res = PyStackRef_FromPyObjectSteal(res_o);
        }

        macro(CALL_TUPLE_1) =
            unused/1 +
            unused/2 +
            _GUARD_NOS_NULL +
            _GUARD_CALLABLE_TUPLE_1 +
            _CALL_TUPLE_1 +
            _CHECK_PERIODIC_AT_END;

        op(_CHECK_AND_ALLOCATE_OBJECT, (type_version/2, callable, self_or_null, unused[oparg] -- callable, self_or_null, unused[oparg])) {
            PyObject *callable_o = PyStackRef_AsPyObjectBorrow(callable);
            DEOPT_IF(!PyStackRef_IsNull(self_or_null));
            DEOPT_IF(!PyType_Check(callable_o));
            PyTypeObject *tp = (PyTypeObject *)callable_o;
            DEOPT_IF(FT_ATOMIC_LOAD_UINT32_RELAXED(tp->tp_version_tag) != type_version);
            assert(tp->tp_new == PyBaseObject_Type.tp_new);
            assert(tp->tp_flags & Py_TPFLAGS_HEAPTYPE);
            assert(tp->tp_alloc == PyType_GenericAlloc);
            PyHeapTypeObject *cls = (PyHeapTypeObject *)callable_o;
            PyFunctionObject *init_func = (PyFunctionObject *)FT_ATOMIC_LOAD_PTR_ACQUIRE(cls->_spec_cache.init);
            PyCodeObject *code = (PyCodeObject *)init_func->func_code;
            DEOPT_IF(!_PyThreadState_HasStackSpace(tstate, code->co_framesize + _Py_InitCleanup.co_framesize));
            STAT_INC(CALL, hit);
            PyObject *self_o = PyType_GenericAlloc(tp, 0);
            if (self_o == NULL) {
                ERROR_NO_POP();
            }
            self_or_null = PyStackRef_FromPyObjectSteal(self_o);
            _PyStackRef temp = callable;
            callable = PyStackRef_FromPyObjectNew(init_func);
            PyStackRef_CLOSE(temp);
        }

        op(_CREATE_INIT_FRAME, (init, self, args[oparg] -- init_frame)) {
            _PyInterpreterFrame *shim = _PyFrame_PushTrampolineUnchecked(
                tstate, (PyCodeObject *)&_Py_InitCleanup, 1, frame);
            assert(_PyFrame_GetBytecode(shim)[0].op.code == EXIT_INIT_CHECK);
            assert(_PyFrame_GetBytecode(shim)[1].op.code == RETURN_VALUE);
            /* Push self onto stack of shim */
            shim->localsplus[0] = PyStackRef_DUP(self);
            _PyInterpreterFrame *temp = _PyEvalFramePushAndInit(
                tstate, init, NULL, args-1, oparg+1, NULL, shim);
            DEAD(init);
            DEAD(self);
            DEAD(args);
            SYNC_SP();
            if (temp == NULL) {
                _PyEval_FrameClearAndPop(tstate, shim);
                ERROR_NO_POP();
            }
            frame->return_offset = 1 + INLINE_CACHE_ENTRIES_CALL;
            /* Account for pushing the extra frame.
             * We don't check recursion depth here,
             * as it will be checked after start_frame */
            tstate->py_recursion_remaining--;
            init_frame = PyStackRef_Wrap(temp);
        }

        macro(CALL_ALLOC_AND_ENTER_INIT) =
            unused/1 +
            _CHECK_PEP_523 +
            _CHECK_AND_ALLOCATE_OBJECT +
            _CREATE_INIT_FRAME +
            _PUSH_FRAME;

        inst(EXIT_INIT_CHECK, (should_be_none -- )) {
            if (!PyStackRef_IsNone(should_be_none)) {
                PyErr_Format(PyExc_TypeError,
                    "__init__() should return None, not '%.200s'",
                    Py_TYPE(PyStackRef_AsPyObjectBorrow(should_be_none))->tp_name);
                ERROR_NO_POP();
            }
            DEAD(should_be_none);
        }

        op(_CALL_BUILTIN_CLASS, (callable, self_or_null, args[oparg] -- res)) {
            PyObject *callable_o = PyStackRef_AsPyObjectBorrow(callable);
            DEOPT_IF(!PyType_Check(callable_o));
            PyTypeObject *tp = (PyTypeObject *)callable_o;
            int total_args = oparg;
            _PyStackRef *arguments = args;
            if (!PyStackRef_IsNull(self_or_null)) {
                arguments--;
                total_args++;
            }
            DEOPT_IF(tp->tp_vectorcall == NULL);
            STAT_INC(CALL, hit);
            STACKREFS_TO_PYOBJECTS(arguments, total_args, args_o);
            if (CONVERSION_FAILED(args_o)) {
                DECREF_INPUTS();
                ERROR_IF(true);
            }
            PyObject *res_o = tp->tp_vectorcall((PyObject *)tp, args_o, total_args, NULL);
            STACKREFS_TO_PYOBJECTS_CLEANUP(args_o);
            DECREF_INPUTS();
            ERROR_IF(res_o == NULL);
            res = PyStackRef_FromPyObjectSteal(res_o);
        }

        macro(CALL_BUILTIN_CLASS) =
            unused/1 +
            unused/2 +
            _CALL_BUILTIN_CLASS +
            _CHECK_PERIODIC_AT_END;

        op(_CALL_BUILTIN_O, (callable, self_or_null, args[oparg] -- res)) {
            /* Builtin METH_O functions */
            PyObject *callable_o = PyStackRef_AsPyObjectBorrow(callable);

            int total_args = oparg;
            if (!PyStackRef_IsNull(self_or_null)) {
                args--;
                total_args++;
            }
            EXIT_IF(total_args != 1);
            EXIT_IF(!PyCFunction_CheckExact(callable_o));
            EXIT_IF(PyCFunction_GET_FLAGS(callable_o) != METH_O);
            // CPython promises to check all non-vectorcall function calls.
            EXIT_IF(_Py_ReachedRecursionLimit(tstate));
            STAT_INC(CALL, hit);
            PyCFunction cfunc = PyCFunction_GET_FUNCTION(callable_o);
            _PyStackRef arg = args[0];
            PyObject *res_o = _PyCFunction_TrampolineCall(cfunc, PyCFunction_GET_SELF(callable_o), PyStackRef_AsPyObjectBorrow(arg));
            _Py_LeaveRecursiveCallTstate(tstate);
            assert((res_o != NULL) ^ (_PyErr_Occurred(tstate) != NULL));

            PyStackRef_CLOSE(arg);
            DEAD(args);
            DEAD(self_or_null);
            PyStackRef_CLOSE(callable);
            ERROR_IF(res_o == NULL);
            res = PyStackRef_FromPyObjectSteal(res_o);
        }

        macro(CALL_BUILTIN_O) =
            unused/1 +
            unused/2 +
            _CALL_BUILTIN_O +
            _CHECK_PERIODIC_AT_END;

        op(_CALL_BUILTIN_FAST, (callable, self_or_null, args[oparg] -- res)) {
            /* Builtin METH_FASTCALL functions, without keywords */
            PyObject *callable_o = PyStackRef_AsPyObjectBorrow(callable);

            int total_args = oparg;
            _PyStackRef *arguments = args;
            if (!PyStackRef_IsNull(self_or_null)) {
                arguments--;
                total_args++;
            }
            DEOPT_IF(!PyCFunction_CheckExact(callable_o));
            DEOPT_IF(PyCFunction_GET_FLAGS(callable_o) != METH_FASTCALL);
            STAT_INC(CALL, hit);
            PyCFunction cfunc = PyCFunction_GET_FUNCTION(callable_o);
            /* res = func(self, args, nargs) */
            STACKREFS_TO_PYOBJECTS(arguments, total_args, args_o);
            if (CONVERSION_FAILED(args_o)) {
                DECREF_INPUTS();
                ERROR_IF(true);
            }
            PyObject *res_o = _PyCFunctionFast_CAST(cfunc)(
                PyCFunction_GET_SELF(callable_o),
                args_o,
                total_args);
            STACKREFS_TO_PYOBJECTS_CLEANUP(args_o);
            assert((res_o != NULL) ^ (_PyErr_Occurred(tstate) != NULL));
            DECREF_INPUTS();
            ERROR_IF(res_o == NULL);
            res = PyStackRef_FromPyObjectSteal(res_o);
        }

        macro(CALL_BUILTIN_FAST) =
            unused/1 +
            unused/2 +
            _CALL_BUILTIN_FAST +
            _CHECK_PERIODIC_AT_END;

        op(_CALL_BUILTIN_FAST_WITH_KEYWORDS, (callable, self_or_null, args[oparg] -- res)) {
            /* Builtin METH_FASTCALL | METH_KEYWORDS functions */
            PyObject *callable_o = PyStackRef_AsPyObjectBorrow(callable);

            int total_args = oparg;
            _PyStackRef *arguments = args;
            if (!PyStackRef_IsNull(self_or_null)) {
                arguments--;
                total_args++;
            }
            DEOPT_IF(!PyCFunction_CheckExact(callable_o));
            DEOPT_IF(PyCFunction_GET_FLAGS(callable_o) != (METH_FASTCALL | METH_KEYWORDS));
            STAT_INC(CALL, hit);
            /* res = func(self, arguments, nargs, kwnames) */
            PyCFunctionFastWithKeywords cfunc =
                _PyCFunctionFastWithKeywords_CAST(PyCFunction_GET_FUNCTION(callable_o));

            STACKREFS_TO_PYOBJECTS(arguments, total_args, args_o);
            if (CONVERSION_FAILED(args_o)) {
                DECREF_INPUTS();
                ERROR_IF(true);
            }
            PyObject *res_o = cfunc(PyCFunction_GET_SELF(callable_o), args_o, total_args, NULL);
            STACKREFS_TO_PYOBJECTS_CLEANUP(args_o);
            assert((res_o != NULL) ^ (_PyErr_Occurred(tstate) != NULL));
            DECREF_INPUTS();
            ERROR_IF(res_o == NULL);
            res = PyStackRef_FromPyObjectSteal(res_o);
        }

        macro(CALL_BUILTIN_FAST_WITH_KEYWORDS) =
            unused/1 +
            unused/2 +
            _CALL_BUILTIN_FAST_WITH_KEYWORDS +
            _CHECK_PERIODIC_AT_END;

        macro(CALL_LEN) =
            unused/1 +
            unused/2 +
            _GUARD_NOS_NULL +
            _GUARD_CALLABLE_LEN +
            _CALL_LEN;

        op(_GUARD_CALLABLE_LEN, (callable, unused, unused -- callable, unused, unused)){
            PyObject *callable_o = PyStackRef_AsPyObjectBorrow(callable);
            PyInterpreterState *interp = tstate->interp;
            DEOPT_IF(callable_o != interp->callable_cache.len);
        }

        op(_CALL_LEN, (callable, null, arg -- res)) {
            /* len(o) */
            (void)null;
            STAT_INC(CALL, hit);
            PyObject *arg_o = PyStackRef_AsPyObjectBorrow(arg);
            Py_ssize_t len_i = PyObject_Length(arg_o);
            if (len_i < 0) {
                ERROR_NO_POP();
            }
            PyObject *res_o = PyLong_FromSsize_t(len_i);
            assert((res_o != NULL) ^ (_PyErr_Occurred(tstate) != NULL));
            if (res_o == NULL) {
                ERROR_NO_POP();
            }
            PyStackRef_CLOSE(arg);
            DEAD(null);
            PyStackRef_CLOSE(callable);
            res = PyStackRef_FromPyObjectSteal(res_o);
        }

        op(_GUARD_CALLABLE_ISINSTANCE, (callable, unused, unused, unused -- callable, unused, unused, unused)) {
            PyObject *callable_o = PyStackRef_AsPyObjectBorrow(callable);
            PyInterpreterState *interp = tstate->interp;
            DEOPT_IF(callable_o != interp->callable_cache.isinstance);
        }

        op(_CALL_ISINSTANCE, (callable, null, instance, cls -- res)) {
            /* isinstance(o, o2) */
            STAT_INC(CALL, hit);
            PyObject *inst_o = PyStackRef_AsPyObjectBorrow(instance);
            PyObject *cls_o = PyStackRef_AsPyObjectBorrow(cls);
            int retval = PyObject_IsInstance(inst_o, cls_o);
            if (retval < 0) {
                ERROR_NO_POP();
            }
            (void)null; // Silence compiler warnings about unused variables
            PyStackRef_CLOSE(cls);
            PyStackRef_CLOSE(instance);
            DEAD(null);
            PyStackRef_CLOSE(callable);
            res = retval ? PyStackRef_True : PyStackRef_False;
            assert((!PyStackRef_IsNull(res)) ^ (_PyErr_Occurred(tstate) != NULL));
        }

        macro(CALL_ISINSTANCE) =
            unused/1 +
            unused/2 +
            _GUARD_THIRD_NULL +
            _GUARD_CALLABLE_ISINSTANCE +
            _CALL_ISINSTANCE;

        macro(CALL_LIST_APPEND) =
            unused/1 +
            unused/2 +
            _GUARD_CALLABLE_LIST_APPEND +
            _GUARD_NOS_NOT_NULL +
            _GUARD_NOS_LIST +
            _CALL_LIST_APPEND;

        op(_GUARD_CALLABLE_LIST_APPEND, (callable, unused, unused -- callable, unused, unused)){
            PyObject *callable_o = PyStackRef_AsPyObjectBorrow(callable);
            PyInterpreterState *interp = tstate->interp;
            DEOPT_IF(callable_o != interp->callable_cache.list_append);
        }

        // This is secretly a super-instruction
        op(_CALL_LIST_APPEND, (callable, self, arg -- )) {
            assert(oparg == 1);
            PyObject *self_o = PyStackRef_AsPyObjectBorrow(self);

            DEOPT_IF(!PyList_CheckExact(self_o));
            DEOPT_IF(!LOCK_OBJECT(self_o));
            STAT_INC(CALL, hit);
            int err = _PyList_AppendTakeRef((PyListObject *)self_o, PyStackRef_AsPyObjectSteal(arg));
            UNLOCK_OBJECT(self_o);
            PyStackRef_CLOSE(self);
            PyStackRef_CLOSE(callable);
            ERROR_IF(err);
        #if TIER_ONE
            // Skip the following POP_TOP. This is done here in tier one, and
            // during trace projection in tier two:
            assert(next_instr->op.code == POP_TOP);
            SKIP_OVER(1);
        #endif
        }

         op(_CALL_METHOD_DESCRIPTOR_O, (callable, self_or_null, args[oparg] -- res)) {
            PyObject *callable_o = PyStackRef_AsPyObjectBorrow(callable);

            int total_args = oparg;
            _PyStackRef *arguments = args;
            if (!PyStackRef_IsNull(self_or_null)) {
                arguments--;
                total_args++;
            }

            PyMethodDescrObject *method = (PyMethodDescrObject *)callable_o;
            EXIT_IF(total_args != 2);
            EXIT_IF(!Py_IS_TYPE(method, &PyMethodDescr_Type));
            PyMethodDef *meth = method->d_method;
            EXIT_IF(meth->ml_flags != METH_O);
            // CPython promises to check all non-vectorcall function calls.
            EXIT_IF(_Py_ReachedRecursionLimit(tstate));
            _PyStackRef arg_stackref = arguments[1];
            _PyStackRef self_stackref = arguments[0];
            EXIT_IF(!Py_IS_TYPE(PyStackRef_AsPyObjectBorrow(self_stackref),
                                 method->d_common.d_type));
            STAT_INC(CALL, hit);
            PyCFunction cfunc = meth->ml_meth;
            PyObject *res_o = _PyCFunction_TrampolineCall(cfunc,
                                  PyStackRef_AsPyObjectBorrow(self_stackref),
                                  PyStackRef_AsPyObjectBorrow(arg_stackref));
            _Py_LeaveRecursiveCallTstate(tstate);
            assert((res_o != NULL) ^ (_PyErr_Occurred(tstate) != NULL));
            DECREF_INPUTS();
            ERROR_IF(res_o == NULL);
            res = PyStackRef_FromPyObjectSteal(res_o);
        }

        macro(CALL_METHOD_DESCRIPTOR_O) =
            unused/1 +
            unused/2 +
            _CALL_METHOD_DESCRIPTOR_O +
            _CHECK_PERIODIC_AT_END;

        op(_CALL_METHOD_DESCRIPTOR_FAST_WITH_KEYWORDS, (callable, self_or_null, args[oparg] -- res)) {
            PyObject *callable_o = PyStackRef_AsPyObjectBorrow(callable);

            int total_args = oparg;
            _PyStackRef *arguments = args;
            if (!PyStackRef_IsNull(self_or_null)) {
                arguments--;
                total_args++;
            }
            EXIT_IF(total_args == 0);
            PyMethodDescrObject *method = (PyMethodDescrObject *)callable_o;
            EXIT_IF(!Py_IS_TYPE(method, &PyMethodDescr_Type));
            PyMethodDef *meth = method->d_method;
            EXIT_IF(meth->ml_flags != (METH_FASTCALL|METH_KEYWORDS));
            PyTypeObject *d_type = method->d_common.d_type;
            PyObject *self = PyStackRef_AsPyObjectBorrow(arguments[0]);
            assert(self != NULL);
            EXIT_IF(!Py_IS_TYPE(self, d_type));
            STAT_INC(CALL, hit);
            int nargs = total_args - 1;

            STACKREFS_TO_PYOBJECTS(arguments, total_args, args_o);
            if (CONVERSION_FAILED(args_o)) {
                DECREF_INPUTS();
                ERROR_IF(true);
            }
            PyCFunctionFastWithKeywords cfunc =
                _PyCFunctionFastWithKeywords_CAST(meth->ml_meth);
            PyObject *res_o = cfunc(self, (args_o + 1), nargs, NULL);
            STACKREFS_TO_PYOBJECTS_CLEANUP(args_o);
            assert((res_o != NULL) ^ (_PyErr_Occurred(tstate) != NULL));
            DECREF_INPUTS();
            ERROR_IF(res_o == NULL);
            res = PyStackRef_FromPyObjectSteal(res_o);
        }

        macro(CALL_METHOD_DESCRIPTOR_FAST_WITH_KEYWORDS) =
            unused/1 +
            unused/2 +
            _CALL_METHOD_DESCRIPTOR_FAST_WITH_KEYWORDS +
            _CHECK_PERIODIC_AT_END;

        op(_CALL_METHOD_DESCRIPTOR_NOARGS, (callable, self_or_null, args[oparg] -- res)) {
            assert(oparg == 0 || oparg == 1);
            PyObject *callable_o = PyStackRef_AsPyObjectBorrow(callable);

            int total_args = oparg;
            if (!PyStackRef_IsNull(self_or_null)) {
                args--;
                total_args++;
            }
            EXIT_IF(total_args != 1);
            PyMethodDescrObject *method = (PyMethodDescrObject *)callable_o;
            EXIT_IF(!Py_IS_TYPE(method, &PyMethodDescr_Type));
            PyMethodDef *meth = method->d_method;
            _PyStackRef self_stackref = args[0];
            PyObject *self = PyStackRef_AsPyObjectBorrow(self_stackref);
            EXIT_IF(!Py_IS_TYPE(self, method->d_common.d_type));
            EXIT_IF(meth->ml_flags != METH_NOARGS);
            // CPython promises to check all non-vectorcall function calls.
            EXIT_IF(_Py_ReachedRecursionLimit(tstate));
            STAT_INC(CALL, hit);
            PyCFunction cfunc = meth->ml_meth;
            PyObject *res_o = _PyCFunction_TrampolineCall(cfunc, self, NULL);
            _Py_LeaveRecursiveCallTstate(tstate);
            assert((res_o != NULL) ^ (_PyErr_Occurred(tstate) != NULL));
            PyStackRef_CLOSE(self_stackref);
            DEAD(args);
            DEAD(self_or_null);
            PyStackRef_CLOSE(callable);
            ERROR_IF(res_o == NULL);
            res = PyStackRef_FromPyObjectSteal(res_o);
        }

        macro(CALL_METHOD_DESCRIPTOR_NOARGS) =
            unused/1 +
            unused/2 +
            _CALL_METHOD_DESCRIPTOR_NOARGS +
            _CHECK_PERIODIC_AT_END;

        op(_CALL_METHOD_DESCRIPTOR_FAST, (callable, self_or_null, args[oparg] -- res)) {
            PyObject *callable_o = PyStackRef_AsPyObjectBorrow(callable);

            int total_args = oparg;
            _PyStackRef *arguments = args;
            if (!PyStackRef_IsNull(self_or_null)) {
                arguments--;
                total_args++;
            }
            EXIT_IF(total_args == 0);
            PyMethodDescrObject *method = (PyMethodDescrObject *)callable_o;
            /* Builtin METH_FASTCALL methods, without keywords */
            EXIT_IF(!Py_IS_TYPE(method, &PyMethodDescr_Type));
            PyMethodDef *meth = method->d_method;
            EXIT_IF(meth->ml_flags != METH_FASTCALL);
            PyObject *self = PyStackRef_AsPyObjectBorrow(arguments[0]);
            assert(self != NULL);
            EXIT_IF(!Py_IS_TYPE(self, method->d_common.d_type));
            STAT_INC(CALL, hit);
            int nargs = total_args - 1;

            STACKREFS_TO_PYOBJECTS(arguments, total_args, args_o);
            if (CONVERSION_FAILED(args_o)) {
                DECREF_INPUTS();
                ERROR_IF(true);
            }
            PyCFunctionFast cfunc = _PyCFunctionFast_CAST(meth->ml_meth);
            PyObject *res_o = cfunc(self, (args_o + 1), nargs);
            STACKREFS_TO_PYOBJECTS_CLEANUP(args_o);
            assert((res_o != NULL) ^ (_PyErr_Occurred(tstate) != NULL));
            DECREF_INPUTS();
            ERROR_IF(res_o == NULL);
            res = PyStackRef_FromPyObjectSteal(res_o);
        }

        macro(CALL_METHOD_DESCRIPTOR_FAST) =
            unused/1 +
            unused/2 +
            _CALL_METHOD_DESCRIPTOR_FAST +
            _CHECK_PERIODIC_AT_END;

        // Cache layout: counter/1, func_version/2
        family(CALL_KW, INLINE_CACHE_ENTRIES_CALL_KW) = {
            CALL_KW_BOUND_METHOD,
            CALL_KW_PY,
            CALL_KW_NON_PY,
        };

        op(_MONITOR_CALL_KW, (callable, self_or_null, args[oparg], unused -- callable, self_or_null, args[oparg], unused)) {
            int is_meth = !PyStackRef_IsNull(self_or_null);
            PyObject *arg;
            if (is_meth) {
                arg = PyStackRef_AsPyObjectBorrow(self_or_null);
            }
            else if (args) {
                arg = PyStackRef_AsPyObjectBorrow(args[0]);
            }
            else {
                arg = &_PyInstrumentation_MISSING;
            }
            PyObject *function = PyStackRef_AsPyObjectBorrow(callable);
            int err = _Py_call_instrumentation_2args(
                    tstate, PY_MONITORING_EVENT_CALL,
                    frame, this_instr, function, arg);
            ERROR_IF(err);
        }

        op(_MAYBE_EXPAND_METHOD_KW, (callable, self_or_null, unused[oparg], unused -- callable, self_or_null, unused[oparg], unused)) {
            if (PyStackRef_TYPE(callable) == &PyMethod_Type && PyStackRef_IsNull(self_or_null)) {
                PyObject *callable_o = PyStackRef_AsPyObjectBorrow(callable);
                PyObject *self = ((PyMethodObject *)callable_o)->im_self;
                self_or_null = PyStackRef_FromPyObjectNew(self);
                PyObject *method = ((PyMethodObject *)callable_o)->im_func;
                _PyStackRef temp = callable;
                callable = PyStackRef_FromPyObjectNew(method);
                PyStackRef_CLOSE(temp);
            }
        }

        op(_DO_CALL_KW, (callable, self_or_null, args[oparg], kwnames -- res)) {
            PyObject *callable_o = PyStackRef_AsPyObjectBorrow(callable);
            PyObject *kwnames_o = PyStackRef_AsPyObjectBorrow(kwnames);

            // oparg counts all of the args, but *not* self:
            int total_args = oparg;
            _PyStackRef *arguments = args;
            if (!PyStackRef_IsNull(self_or_null)) {
                arguments--;
                total_args++;
            }
            int positional_args = total_args - (int)PyTuple_GET_SIZE(kwnames_o);
            // Check if the call can be inlined or not
            if (Py_TYPE(callable_o) == &PyFunction_Type &&
                tstate->interp->eval_frame == NULL &&
                ((PyFunctionObject *)callable_o)->vectorcall == _PyFunction_Vectorcall)
            {
                int code_flags = ((PyCodeObject*)PyFunction_GET_CODE(callable_o))->co_flags;
                PyObject *locals = code_flags & CO_OPTIMIZED ? NULL : Py_NewRef(PyFunction_GET_GLOBALS(callable_o));
                _PyInterpreterFrame *new_frame = _PyEvalFramePushAndInit(
                    tstate, callable, locals,
                    arguments, positional_args, kwnames_o, frame
                );
                DEAD(args);
                DEAD(self_or_null);
                DEAD(callable);
                PyStackRef_CLOSE(kwnames);
                // Sync stack explicitly since we leave using DISPATCH_INLINED().
                SYNC_SP();
                // The frame has stolen all the arguments from the stack,
                // so there is no need to clean them up.
                if (new_frame == NULL) {
                    ERROR_NO_POP();
                }
                assert(INSTRUCTION_SIZE == 1 + INLINE_CACHE_ENTRIES_CALL_KW);
                frame->return_offset = INSTRUCTION_SIZE;
                DISPATCH_INLINED(new_frame);
            }
            /* Callable is not a normal Python function */
            STACKREFS_TO_PYOBJECTS(arguments, total_args, args_o);
            if (CONVERSION_FAILED(args_o)) {
                DECREF_INPUTS();
                ERROR_IF(true);
            }
            PyObject *res_o = PyObject_Vectorcall(
                callable_o, args_o,
                positional_args | PY_VECTORCALL_ARGUMENTS_OFFSET,
                kwnames_o);
            STACKREFS_TO_PYOBJECTS_CLEANUP(args_o);
            if (opcode == INSTRUMENTED_CALL_KW) {
                PyObject *arg = total_args == 0 ?
                    &_PyInstrumentation_MISSING : PyStackRef_AsPyObjectBorrow(arguments[0]);
                if (res_o == NULL) {
                    _Py_call_instrumentation_exc2(
                        tstate, PY_MONITORING_EVENT_C_RAISE,
                        frame, this_instr, callable_o, arg);
                }
                else {
                    int err = _Py_call_instrumentation_2args(
                        tstate, PY_MONITORING_EVENT_C_RETURN,
                        frame, this_instr, callable_o, arg);
                    if (err < 0) {
                        Py_CLEAR(res_o);
                    }
                }
            }
            DECREF_INPUTS();
            ERROR_IF(res_o == NULL);
            res = PyStackRef_FromPyObjectSteal(res_o);
        }

        op(_PY_FRAME_KW, (callable, self_or_null, args[oparg], kwnames -- new_frame)) {
            PyObject *callable_o = PyStackRef_AsPyObjectBorrow(callable);

            // oparg counts all of the args, but *not* self:
            int total_args = oparg;
            _PyStackRef *arguments = args;
            if (!PyStackRef_IsNull(self_or_null)) {
                arguments--;
                total_args++;
            }
            PyObject *kwnames_o = PyStackRef_AsPyObjectBorrow(kwnames);
            int positional_args = total_args - (int)PyTuple_GET_SIZE(kwnames_o);
            assert(Py_TYPE(callable_o) == &PyFunction_Type);
            int code_flags = ((PyCodeObject*)PyFunction_GET_CODE(callable_o))->co_flags;
            PyObject *locals = code_flags & CO_OPTIMIZED ? NULL : Py_NewRef(PyFunction_GET_GLOBALS(callable_o));
            _PyInterpreterFrame *temp = _PyEvalFramePushAndInit(
                tstate, callable, locals,
                arguments, positional_args, kwnames_o, frame
            );
            PyStackRef_CLOSE(kwnames);
            // The frame has stolen all the arguments from the stack,
            // so there is no need to clean them up.
            DEAD(args);
            DEAD(self_or_null);
            DEAD(callable);
            SYNC_SP();
            ERROR_IF(temp == NULL);
            new_frame = PyStackRef_Wrap(temp);
        }

        op(_CHECK_FUNCTION_VERSION_KW, (func_version/2, callable, unused, unused[oparg], unused -- callable, unused, unused[oparg], unused)) {
            PyObject *callable_o = PyStackRef_AsPyObjectBorrow(callable);
            EXIT_IF(!PyFunction_Check(callable_o));
            PyFunctionObject *func = (PyFunctionObject *)callable_o;
            EXIT_IF(func->func_version != func_version);
        }

        macro(CALL_KW_PY) =
            unused/1 + // Skip over the counter
            _CHECK_PEP_523 +
            _CHECK_FUNCTION_VERSION_KW +
            _PY_FRAME_KW +
            _SAVE_RETURN_OFFSET +
            _PUSH_FRAME;

        op(_CHECK_METHOD_VERSION_KW, (func_version/2, callable, null, unused[oparg], unused -- callable, null, unused[oparg], unused)) {
            PyObject *callable_o = PyStackRef_AsPyObjectBorrow(callable);

            EXIT_IF(Py_TYPE(callable_o) != &PyMethod_Type);
            PyObject *func = ((PyMethodObject *)callable_o)->im_func;
            EXIT_IF(!PyFunction_Check(func));
            EXIT_IF(((PyFunctionObject *)func)->func_version != func_version);
            EXIT_IF(!PyStackRef_IsNull(null));
        }

        op(_EXPAND_METHOD_KW, (callable, self_or_null, unused[oparg], unused -- callable, self_or_null, unused[oparg], unused)) {
            assert(PyStackRef_IsNull(self_or_null));
            _PyStackRef callable_s = callable;
            PyObject *callable_o = PyStackRef_AsPyObjectBorrow(callable);
            assert(Py_TYPE(callable_o) == &PyMethod_Type);
            self_or_null = PyStackRef_FromPyObjectNew(((PyMethodObject *)callable_o)->im_self);
            callable = PyStackRef_FromPyObjectNew(((PyMethodObject *)callable_o)->im_func);
            assert(PyStackRef_FunctionCheck(callable));
            PyStackRef_CLOSE(callable_s);
        }

        macro(CALL_KW_BOUND_METHOD) =
            unused/1 + // Skip over the counter
            _CHECK_PEP_523 +
            _CHECK_METHOD_VERSION_KW +
            _EXPAND_METHOD_KW +
            flush + // so that self is in the argument array
            _PY_FRAME_KW +
            _SAVE_RETURN_OFFSET +
            _PUSH_FRAME;

        specializing op(_SPECIALIZE_CALL_KW, (counter/1, callable, self_or_null, unused[oparg], unused -- callable, self_or_null, unused[oparg], unused)) {
            #if ENABLE_SPECIALIZATION_FT
            if (ADAPTIVE_COUNTER_TRIGGERS(counter)) {
                next_instr = this_instr;
                _Py_Specialize_CallKw(callable, next_instr, oparg + !PyStackRef_IsNull(self_or_null));
                DISPATCH_SAME_OPARG();
            }
            OPCODE_DEFERRED_INC(CALL_KW);
            ADVANCE_ADAPTIVE_COUNTER(this_instr[1].counter);
            #endif  /* ENABLE_SPECIALIZATION_FT */
        }

        macro(CALL_KW) =
            _SPECIALIZE_CALL_KW +
            unused/2 +
            _MAYBE_EXPAND_METHOD_KW +
            _DO_CALL_KW;

        macro(INSTRUMENTED_CALL_KW) =
            counter/1 +
            unused/2 +
            _MAYBE_EXPAND_METHOD_KW +
            _MONITOR_CALL_KW +
            _DO_CALL_KW;

        op(_CHECK_IS_NOT_PY_CALLABLE_KW, (callable, unused, unused[oparg], unused -- callable, unused, unused[oparg], unused)) {
            PyObject *callable_o = PyStackRef_AsPyObjectBorrow(callable);
            EXIT_IF(PyFunction_Check(callable_o));
            EXIT_IF(Py_TYPE(callable_o) == &PyMethod_Type);
        }


        op(_CALL_KW_NON_PY, (callable, self_or_null, args[oparg], kwnames -- res)) {
#if TIER_ONE
            assert(opcode != INSTRUMENTED_CALL);
#endif
            PyObject *callable_o = PyStackRef_AsPyObjectBorrow(callable);

            int total_args = oparg;
            _PyStackRef *arguments = args;
            if (!PyStackRef_IsNull(self_or_null)) {
                arguments--;
                total_args++;
            }
            /* Callable is not a normal Python function */
            STACKREFS_TO_PYOBJECTS(arguments, total_args, args_o);
            if (CONVERSION_FAILED(args_o)) {
                DECREF_INPUTS();
                ERROR_IF(true);
            }
            PyObject *kwnames_o = PyStackRef_AsPyObjectBorrow(kwnames);
            int positional_args = total_args - (int)PyTuple_GET_SIZE(kwnames_o);
            PyObject *res_o = PyObject_Vectorcall(
                callable_o, args_o,
                positional_args | PY_VECTORCALL_ARGUMENTS_OFFSET,
                kwnames_o);
            PyStackRef_CLOSE(kwnames);
            STACKREFS_TO_PYOBJECTS_CLEANUP(args_o);
            assert((res_o != NULL) ^ (_PyErr_Occurred(tstate) != NULL));
            DECREF_INPUTS();
            ERROR_IF(res_o == NULL);
            res = PyStackRef_FromPyObjectSteal(res_o);
        }

        macro(CALL_KW_NON_PY) =
            unused/1 + // Skip over the counter
            unused/2 +
            _CHECK_IS_NOT_PY_CALLABLE_KW +
            _CALL_KW_NON_PY +
            _CHECK_PERIODIC_AT_END;

        op(_MAKE_CALLARGS_A_TUPLE, (func, unused, callargs, kwargs -- func, unused, callargs, kwargs)) {
            PyObject *callargs_o = PyStackRef_AsPyObjectBorrow(callargs);
            if (!PyTuple_CheckExact(callargs_o)) {
                int err = _Py_Check_ArgsIterable(tstate, PyStackRef_AsPyObjectBorrow(func), callargs_o);
                if (err < 0) {
                    ERROR_NO_POP();
                }
                PyObject *tuple_o = PySequence_Tuple(callargs_o);
                if (tuple_o == NULL) {
                    ERROR_NO_POP();
                }
                _PyStackRef temp = callargs;
                callargs = PyStackRef_FromPyObjectSteal(tuple_o);
                PyStackRef_CLOSE(temp);
            }
        }

        op(_DO_CALL_FUNCTION_EX, (func_st, null, callargs_st, kwargs_st -- result)) {
            (void)null;
            PyObject *func = PyStackRef_AsPyObjectBorrow(func_st);

            // DICT_MERGE is called before this opcode if there are kwargs.
            // It converts all dict subtypes in kwargs into regular dicts.
            EVAL_CALL_STAT_INC_IF_FUNCTION(EVAL_CALL_FUNCTION_EX, func);
            PyObject *result_o;
            assert(!_PyErr_Occurred(tstate));
            if (opcode == INSTRUMENTED_CALL_FUNCTION_EX) {
                PyObject *callargs = PyStackRef_AsPyObjectBorrow(callargs_st);
                PyObject *kwargs = PyStackRef_AsPyObjectBorrow(kwargs_st);
                assert(kwargs == NULL || PyDict_CheckExact(kwargs));
                assert(PyTuple_CheckExact(callargs));
                PyObject *arg = PyTuple_GET_SIZE(callargs) > 0 ?
                    PyTuple_GET_ITEM(callargs, 0) : &_PyInstrumentation_MISSING;
                int err = _Py_call_instrumentation_2args(
                    tstate, PY_MONITORING_EVENT_CALL,
                    frame, this_instr, func, arg);
                if (err) {
                    ERROR_NO_POP();
                }
                result_o = PyObject_Call(func, callargs, kwargs);

                if (!PyFunction_Check(func) && !PyMethod_Check(func)) {
                    if (result_o == NULL) {
                        _Py_call_instrumentation_exc2(
                            tstate, PY_MONITORING_EVENT_C_RAISE,
                            frame, this_instr, func, arg);
                    }
                    else {
                        int err = _Py_call_instrumentation_2args(
                            tstate, PY_MONITORING_EVENT_C_RETURN,
                            frame, this_instr, func, arg);
                        if (err < 0) {
                            Py_CLEAR(result_o);
                        }
                    }
                }
            }
            else {
                if (Py_TYPE(func) == &PyFunction_Type &&
                    tstate->interp->eval_frame == NULL &&
                    ((PyFunctionObject *)func)->vectorcall == _PyFunction_Vectorcall) {
                    PyObject *callargs = PyStackRef_AsPyObjectSteal(callargs_st);
                    assert(PyTuple_CheckExact(callargs));
                    PyObject *kwargs = PyStackRef_IsNull(kwargs_st) ? NULL : PyStackRef_AsPyObjectSteal(kwargs_st);
                    assert(kwargs == NULL || PyDict_CheckExact(kwargs));
                    Py_ssize_t nargs = PyTuple_GET_SIZE(callargs);
                    int code_flags = ((PyCodeObject *)PyFunction_GET_CODE(func))->co_flags;
                    PyObject *locals = code_flags & CO_OPTIMIZED ? NULL : Py_NewRef(PyFunction_GET_GLOBALS(func));

                    _PyInterpreterFrame *new_frame = _PyEvalFramePushAndInit_Ex(
                        tstate, func_st, locals,
                        nargs, callargs, kwargs, frame);
                    // Need to sync the stack since we exit with DISPATCH_INLINED.
                    INPUTS_DEAD();
                    SYNC_SP();
                    if (new_frame == NULL) {
                        ERROR_NO_POP();
                    }
                    assert(INSTRUCTION_SIZE == 1);
                    frame->return_offset = 1;
                    DISPATCH_INLINED(new_frame);
                }
                PyObject *callargs = PyStackRef_AsPyObjectBorrow(callargs_st);
                assert(PyTuple_CheckExact(callargs));
                PyObject *kwargs = PyStackRef_AsPyObjectBorrow(kwargs_st);
                assert(kwargs == NULL || PyDict_CheckExact(kwargs));
                result_o = PyObject_Call(func, callargs, kwargs);
            }
            PyStackRef_XCLOSE(kwargs_st);
            PyStackRef_CLOSE(callargs_st);
            DEAD(null);
            PyStackRef_CLOSE(func_st);
            ERROR_IF(result_o == NULL);
            result = PyStackRef_FromPyObjectSteal(result_o);
        }

        macro(CALL_FUNCTION_EX) =
            _MAKE_CALLARGS_A_TUPLE +
            _DO_CALL_FUNCTION_EX +
            _CHECK_PERIODIC_AT_END;

        macro(INSTRUMENTED_CALL_FUNCTION_EX) =
            _MAKE_CALLARGS_A_TUPLE +
            _DO_CALL_FUNCTION_EX +
            _CHECK_PERIODIC_AT_END;

        inst(MAKE_FUNCTION, (codeobj_st -- func)) {
            PyObject *codeobj = PyStackRef_AsPyObjectBorrow(codeobj_st);

            PyFunctionObject *func_obj = (PyFunctionObject *)
                PyFunction_New(codeobj, GLOBALS());

            PyStackRef_CLOSE(codeobj_st);
            ERROR_IF(func_obj == NULL);

            _PyFunction_SetVersion(
                func_obj, ((PyCodeObject *)codeobj)->co_version);
            func = PyStackRef_FromPyObjectSteal((PyObject *)func_obj);
        }

        inst(SET_FUNCTION_ATTRIBUTE, (attr_st, func_in -- func_out)) {
            PyObject *func = PyStackRef_AsPyObjectBorrow(func_in);
            PyObject *attr = PyStackRef_AsPyObjectSteal(attr_st);
            func_out = func_in;
            DEAD(func_in);
            assert(PyFunction_Check(func));
            size_t offset = _Py_FunctionAttributeOffsets[oparg];
            assert(offset != 0);
            PyObject **ptr = (PyObject **)(((char *)func) + offset);
            assert(*ptr == NULL);
            *ptr = attr;
        }

        inst(RETURN_GENERATOR, (-- res)) {
            assert(PyStackRef_FunctionCheck(frame->f_funcobj));
            PyFunctionObject *func = (PyFunctionObject *)PyStackRef_AsPyObjectBorrow(frame->f_funcobj);
            PyGenObject *gen = (PyGenObject *)_Py_MakeCoro(func);
            ERROR_IF(gen == NULL);
            assert(STACK_LEVEL() == 0);
            SAVE_STACK();
            _PyInterpreterFrame *gen_frame = &gen->gi_iframe;
            frame->instr_ptr++;
            _PyFrame_Copy(frame, gen_frame);
            assert(frame->frame_obj == NULL);
            gen->gi_frame_state = FRAME_CREATED;
            gen_frame->owner = FRAME_OWNED_BY_GENERATOR;
            _Py_LeaveRecursiveCallPy(tstate);
            _PyInterpreterFrame *prev = frame->previous;
            _PyThreadState_PopFrame(tstate, frame);
            frame = tstate->current_frame = prev;
            LOAD_IP(frame->return_offset);
            RELOAD_STACK();
            res = PyStackRef_FromPyObjectStealMortal((PyObject *)gen);
            LLTRACE_RESUME_FRAME();
        }

        inst(BUILD_SLICE, (args[oparg] -- slice)) {
            PyObject *start_o = PyStackRef_AsPyObjectBorrow(args[0]);
            PyObject *stop_o = PyStackRef_AsPyObjectBorrow(args[1]);
            PyObject *step_o = oparg == 3 ? PyStackRef_AsPyObjectBorrow(args[2]) : NULL;
            PyObject *slice_o = PySlice_New(start_o, stop_o, step_o);
            DECREF_INPUTS();
            ERROR_IF(slice_o == NULL);
            slice = PyStackRef_FromPyObjectStealMortal(slice_o);
        }

        inst(CONVERT_VALUE, (value -- result)) {
            conversion_func conv_fn;
            assert(oparg >= FVC_STR && oparg <= FVC_ASCII);
            conv_fn = _PyEval_ConversionFuncs[oparg];
            PyObject *result_o = conv_fn(PyStackRef_AsPyObjectBorrow(value));
            PyStackRef_CLOSE(value);
            ERROR_IF(result_o == NULL);
            result = PyStackRef_FromPyObjectSteal(result_o);
        }

        inst(FORMAT_SIMPLE, (value -- res)) {
            PyObject *value_o = PyStackRef_AsPyObjectBorrow(value);
            /* If value is a unicode object, then we know the result
             * of format(value) is value itself. */
            if (!PyUnicode_CheckExact(value_o)) {
                PyObject *res_o = PyObject_Format(value_o, NULL);
                PyStackRef_CLOSE(value);
                ERROR_IF(res_o == NULL);
                res = PyStackRef_FromPyObjectSteal(res_o);
            }
            else {
                res = value;
                DEAD(value);
            }
        }

        inst(FORMAT_WITH_SPEC, (value, fmt_spec -- res)) {
            PyObject *res_o = PyObject_Format(PyStackRef_AsPyObjectBorrow(value), PyStackRef_AsPyObjectBorrow(fmt_spec));
            DECREF_INPUTS();
            ERROR_IF(res_o == NULL);
            res = PyStackRef_FromPyObjectSteal(res_o);
        }

        pure replicate(1:4) inst(COPY, (bottom, unused[oparg-1] -- bottom, unused[oparg-1], top)) {
            top = PyStackRef_DUP(bottom);
        }

        specializing op(_SPECIALIZE_BINARY_OP, (counter/1, lhs, rhs -- lhs, rhs)) {
            #if ENABLE_SPECIALIZATION_FT
            if (ADAPTIVE_COUNTER_TRIGGERS(counter)) {
                next_instr = this_instr;
                _Py_Specialize_BinaryOp(lhs, rhs, next_instr, oparg, LOCALS_ARRAY);
                DISPATCH_SAME_OPARG();
            }
            OPCODE_DEFERRED_INC(BINARY_OP);
            ADVANCE_ADAPTIVE_COUNTER(this_instr[1].counter);
            #endif  /* ENABLE_SPECIALIZATION_FT */
            assert(NB_ADD <= oparg);
            assert(oparg <= NB_OPARG_LAST);
        }

        op(_BINARY_OP, (lhs, rhs -- res)) {
            PyObject *lhs_o = PyStackRef_AsPyObjectBorrow(lhs);
            PyObject *rhs_o = PyStackRef_AsPyObjectBorrow(rhs);

            assert(_PyEval_BinaryOps[oparg]);
            PyObject *res_o = _PyEval_BinaryOps[oparg](lhs_o, rhs_o);
            if (res_o == NULL) {
                ERROR_NO_POP();
            }
            res = PyStackRef_FromPyObjectSteal(res_o);
            DECREF_INPUTS();
        }

        macro(BINARY_OP) = _SPECIALIZE_BINARY_OP + unused/4 + _BINARY_OP;

        pure replicate(2:4) inst(SWAP, (bottom, unused[oparg-2], top --
                    bottom, unused[oparg-2], top)) {
            _PyStackRef temp = bottom;
            bottom = top;
            top = temp;
        }

        inst(INSTRUMENTED_LINE, ( -- )) {
            int original_opcode = 0;
            if (tstate->tracing) {
                PyCodeObject *code = _PyFrame_GetCode(frame);
                int index = (int)(this_instr - _PyFrame_GetBytecode(frame));
                original_opcode = code->_co_monitoring->lines->data[index*code->_co_monitoring->lines->bytes_per_entry];
                next_instr = this_instr;
            } else {
                original_opcode = _Py_call_instrumentation_line(
                        tstate, frame, this_instr, prev_instr);
                if (original_opcode < 0) {
                    next_instr = this_instr+1;
                    goto error;
                }
                next_instr = frame->instr_ptr;
                if (next_instr != this_instr) {
                    SYNC_SP();
                    DISPATCH();
                }
            }
            if (_PyOpcode_Caches[original_opcode]) {
                _PyBinaryOpCache *cache = (_PyBinaryOpCache *)(next_instr+1);
                /* Prevent the underlying instruction from specializing
                * and overwriting the instrumentation. */
                PAUSE_ADAPTIVE_COUNTER(cache->counter);
            }
            opcode = original_opcode;
            DISPATCH_GOTO();
        }

        inst(INSTRUMENTED_INSTRUCTION, ( -- )) {
            int next_opcode = _Py_call_instrumentation_instruction(
                tstate, frame, this_instr);
            ERROR_IF(next_opcode < 0);
            next_instr = this_instr;
            if (_PyOpcode_Caches[next_opcode]) {
                PAUSE_ADAPTIVE_COUNTER(next_instr[1].counter);
            }
            assert(next_opcode > 0 && next_opcode < 256);
            opcode = next_opcode;
            DISPATCH_GOTO();
        }

        inst(INSTRUMENTED_JUMP_FORWARD, ( -- )) {
            INSTRUMENTED_JUMP(this_instr, next_instr + oparg, PY_MONITORING_EVENT_JUMP);
        }

        op(_MONITOR_JUMP_BACKWARD, (-- )) {
            INSTRUMENTED_JUMP(this_instr, next_instr - oparg, PY_MONITORING_EVENT_JUMP);
        }

        inst(INSTRUMENTED_NOT_TAKEN, ( -- )) {
            (void)this_instr; // INSTRUMENTED_JUMP requires this_instr
            INSTRUMENTED_JUMP(prev_instr, next_instr, PY_MONITORING_EVENT_BRANCH_LEFT);
        }

        macro(INSTRUMENTED_JUMP_BACKWARD) =
            unused/1 +
            _CHECK_PERIODIC +
            _MONITOR_JUMP_BACKWARD;

        inst(INSTRUMENTED_POP_JUMP_IF_TRUE, (unused/1, cond -- )) {
            assert(PyStackRef_BoolCheck(cond));
            int jump = PyStackRef_IsTrue(cond);
            DEAD(cond);
            RECORD_BRANCH_TAKEN(this_instr[1].cache, jump);
            if (jump) {
                INSTRUMENTED_JUMP(this_instr, next_instr + oparg, PY_MONITORING_EVENT_BRANCH_RIGHT);
            }
        }

        inst(INSTRUMENTED_POP_JUMP_IF_FALSE, (unused/1, cond -- )) {
            assert(PyStackRef_BoolCheck(cond));
            int jump = PyStackRef_IsFalse(cond);
            DEAD(cond);
            RECORD_BRANCH_TAKEN(this_instr[1].cache, jump);
            if (jump) {
                INSTRUMENTED_JUMP(this_instr, next_instr + oparg, PY_MONITORING_EVENT_BRANCH_RIGHT);
            }
        }

        inst(INSTRUMENTED_POP_JUMP_IF_NONE, (unused/1, value -- )) {
            int jump = PyStackRef_IsNone(value);
            RECORD_BRANCH_TAKEN(this_instr[1].cache, jump);
            if (jump) {
                DEAD(value);
                INSTRUMENTED_JUMP(this_instr, next_instr + oparg, PY_MONITORING_EVENT_BRANCH_RIGHT);
            }
            else {
                PyStackRef_CLOSE(value);
            }
        }

        inst(INSTRUMENTED_POP_JUMP_IF_NOT_NONE, (unused/1, value -- )) {
            int jump = !PyStackRef_IsNone(value);
            RECORD_BRANCH_TAKEN(this_instr[1].cache, jump);
            if (jump) {
                PyStackRef_CLOSE(value);
                INSTRUMENTED_JUMP(this_instr, next_instr + oparg, PY_MONITORING_EVENT_BRANCH_RIGHT);
            }
            else {
                DEAD(value);
            }
        }

        tier1 inst(EXTENDED_ARG, ( -- )) {
            assert(oparg);
            opcode = next_instr->op.code;
            oparg = oparg << 8 | next_instr->op.arg;
            PRE_DISPATCH_GOTO();
            DISPATCH_GOTO();
        }

        tier1 inst(CACHE, (--)) {
            assert(0 && "Executing a cache.");
            Py_FatalError("Executing a cache.");
        }

        tier1 inst(RESERVED, (--)) {
            assert(0 && "Executing RESERVED instruction.");
            Py_FatalError("Executing RESERVED instruction.");
        }

        ///////// Tier-2 only opcodes /////////

        op (_GUARD_IS_TRUE_POP, (flag -- )) {
            int is_true = PyStackRef_IsTrue(flag);
            DEAD(flag);
            AT_END_EXIT_IF(!is_true);
        }

        op (_GUARD_IS_FALSE_POP, (flag -- )) {
            int is_false = PyStackRef_IsFalse(flag);
            DEAD(flag);
            AT_END_EXIT_IF(!is_false);
        }

        op (_GUARD_IS_NONE_POP, (val -- )) {
            int is_none = PyStackRef_IsNone(val);
            if (!is_none) {
                PyStackRef_CLOSE(val);
                AT_END_EXIT_IF(1);
            }
            DEAD(val);
        }

        op (_GUARD_IS_NOT_NONE_POP, (val -- )) {
            int is_none = PyStackRef_IsNone(val);
            PyStackRef_CLOSE(val);
            AT_END_EXIT_IF(is_none);
        }

        op(_JUMP_TO_TOP, (--)) {
            JUMP_TO_JUMP_TARGET();
        }

        tier2 op(_SET_IP, (instr_ptr/4 --)) {
            frame->instr_ptr = (_Py_CODEUNIT *)instr_ptr;
        }

        tier2 op(_CHECK_STACK_SPACE_OPERAND, (framesize/2 --)) {
            assert(framesize <= INT_MAX);
            DEOPT_IF(!_PyThreadState_HasStackSpace(tstate, framesize));
            DEOPT_IF(tstate->py_recursion_remaining <= 1);
        }

        op(_SAVE_RETURN_OFFSET, (--)) {
            #if TIER_ONE
            frame->return_offset = (uint16_t)(next_instr - this_instr);
            #endif
            #if TIER_TWO
            frame->return_offset = oparg;
            #endif
        }

        tier2 op(_EXIT_TRACE, (exit_p/4 --)) {
            _PyExitData *exit = (_PyExitData *)exit_p;
        #if defined(Py_DEBUG) && !defined(_Py_JIT)
            _Py_CODEUNIT *target = _PyFrame_GetBytecode(frame) + exit->target;
            OPT_HIST(trace_uop_execution_counter, trace_run_length_hist);
            if (frame->lltrace >= 2) {
                printf("SIDE EXIT: [UOp ");
                _PyUOpPrint(&next_uop[-1]);
                printf(", exit %lu, temp %d, target %d -> %s]\n",
                    exit - current_executor->exits, exit->temperature.value_and_backoff,
                    (int)(target - _PyFrame_GetBytecode(frame)),
                    _PyOpcode_OpName[target->op.code]);
            }
        #endif
<<<<<<< HEAD
            if (exit->executor && !exit->executor->vm_data.valid) {
                exit->temperature = initial_temperature_backoff_counter();
                Py_CLEAR(exit->executor);
            }
            if (exit->executor == NULL) {
                _Py_BackoffCounter temperature = exit->temperature;
                if (!backoff_counter_triggers(temperature)) {
                    exit->temperature = advance_backoff_counter(temperature);
                    SYNC_SP();
                    GOTO_TIER_ONE(target);
                    Py_UNREACHABLE();
                }
                _PyExecutorObject *executor;
                if (target->op.code == ENTER_EXECUTOR) {
                    executor = code->co_executors->executors[target->op.arg];
                    Py_INCREF(executor);
                }
                else {
                    int chain_depth = current_executor->vm_data.chain_depth + 1;
                    int optimized = _PyOptimizer_Optimize(frame, target, &executor, chain_depth);
                    if (optimized <= 0) {
                        exit->temperature = restart_backoff_counter(temperature);
                        SYNC_SP();
                        GOTO_TIER_ONE(optimized < 0 ? NULL : target);
                        Py_UNREACHABLE();
                    }
                    exit->temperature = initial_temperature_backoff_counter();
                }
                exit->executor = executor;
            }
            /* In future we might want to avoid spilling
            * on side exits, so we might not sync the stack
            * here and start the side trace with N cached registers */
            SYNC_SP();
=======
            tstate->jit_exit = exit;
>>>>>>> af15e1d1
            GOTO_TIER_TWO(exit->executor);
        }

        tier2 op(_CHECK_VALIDITY, (--)) {
            DEOPT_IF(!current_executor->vm_data.valid);
        }

        tier2 pure op(_LOAD_CONST_INLINE, (ptr/4 -- value)) {
            value = PyStackRef_FromPyObjectNew(ptr);
        }

        tier2 pure op (_POP_TOP_LOAD_CONST_INLINE, (ptr/4, pop -- value)) {
            PyStackRef_CLOSE(pop);
            value = PyStackRef_FromPyObjectNew(ptr);
        }

        tier2 pure op(_LOAD_CONST_INLINE_BORROW, (ptr/4 -- value)) {
            value = PyStackRef_FromPyObjectBorrow(ptr);
        }

        tier2 op(_POP_CALL, (callable, null --)) {
            (void)null; // Silence compiler warnings about unused variables
            DEAD(null);
            PyStackRef_CLOSE(callable);
        }

        tier2 op(_POP_CALL_ONE, (callable, null, pop --)) {
            PyStackRef_CLOSE(pop);
            (void)null; // Silence compiler warnings about unused variables
            DEAD(null);
            PyStackRef_CLOSE(callable);
        }

        tier2 op(_POP_CALL_TWO, (callable, null, pop1, pop2 --)) {
            PyStackRef_CLOSE(pop2);
            PyStackRef_CLOSE(pop1);
            (void)null; // Silence compiler warnings about unused variables
            DEAD(null);
            PyStackRef_CLOSE(callable);
        }

        tier2 op(_POP_TOP_LOAD_CONST_INLINE_BORROW, (ptr/4, pop -- value)) {
            PyStackRef_CLOSE(pop);
            value = PyStackRef_FromPyObjectBorrow(ptr);
        }

        tier2 op(_POP_TWO_LOAD_CONST_INLINE_BORROW, (ptr/4, pop1, pop2 -- value)) {
            PyStackRef_CLOSE(pop2);
            PyStackRef_CLOSE(pop1);
            value = PyStackRef_FromPyObjectBorrow(ptr);
        }

        tier2 op(_POP_CALL_LOAD_CONST_INLINE_BORROW, (ptr/4, callable, null -- value)) {
            (void)null; // Silence compiler warnings about unused variables
            DEAD(null);
            PyStackRef_CLOSE(callable);
            value = PyStackRef_FromPyObjectBorrow(ptr);
        }

        tier2 op(_POP_CALL_ONE_LOAD_CONST_INLINE_BORROW, (ptr/4, callable, null, pop -- value)) {
            PyStackRef_CLOSE(pop);
            (void)null; // Silence compiler warnings about unused variables
            DEAD(null);
            PyStackRef_CLOSE(callable);
            value = PyStackRef_FromPyObjectBorrow(ptr);
        }

        tier2 op(_POP_CALL_TWO_LOAD_CONST_INLINE_BORROW, (ptr/4, callable, null, pop1, pop2 -- value)) {
            PyStackRef_CLOSE(pop2);
            PyStackRef_CLOSE(pop1);
            (void)null; // Silence compiler warnings about unused variables
            DEAD(null);
            PyStackRef_CLOSE(callable);
            value = PyStackRef_FromPyObjectBorrow(ptr);
        }

        tier2 op(_LOAD_CONST_UNDER_INLINE, (ptr/4, old -- value, new)) {
            new = old;
            DEAD(old);
            value = PyStackRef_FromPyObjectNew(ptr);
        }

        tier2 op(_LOAD_CONST_UNDER_INLINE_BORROW, (ptr/4, old -- value, new)) {
            new = old;
            DEAD(old);
            value = PyStackRef_FromPyObjectBorrow(ptr);
        }

        tier2 op(_CHECK_FUNCTION, (func_version/2 -- )) {
            assert(PyStackRef_FunctionCheck(frame->f_funcobj));
            PyFunctionObject *func = (PyFunctionObject *)PyStackRef_AsPyObjectBorrow(frame->f_funcobj);
            DEOPT_IF(func->func_version != func_version);
        }

        tier2 op(_START_EXECUTOR, (executor/4 --)) {
#ifndef _Py_JIT
            current_executor = (_PyExecutorObject*)executor;
#endif
            assert(tstate->jit_exit == NULL || tstate->jit_exit->executor == current_executor);
            tstate->current_executor = (PyObject *)executor;
            if (!current_executor->vm_data.valid) {
                assert(tstate->jit_exit->executor == current_executor);
                assert(tstate->current_executor == executor);
                _PyExecutor_ClearExit(tstate->jit_exit);
                DEOPT_IF(true);
            }
        }

        tier2 op(_MAKE_WARM, (--)) {
            current_executor->vm_data.warm = true;
            // It's okay if this ends up going negative.
            if (--tstate->interp->trace_run_counter == 0) {
                _Py_set_eval_breaker_bit(tstate, _PY_EVAL_JIT_INVALIDATE_COLD_BIT);
            }
        }

        tier2 op(_FATAL_ERROR, (--)) {
            assert(0);
            Py_FatalError("Fatal error uop executed.");
        }

        tier2 op(_DEOPT, (--)) {
            SYNC_SP();
            GOTO_TIER_ONE(_PyFrame_GetBytecode(frame) + CURRENT_TARGET());
        }

        tier2 op(_HANDLE_PENDING_AND_DEOPT, (--)) {
            int err = _Py_HandlePending(tstate);
            GOTO_TIER_ONE(err ? NULL : _PyFrame_GetBytecode(frame) + CURRENT_TARGET());
        }

        tier2 op(_ERROR_POP_N, (target/2 --)) {
            assert(oparg == 0);
            frame->instr_ptr = _PyFrame_GetBytecode(frame) + target;
            SYNC_SP();
            GOTO_TIER_ONE(NULL);
        }

        /* Progress is guaranteed if we DEOPT on the eval breaker, because
         * ENTER_EXECUTOR will not re-enter tier 2 with the eval breaker set. */
        tier2 op(_TIER2_RESUME_CHECK, (--)) {
#if defined(__EMSCRIPTEN__)
            HANDLE_PENDING_AND_DEOPT_IF(_Py_emscripten_signal_clock == 0);
            _Py_emscripten_signal_clock -= Py_EMSCRIPTEN_SIGNAL_HANDLING;
#endif
            uintptr_t eval_breaker = _Py_atomic_load_uintptr_relaxed(&tstate->eval_breaker);
            HANDLE_PENDING_AND_DEOPT_IF(eval_breaker & _PY_EVAL_EVENTS_MASK);
            assert(tstate->tracing || eval_breaker == FT_ATOMIC_LOAD_UINTPTR_ACQUIRE(_PyFrame_GetCode(frame)->_co_instrumentation_version));
        }

<<<<<<< HEAD
        tier2 op(_SPILL_OR_RELOAD, (--)) {
=======
        tier2 op(_COLD_EXIT, ( -- )) {
            _PyExitData *exit = tstate->jit_exit;
            assert(exit != NULL);
            _Py_CODEUNIT *target = _PyFrame_GetBytecode(frame) + exit->target;
            _Py_BackoffCounter temperature = exit->temperature;
            if (!backoff_counter_triggers(temperature)) {
                exit->temperature = advance_backoff_counter(temperature);
                GOTO_TIER_ONE(target);
            }
            _PyExecutorObject *executor;
            if (target->op.code == ENTER_EXECUTOR) {
                PyCodeObject *code = _PyFrame_GetCode(frame);
                executor = code->co_executors->executors[target->op.arg];
                Py_INCREF(executor);
            }
            else {
                _PyExecutorObject *previous_executor = _PyExecutor_FromExit(exit);
                assert(tstate->current_executor == (PyObject *)previous_executor);
                int chain_depth = previous_executor->vm_data.chain_depth + 1;
                int optimized = _PyOptimizer_Optimize(frame, target, &executor, chain_depth);
                if (optimized <= 0) {
                    exit->temperature = restart_backoff_counter(temperature);
                    GOTO_TIER_ONE(optimized < 0 ? NULL : target);
                }
                exit->temperature = initial_temperature_backoff_counter();
            }
            assert(tstate->jit_exit == exit);
            exit->executor = executor;
            GOTO_TIER_TWO(exit->executor);
>>>>>>> af15e1d1
        }

        label(pop_2_error) {
            stack_pointer -= 2;
            assert(WITHIN_STACK_BOUNDS());
            goto error;
        }

        label(pop_1_error) {
            stack_pointer -= 1;
            assert(WITHIN_STACK_BOUNDS());
            goto error;
        }

        label(error) {
            /* Double-check exception status. */
#ifdef NDEBUG
            if (!_PyErr_Occurred(tstate)) {
            _PyErr_SetString(tstate, PyExc_SystemError,
                             "error return without exception set");
        }
#else
            assert(_PyErr_Occurred(tstate));
#endif

            /* Log traceback info. */
            assert(frame->owner != FRAME_OWNED_BY_INTERPRETER);
            if (!_PyFrame_IsIncomplete(frame)) {
                PyFrameObject *f = _PyFrame_GetFrameObject(frame);
                if (f != NULL) {
                    PyTraceBack_Here(f);
                }
            }
            _PyEval_MonitorRaise(tstate, frame, next_instr-1);
            goto exception_unwind;
        }

        spilled label(exception_unwind) {
            /* We can't use frame->instr_ptr here, as RERAISE may have set it */
            int offset = INSTR_OFFSET()-1;
            int level, handler, lasti;
            int handled = get_exception_handler(_PyFrame_GetCode(frame), offset, &level, &handler, &lasti);
            if (handled == 0) {
                // No handlers, so exit.
                assert(_PyErr_Occurred(tstate));
                /* Pop remaining stack entries. */
                _PyStackRef *stackbase = _PyFrame_Stackbase(frame);
                while (frame->stackpointer > stackbase) {
                    _PyStackRef ref = _PyFrame_StackPop(frame);
                    PyStackRef_XCLOSE(ref);
                }
                monitor_unwind(tstate, frame, next_instr-1);
                goto exit_unwind;
            }
            assert(STACK_LEVEL() >= level);
            _PyStackRef *new_top = _PyFrame_Stackbase(frame) + level;
            assert(frame->stackpointer >= new_top);
            while (frame->stackpointer > new_top) {
                _PyStackRef ref = _PyFrame_StackPop(frame);
                PyStackRef_XCLOSE(ref);
            }
            if (lasti) {
                int frame_lasti = _PyInterpreterFrame_LASTI(frame);
                _PyStackRef lasti = PyStackRef_TagInt(frame_lasti);
                _PyFrame_StackPush(frame, lasti);
            }

            /* Make the raw exception data
                available to the handler,
                so a program can emulate the
                Python main loop. */
            PyObject *exc = _PyErr_GetRaisedException(tstate);
            _PyFrame_StackPush(frame, PyStackRef_FromPyObjectSteal(exc));
            next_instr = _PyFrame_GetBytecode(frame) + handler;

            int err = monitor_handled(tstate, frame, next_instr, exc);
            if (err < 0) {
                goto exception_unwind;
            }
            /* Resume normal execution */
#ifdef Py_DEBUG
            if (frame->lltrace >= 5) {
                lltrace_resume_frame(frame);
            }
#endif
            RELOAD_STACK();
#if Py_TAIL_CALL_INTERP
            int opcode;
#endif
            DISPATCH();
        }

        spilled label(exit_unwind) {
            assert(_PyErr_Occurred(tstate));
            _Py_LeaveRecursiveCallPy(tstate);
            assert(frame->owner != FRAME_OWNED_BY_INTERPRETER);
            // GH-99729: We need to unlink the frame *before* clearing it:
            _PyInterpreterFrame *dying = frame;
            frame = tstate->current_frame = dying->previous;
            _PyEval_FrameClearAndPop(tstate, dying);
            frame->return_offset = 0;
            if (frame->owner == FRAME_OWNED_BY_INTERPRETER) {
                /* Restore previous frame and exit */
                tstate->current_frame = frame->previous;
#if !Py_TAIL_CALL_INTERP
                assert(frame == &entry.frame);
#endif
#ifdef _Py_TIER2
                _PyStackRef executor = frame->localsplus[0];
                assert(tstate->current_executor == NULL);
                if (!PyStackRef_IsNull(executor)) {
                    tstate->current_executor = PyStackRef_AsPyObjectBorrow(executor);
                    PyStackRef_CLOSE(executor);
                }
#endif
                return NULL;
            }
            next_instr = frame->instr_ptr;
            RELOAD_STACK();
            goto error;
        }

        spilled label(start_frame) {
            int too_deep = _Py_EnterRecursivePy(tstate);
            if (too_deep) {
                goto exit_unwind;
            }
            next_instr = frame->instr_ptr;
        #ifdef Py_DEBUG
            int lltrace = maybe_lltrace_resume_frame(frame, GLOBALS());
            if (lltrace < 0) {
                JUMP_TO_LABEL(exit_unwind);
            }
            frame->lltrace = lltrace;
            /* _PyEval_EvalFrameDefault() must not be called with an exception set,
            because it can clear it (directly or indirectly) and so the
            caller loses its exception */
            assert(!_PyErr_Occurred(tstate));
        #endif
            RELOAD_STACK();
#if Py_TAIL_CALL_INTERP
            int opcode;
#endif
            DISPATCH();
        }



// END BYTECODES //

    }
 dispatch_opcode:
 error:
 exception_unwind:
 exit_unwind:
 handle_eval_breaker:
 resume_frame:
 start_frame:
 unbound_local_error:
    ;
}

// Future families go below this point //<|MERGE_RESOLUTION|>--- conflicted
+++ resolved
@@ -5247,44 +5247,11 @@
                     _PyOpcode_OpName[target->op.code]);
             }
         #endif
-<<<<<<< HEAD
-            if (exit->executor && !exit->executor->vm_data.valid) {
-                exit->temperature = initial_temperature_backoff_counter();
-                Py_CLEAR(exit->executor);
-            }
-            if (exit->executor == NULL) {
-                _Py_BackoffCounter temperature = exit->temperature;
-                if (!backoff_counter_triggers(temperature)) {
-                    exit->temperature = advance_backoff_counter(temperature);
-                    SYNC_SP();
-                    GOTO_TIER_ONE(target);
-                    Py_UNREACHABLE();
-                }
-                _PyExecutorObject *executor;
-                if (target->op.code == ENTER_EXECUTOR) {
-                    executor = code->co_executors->executors[target->op.arg];
-                    Py_INCREF(executor);
-                }
-                else {
-                    int chain_depth = current_executor->vm_data.chain_depth + 1;
-                    int optimized = _PyOptimizer_Optimize(frame, target, &executor, chain_depth);
-                    if (optimized <= 0) {
-                        exit->temperature = restart_backoff_counter(temperature);
-                        SYNC_SP();
-                        GOTO_TIER_ONE(optimized < 0 ? NULL : target);
-                        Py_UNREACHABLE();
-                    }
-                    exit->temperature = initial_temperature_backoff_counter();
-                }
-                exit->executor = executor;
-            }
+            tstate->jit_exit = exit;
             /* In future we might want to avoid spilling
             * on side exits, so we might not sync the stack
             * here and start the side trace with N cached registers */
             SYNC_SP();
-=======
-            tstate->jit_exit = exit;
->>>>>>> af15e1d1
             GOTO_TIER_TWO(exit->executor);
         }
 
@@ -5435,9 +5402,9 @@
             assert(tstate->tracing || eval_breaker == FT_ATOMIC_LOAD_UINTPTR_ACQUIRE(_PyFrame_GetCode(frame)->_co_instrumentation_version));
         }
 
-<<<<<<< HEAD
         tier2 op(_SPILL_OR_RELOAD, (--)) {
-=======
+        }
+
         tier2 op(_COLD_EXIT, ( -- )) {
             _PyExitData *exit = tstate->jit_exit;
             assert(exit != NULL);
@@ -5467,7 +5434,6 @@
             assert(tstate->jit_exit == exit);
             exit->executor = executor;
             GOTO_TIER_TWO(exit->executor);
->>>>>>> af15e1d1
         }
 
         label(pop_2_error) {
