// This file contains instruction definitions.
// It is read by generators stored in Tools/cases_generator/
// to generate Python/generated_cases.c.h and others.
// Note that there is some dummy C code at the top and bottom of the file
// to fool text editors like VS Code into believing this is valid C code.
// The actual instruction definitions start at // BEGIN BYTECODES //.
// See Tools/cases_generator/README.md for more information.

#include "Python.h"
#include "pycore_abstract.h"      // _PyIndex_Check()
#include "pycore_audit.h"         // _PySys_Audit()
#include "pycore_backoff.h"
#include "pycore_cell.h"          // PyCell_GetRef()
#include "pycore_ceval.h"
#include "pycore_code.h"
#include "pycore_emscripten_signal.h"  // _Py_CHECK_EMSCRIPTEN_SIGNALS
#include "pycore_function.h"
#include "pycore_instruments.h"
#include "pycore_intrinsics.h"
#include "pycore_long.h"          // _PyLong_GetZero()
#include "pycore_moduleobject.h"  // PyModuleObject
#include "pycore_object.h"        // _PyObject_GC_TRACK()
#include "pycore_opcode_metadata.h"  // uop names
#include "pycore_opcode_utils.h"  // MAKE_FUNCTION_*
#include "pycore_pyatomic_ft_wrappers.h" // FT_ATOMIC_*
#include "pycore_pyerrors.h"      // _PyErr_GetRaisedException()
#include "pycore_pystate.h"       // _PyInterpreterState_GET()
#include "pycore_range.h"         // _PyRangeIterObject
#include "pycore_long.h"          // _PyLong_ExactDealloc()
#include "pycore_setobject.h"     // _PySet_NextEntry()
#include "pycore_sliceobject.h"   // _PyBuildSlice_ConsumeRefs
#include "pycore_stackref.h"
#include "pycore_tuple.h"         // _PyTuple_ITEMS()
#include "pycore_typeobject.h"    // _PySuper_Lookup()

#include "pycore_dict.h"
#include "dictobject.h"
#include "pycore_frame.h"
#include "opcode.h"
#include "optimizer.h"
#include "pydtrace.h"
#include "setobject.h"


#define USE_COMPUTED_GOTOS 0
#include "ceval_macros.h"

/* Flow control macros */

#define inst(name, ...) case name:
#define op(name, ...) /* NAME is ignored */
#define macro(name) static int MACRO_##name
#define super(name) static int SUPER_##name
#define family(name, ...) static int family_##name
#define pseudo(name) static int pseudo_##name
#define label(name) name:

/* Annotations */
#define guard
#define override
#define specializing
#define replicate(TIMES)
#define tier1
#define no_save_ip

// Dummy variables for stack effects.
static PyObject *value, *value1, *value2, *left, *right, *res, *sum, *prod, *sub;
static PyObject *container, *start, *stop, *v, *lhs, *rhs, *res2;
static PyObject *list, *tuple, *dict, *owner, *set, *str, *tup, *map, *keys;
static PyObject *exit_func, *lasti, *val, *retval, *obj, *iter, *exhausted;
static PyObject *aiter, *awaitable, *iterable, *w, *exc_value, *bc, *locals;
static PyObject *orig, *excs, *update, *b, *fromlist, *level, *from;
static PyObject **pieces, **values;
static size_t jump;
// Dummy variables for cache effects
static uint16_t invert, counter, index, hint;
#define unused 0  // Used in a macro def, can't be static
static uint32_t type_version;
static _PyExecutorObject *current_executor;

static PyObject *
dummy_func(
    PyThreadState *tstate,
    _PyInterpreterFrame *frame,
    unsigned char opcode,
    unsigned int oparg,
    _Py_CODEUNIT *next_instr,
    PyObject **stack_pointer,
    int throwflag,
    PyObject *args[]
)
{
    // Dummy labels.
    pop_1_error:
    // Dummy locals.
    PyObject *dummy;
    _Py_CODEUNIT *this_instr;
    PyObject *attr;
    PyObject *attrs;
    PyObject *bottom;
    PyObject *callable;
    PyObject *callargs;
    PyObject *codeobj;
    PyObject *cond;
    PyObject *descr;
    PyObject *exc;
    PyObject *exit;
    PyObject *fget;
    PyObject *fmt_spec;
    PyObject *func;
    uint32_t func_version;
    PyObject *getattribute;
    PyObject *kwargs;
    PyObject *kwdefaults;
    PyObject *len_o;
    PyObject *match;
    PyObject *match_type;
    PyObject *method;
    PyObject *mgr;
    Py_ssize_t min_args;
    PyObject *names;
    PyObject *new_exc;
    PyObject *next;
    PyObject *none;
    PyObject *null;
    PyObject *prev_exc;
    PyObject *receiver;
    PyObject *rest;
    int result;
    PyObject *self;
    PyObject *seq;
    PyObject *slice;
    PyObject *step;
    PyObject *subject;
    PyObject *top;
    PyObject *type;
    PyObject *typevars;
    PyObject *val0;
    PyObject *val1;
    int values_or_none;

    switch (opcode) {

// BEGIN BYTECODES //
        pure inst(NOP, (--)) {
        }

        family(RESUME, 0) = {
            RESUME_CHECK,
        };

        macro(NOT_TAKEN) = NOP;

        op(_CHECK_PERIODIC, (--)) {
            _Py_CHECK_EMSCRIPTEN_SIGNALS_PERIODICALLY();
            QSBR_QUIESCENT_STATE(tstate);
            if (_Py_atomic_load_uintptr_relaxed(&tstate->eval_breaker) & _PY_EVAL_EVENTS_MASK) {
                int err = _Py_HandlePending(tstate);
                ERROR_IF(err != 0, error);
            }
        }

        op(_CHECK_PERIODIC_IF_NOT_YIELD_FROM, (--)) {
            if ((oparg & RESUME_OPARG_LOCATION_MASK) < RESUME_AFTER_YIELD_FROM) {
                _Py_CHECK_EMSCRIPTEN_SIGNALS_PERIODICALLY();
                QSBR_QUIESCENT_STATE(tstate);
                if (_Py_atomic_load_uintptr_relaxed(&tstate->eval_breaker) & _PY_EVAL_EVENTS_MASK) {
                    int err = _Py_HandlePending(tstate);
                    ERROR_IF(err != 0, error);
                }
            }
        }

        op(_QUICKEN_RESUME, (--)) {
            #if ENABLE_SPECIALIZATION_FT
            if (tstate->tracing == 0 && this_instr->op.code == RESUME) {
                FT_ATOMIC_STORE_UINT8_RELAXED(this_instr->op.code, RESUME_CHECK);
            }
            #endif  /* ENABLE_SPECIALIZATION_FT */
        }

        tier1 op(_MAYBE_INSTRUMENT, (--)) {
            if (tstate->tracing == 0) {
                uintptr_t global_version = _Py_atomic_load_uintptr_relaxed(&tstate->eval_breaker) & ~_PY_EVAL_EVENTS_MASK;
                uintptr_t code_version = FT_ATOMIC_LOAD_UINTPTR_ACQUIRE(_PyFrame_GetCode(frame)->_co_instrumentation_version);
                if (code_version != global_version) {
                    int err = _Py_Instrument(_PyFrame_GetCode(frame), tstate->interp);
                    if (err) {
                        ERROR_NO_POP();
                    }
                    next_instr = this_instr;
                    DISPATCH();
                }
            }
        }

        op(_LOAD_BYTECODE, (--)) {
            #ifdef Py_GIL_DISABLED
            if (frame->tlbc_index !=
                ((_PyThreadStateImpl *)tstate)->tlbc_index) {
                _Py_CODEUNIT *bytecode =
                    _PyEval_GetExecutableCode(tstate, _PyFrame_GetCode(frame));
                ERROR_IF(bytecode == NULL, error);
                ptrdiff_t off = this_instr - _PyFrame_GetBytecode(frame);
                frame->tlbc_index = ((_PyThreadStateImpl *)tstate)->tlbc_index;
                frame->instr_ptr = bytecode + off;
                // Make sure this_instr gets reset correctly for any uops that
                // follow
                next_instr = frame->instr_ptr;
                DISPATCH();
            }
            #endif
        }

        macro(RESUME) =
            _LOAD_BYTECODE +
            _MAYBE_INSTRUMENT +
            _QUICKEN_RESUME +
            _CHECK_PERIODIC_IF_NOT_YIELD_FROM;

        inst(RESUME_CHECK, (--)) {
#if defined(__EMSCRIPTEN__)
            DEOPT_IF(_Py_emscripten_signal_clock == 0);
            _Py_emscripten_signal_clock -= Py_EMSCRIPTEN_SIGNAL_HANDLING;
#endif
            uintptr_t eval_breaker = _Py_atomic_load_uintptr_relaxed(&tstate->eval_breaker);
            uintptr_t version = FT_ATOMIC_LOAD_UINTPTR_ACQUIRE(_PyFrame_GetCode(frame)->_co_instrumentation_version);
            assert((version & _PY_EVAL_EVENTS_MASK) == 0);
            DEOPT_IF(eval_breaker != version);
            #ifdef Py_GIL_DISABLED
            DEOPT_IF(frame->tlbc_index !=
                     ((_PyThreadStateImpl *)tstate)->tlbc_index);
            #endif
        }

        op(_MONITOR_RESUME, (--)) {
            int err = _Py_call_instrumentation(
                    tstate, oparg > 0, frame, this_instr);
            ERROR_IF(err, error);
            if (frame->instr_ptr != this_instr) {
                /* Instrumentation has jumped */
                next_instr = frame->instr_ptr;
            }
        }

        macro(INSTRUMENTED_RESUME) =
            _LOAD_BYTECODE +
            _MAYBE_INSTRUMENT +
            _CHECK_PERIODIC_IF_NOT_YIELD_FROM +
            _MONITOR_RESUME;

        pseudo(LOAD_CLOSURE, (-- unused)) = {
            LOAD_FAST,
        };

        inst(LOAD_FAST_CHECK, (-- value)) {
            _PyStackRef value_s = GETLOCAL(oparg);
            if (PyStackRef_IsNull(value_s)) {
                _PyEval_FormatExcCheckArg(tstate, PyExc_UnboundLocalError,
                    UNBOUNDLOCAL_ERROR_MSG,
                    PyTuple_GetItem(_PyFrame_GetCode(frame)->co_localsplusnames, oparg)
                );
                ERROR_IF(1, error);
            }
            value = PyStackRef_DUP(value_s);
        }

        replicate(8) pure inst(LOAD_FAST, (-- value)) {
            assert(!PyStackRef_IsNull(GETLOCAL(oparg)));
            value = PyStackRef_DUP(GETLOCAL(oparg));
        }

        replicate(8) pure inst (LOAD_FAST_BORROW, (-- value)) {
            assert(!PyStackRef_IsNull(GETLOCAL(oparg)));
            value = PyStackRef_Borrow(GETLOCAL(oparg));
        }

        inst(LOAD_FAST_AND_CLEAR, (-- value)) {
            value = GETLOCAL(oparg);
            GETLOCAL(oparg) = PyStackRef_NULL;
        }

        inst(LOAD_FAST_LOAD_FAST, ( -- value1, value2)) {
            uint32_t oparg1 = oparg >> 4;
            uint32_t oparg2 = oparg & 15;
            value1 = PyStackRef_DUP(GETLOCAL(oparg1));
            value2 = PyStackRef_DUP(GETLOCAL(oparg2));
        }

        inst(LOAD_FAST_BORROW_LOAD_FAST_BORROW, ( -- value1, value2)) {
            uint32_t oparg1 = oparg >> 4;
            uint32_t oparg2 = oparg & 15;
            value1 = PyStackRef_Borrow(GETLOCAL(oparg1));
            value2 = PyStackRef_Borrow(GETLOCAL(oparg2));
        }

        family(LOAD_CONST, 0) = {
            LOAD_CONST_MORTAL,
            LOAD_CONST_IMMORTAL,
        };

        inst(LOAD_CONST, (-- value)) {
            /* We can't do this in the bytecode compiler as
             * marshalling can intern strings and make them immortal. */
            PyObject *obj = GETITEM(FRAME_CO_CONSTS, oparg);
            value = PyStackRef_FromPyObjectNew(obj);
#if ENABLE_SPECIALIZATION_FT
#ifdef Py_GIL_DISABLED
            uint8_t expected = LOAD_CONST;
            if (!_Py_atomic_compare_exchange_uint8(
                    &this_instr->op.code, &expected,
                    _Py_IsImmortal(obj) ? LOAD_CONST_IMMORTAL : LOAD_CONST_MORTAL)) {
                // We might lose a race with instrumentation, which we don't care about.
                assert(expected >= MIN_INSTRUMENTED_OPCODE);
            }
#else
            if (this_instr->op.code == LOAD_CONST) {
                this_instr->op.code = _Py_IsImmortal(obj) ? LOAD_CONST_IMMORTAL : LOAD_CONST_MORTAL;
            }
#endif
#endif
        }

        inst(LOAD_CONST_MORTAL, (-- value)) {
            PyObject *obj = GETITEM(FRAME_CO_CONSTS, oparg);
            value = PyStackRef_FromPyObjectNewMortal(obj);
        }

        inst(LOAD_CONST_IMMORTAL, (-- value)) {
            PyObject *obj = GETITEM(FRAME_CO_CONSTS, oparg);
            assert(_Py_IsImmortal(obj));
            value = PyStackRef_FromPyObjectImmortal(obj);
        }

        replicate(4) inst(LOAD_SMALL_INT, (-- value)) {
            assert(oparg < _PY_NSMALLPOSINTS);
            PyObject *obj = (PyObject *)&_PyLong_SMALL_INTS[_PY_NSMALLNEGINTS + oparg];
            value = PyStackRef_FromPyObjectImmortal(obj);
        }

        replicate(8) inst(STORE_FAST, (value --)) {
            assert(
                ((_PyFrame_GetCode(frame)->co_flags & (CO_COROUTINE | CO_GENERATOR)) == 0) ||
                PyStackRef_IsHeapSafe(value)
            );
            _PyStackRef tmp = GETLOCAL(oparg);
            GETLOCAL(oparg) = value;
            DEAD(value);
            PyStackRef_XCLOSE(tmp);
        }

        pseudo(STORE_FAST_MAYBE_NULL, (unused --)) = {
            STORE_FAST,
        };

        inst(STORE_FAST_LOAD_FAST, (value1 -- value2)) {
            assert(
                ((_PyFrame_GetCode(frame)->co_flags & (CO_COROUTINE | CO_GENERATOR)) == 0) ||
                PyStackRef_IsHeapSafe(value1)
            );
            uint32_t oparg1 = oparg >> 4;
            uint32_t oparg2 = oparg & 15;
            _PyStackRef tmp = GETLOCAL(oparg1);
            GETLOCAL(oparg1) = value1;
            DEAD(value1);
            value2 = PyStackRef_DUP(GETLOCAL(oparg2));
            PyStackRef_XCLOSE(tmp);
        }

        inst(STORE_FAST_STORE_FAST, (value2, value1 --)) {
            assert(
                ((_PyFrame_GetCode(frame)->co_flags & (CO_COROUTINE | CO_GENERATOR)) == 0) ||
                PyStackRef_IsHeapSafe(value1)
            );
            assert(
                ((_PyFrame_GetCode(frame)->co_flags & (CO_COROUTINE | CO_GENERATOR)) == 0) ||
                PyStackRef_IsHeapSafe(value2)
            );
            uint32_t oparg1 = oparg >> 4;
            uint32_t oparg2 = oparg & 15;
            _PyStackRef tmp = GETLOCAL(oparg1);
            GETLOCAL(oparg1) = value1;
            DEAD(value1);
            PyStackRef_XCLOSE(tmp);
            tmp = GETLOCAL(oparg2);
            GETLOCAL(oparg2) = value2;
            DEAD(value2);
            PyStackRef_XCLOSE(tmp);
        }

        pure inst(POP_TOP, (value --)) {
            PyStackRef_CLOSE(value);
        }

        pure inst(PUSH_NULL, (-- res)) {
            res = PyStackRef_NULL;
        }

        no_save_ip inst(END_FOR, (value -- )) {
            /* Don't update instr_ptr, so that POP_ITER sees
             * the FOR_ITER as the previous instruction.
             * This has the benign side effect that if value is
             * finalized it will see the location as the FOR_ITER's.
             */
            PyStackRef_CLOSE(value);
        }

        macro(POP_ITER) = POP_TOP;

        no_save_ip tier1 inst(INSTRUMENTED_END_FOR, (receiver, value -- receiver)) {
            /* Need to create a fake StopIteration error here,
             * to conform to PEP 380 */
            if (PyStackRef_GenCheck(receiver)) {
                int err = monitor_stop_iteration(tstate, frame, this_instr, PyStackRef_AsPyObjectBorrow(value));
                if (err) {
                    ERROR_NO_POP();
                }
            }
            PyStackRef_CLOSE(value);
        }

        tier1 inst(INSTRUMENTED_POP_ITER, (iter -- )) {
            INSTRUMENTED_JUMP(prev_instr, this_instr+1, PY_MONITORING_EVENT_BRANCH_RIGHT);
            PyStackRef_CLOSE(iter);
        }

        pure inst(END_SEND, (receiver, value -- val)) {
            val = value;
            DEAD(value);
            PyStackRef_CLOSE(receiver);
        }

        tier1 inst(INSTRUMENTED_END_SEND, (receiver, value -- val)) {
            PyObject *receiver_o = PyStackRef_AsPyObjectBorrow(receiver);
            if (PyGen_Check(receiver_o) || PyCoro_CheckExact(receiver_o)) {
                int err = monitor_stop_iteration(tstate, frame, this_instr, PyStackRef_AsPyObjectBorrow(value));
                if (err) {
                    ERROR_NO_POP();
                }
            }
            val = value;
            DEAD(value);
            PyStackRef_CLOSE(receiver);
        }

        inst(UNARY_NEGATIVE, (value -- res)) {
            PyObject *res_o = PyNumber_Negative(PyStackRef_AsPyObjectBorrow(value));
            PyStackRef_CLOSE(value);
            ERROR_IF(res_o == NULL, error);
            res = PyStackRef_FromPyObjectSteal(res_o);
        }

        pure inst(UNARY_NOT, (value -- res)) {
            assert(PyStackRef_BoolCheck(value));
            res = PyStackRef_IsFalse(value)
                ? PyStackRef_True : PyStackRef_False;
            DEAD(value);
        }

        family(TO_BOOL, INLINE_CACHE_ENTRIES_TO_BOOL) = {
            TO_BOOL_ALWAYS_TRUE,
            TO_BOOL_BOOL,
            TO_BOOL_INT,
            TO_BOOL_LIST,
            TO_BOOL_NONE,
            TO_BOOL_STR,
        };

        specializing op(_SPECIALIZE_TO_BOOL, (counter/1, value -- value)) {
            #if ENABLE_SPECIALIZATION_FT
            if (ADAPTIVE_COUNTER_TRIGGERS(counter)) {
                next_instr = this_instr;
                _Py_Specialize_ToBool(value, next_instr);
                DISPATCH_SAME_OPARG();
            }
            OPCODE_DEFERRED_INC(TO_BOOL);
            ADVANCE_ADAPTIVE_COUNTER(this_instr[1].counter);
            #endif  /* ENABLE_SPECIALIZATION_FT */
        }

        op(_TO_BOOL, (value -- res)) {
            int err = PyObject_IsTrue(PyStackRef_AsPyObjectBorrow(value));
            PyStackRef_CLOSE(value);
            ERROR_IF(err < 0, error);
            res = err ? PyStackRef_True : PyStackRef_False;
        }

        macro(TO_BOOL) = _SPECIALIZE_TO_BOOL + unused/2 + _TO_BOOL;

        inst(TO_BOOL_BOOL, (unused/1, unused/2, value -- value)) {
            EXIT_IF(!PyStackRef_BoolCheck(value));
            STAT_INC(TO_BOOL, hit);
        }

        inst(TO_BOOL_INT, (unused/1, unused/2, value -- res)) {
            PyObject *value_o = PyStackRef_AsPyObjectBorrow(value);
            EXIT_IF(!PyLong_CheckExact(value_o));
            STAT_INC(TO_BOOL, hit);
            if (_PyLong_IsZero((PyLongObject *)value_o)) {
                assert(_Py_IsImmortal(value_o));
                DEAD(value);
                res = PyStackRef_False;
            }
            else {
                PyStackRef_CLOSE(value);
                res = PyStackRef_True;
            }
        }

        op(_GUARD_NOS_LIST, (nos, unused -- nos, unused)) {
            PyObject *o = PyStackRef_AsPyObjectBorrow(nos);
            EXIT_IF(!PyList_CheckExact(o));
        }

        op(_GUARD_TOS_LIST, (tos -- tos)) {
            PyObject *o = PyStackRef_AsPyObjectBorrow(tos);
            EXIT_IF(!PyList_CheckExact(o));
        }

        macro(TO_BOOL_LIST) = _GUARD_TOS_LIST + unused/1 + unused/2 + _TO_BOOL_LIST;

        op(_TO_BOOL_LIST, (value -- res)) {
            PyObject *value_o = PyStackRef_AsPyObjectBorrow(value);
            assert(PyList_CheckExact(value_o));
            STAT_INC(TO_BOOL, hit);
            res = PyList_GET_SIZE(value_o) ? PyStackRef_True : PyStackRef_False;
            DECREF_INPUTS();
        }

        inst(TO_BOOL_NONE, (unused/1, unused/2, value -- res)) {
            // This one is a bit weird, because we expect *some* failures:
            EXIT_IF(!PyStackRef_IsNone(value));
            DEAD(value);
            STAT_INC(TO_BOOL, hit);
            res = PyStackRef_False;
        }

        op(_GUARD_NOS_UNICODE, (nos, unused -- nos, unused)) {
            PyObject *o = PyStackRef_AsPyObjectBorrow(nos);
            EXIT_IF(!PyUnicode_CheckExact(o));
        }

        op(_GUARD_TOS_UNICODE, (value -- value)) {
            PyObject *value_o = PyStackRef_AsPyObjectBorrow(value);
            EXIT_IF(!PyUnicode_CheckExact(value_o));
        }

        op(_TO_BOOL_STR, (value -- res)) {
            STAT_INC(TO_BOOL, hit);
            PyObject *value_o = PyStackRef_AsPyObjectBorrow(value);
            if (value_o == &_Py_STR(empty)) {
                assert(_Py_IsImmortal(value_o));
                DEAD(value);
                res = PyStackRef_False;
            }
            else {
                assert(Py_SIZE(value_o));
                PyStackRef_CLOSE(value);
                res = PyStackRef_True;
            }
        }

        macro(TO_BOOL_STR) =
            _GUARD_TOS_UNICODE + unused/1 + unused/2 + _TO_BOOL_STR;

        op(_REPLACE_WITH_TRUE, (value -- res)) {
            PyStackRef_CLOSE(value);
            res = PyStackRef_True;
        }

        macro(TO_BOOL_ALWAYS_TRUE) =
            unused/1 +
            _GUARD_TYPE_VERSION +
            _REPLACE_WITH_TRUE;

        inst(UNARY_INVERT, (value -- res)) {
            PyObject *res_o = PyNumber_Invert(PyStackRef_AsPyObjectBorrow(value));
            PyStackRef_CLOSE(value);
            ERROR_IF(res_o == NULL, error);
            res = PyStackRef_FromPyObjectSteal(res_o);
        }

        family(BINARY_OP, INLINE_CACHE_ENTRIES_BINARY_OP) = {
            BINARY_OP_MULTIPLY_INT,
            BINARY_OP_ADD_INT,
            BINARY_OP_SUBTRACT_INT,
            BINARY_OP_MULTIPLY_FLOAT,
            BINARY_OP_ADD_FLOAT,
            BINARY_OP_SUBTRACT_FLOAT,
            BINARY_OP_ADD_UNICODE,
            BINARY_OP_SUBSCR_LIST_INT,
            BINARY_OP_SUBSCR_TUPLE_INT,
            BINARY_OP_SUBSCR_STR_INT,
            BINARY_OP_SUBSCR_DICT,
            BINARY_OP_SUBSCR_GETITEM,
            // BINARY_OP_INPLACE_ADD_UNICODE,  // See comments at that opcode.
            BINARY_OP_EXTEND,
        };

        op(_GUARD_NOS_INT, (left, unused -- left, unused)) {
            PyObject *left_o = PyStackRef_AsPyObjectBorrow(left);
            EXIT_IF(!PyLong_CheckExact(left_o));
        }

        op(_GUARD_TOS_INT, (value -- value)) {
            PyObject *value_o = PyStackRef_AsPyObjectBorrow(value);
            EXIT_IF(!PyLong_CheckExact(value_o));
        }

        pure op(_BINARY_OP_MULTIPLY_INT, (left, right -- res)) {
            PyObject *left_o = PyStackRef_AsPyObjectBorrow(left);
            PyObject *right_o = PyStackRef_AsPyObjectBorrow(right);
            assert(PyLong_CheckExact(left_o));
            assert(PyLong_CheckExact(right_o));

            STAT_INC(BINARY_OP, hit);
            PyObject *res_o = _PyLong_Multiply((PyLongObject *)left_o, (PyLongObject *)right_o);
            PyStackRef_CLOSE_SPECIALIZED(right, _PyLong_ExactDealloc);
            PyStackRef_CLOSE_SPECIALIZED(left, _PyLong_ExactDealloc);
            INPUTS_DEAD();
            ERROR_IF(res_o == NULL, error);
            res = PyStackRef_FromPyObjectSteal(res_o);
        }

        pure op(_BINARY_OP_ADD_INT, (left, right -- res)) {
            PyObject *left_o = PyStackRef_AsPyObjectBorrow(left);
            PyObject *right_o = PyStackRef_AsPyObjectBorrow(right);
            assert(PyLong_CheckExact(left_o));
            assert(PyLong_CheckExact(right_o));

            STAT_INC(BINARY_OP, hit);
            PyObject *res_o = _PyLong_Add((PyLongObject *)left_o, (PyLongObject *)right_o);
            PyStackRef_CLOSE_SPECIALIZED(right, _PyLong_ExactDealloc);
            PyStackRef_CLOSE_SPECIALIZED(left, _PyLong_ExactDealloc);
            INPUTS_DEAD();
            ERROR_IF(res_o == NULL, error);
            res = PyStackRef_FromPyObjectSteal(res_o);
        }

        pure op(_BINARY_OP_SUBTRACT_INT, (left, right -- res)) {
            PyObject *left_o = PyStackRef_AsPyObjectBorrow(left);
            PyObject *right_o = PyStackRef_AsPyObjectBorrow(right);
            assert(PyLong_CheckExact(left_o));
            assert(PyLong_CheckExact(right_o));

            STAT_INC(BINARY_OP, hit);
            PyObject *res_o = _PyLong_Subtract((PyLongObject *)left_o, (PyLongObject *)right_o);
            PyStackRef_CLOSE_SPECIALIZED(right, _PyLong_ExactDealloc);
            PyStackRef_CLOSE_SPECIALIZED(left, _PyLong_ExactDealloc);
            INPUTS_DEAD();
            ERROR_IF(res_o == NULL, error);
            res = PyStackRef_FromPyObjectSteal(res_o);
        }

        macro(BINARY_OP_MULTIPLY_INT) =
            _GUARD_TOS_INT + _GUARD_NOS_INT + unused/5 + _BINARY_OP_MULTIPLY_INT;
        macro(BINARY_OP_ADD_INT) =
            _GUARD_TOS_INT + _GUARD_NOS_INT + unused/5 + _BINARY_OP_ADD_INT;
        macro(BINARY_OP_SUBTRACT_INT) =
            _GUARD_TOS_INT + _GUARD_NOS_INT + unused/5 + _BINARY_OP_SUBTRACT_INT;

        op(_GUARD_NOS_FLOAT, (left, unused -- left, unused)) {
            PyObject *left_o = PyStackRef_AsPyObjectBorrow(left);
            EXIT_IF(!PyFloat_CheckExact(left_o));
        }

        op(_GUARD_TOS_FLOAT, (value -- value)) {
            PyObject *value_o = PyStackRef_AsPyObjectBorrow(value);
            EXIT_IF(!PyFloat_CheckExact(value_o));
        }

        pure op(_BINARY_OP_MULTIPLY_FLOAT, (left, right -- res)) {
            PyObject *left_o = PyStackRef_AsPyObjectBorrow(left);
            PyObject *right_o = PyStackRef_AsPyObjectBorrow(right);
            assert(PyFloat_CheckExact(left_o));
            assert(PyFloat_CheckExact(right_o));

            STAT_INC(BINARY_OP, hit);
            double dres =
                ((PyFloatObject *)left_o)->ob_fval *
                ((PyFloatObject *)right_o)->ob_fval;
            res = _PyFloat_FromDouble_ConsumeInputs(left, right, dres);
            INPUTS_DEAD();
            ERROR_IF(PyStackRef_IsNull(res), error);
        }

        pure op(_BINARY_OP_ADD_FLOAT, (left, right -- res)) {
            PyObject *left_o = PyStackRef_AsPyObjectBorrow(left);
            PyObject *right_o = PyStackRef_AsPyObjectBorrow(right);
            assert(PyFloat_CheckExact(left_o));
            assert(PyFloat_CheckExact(right_o));

            STAT_INC(BINARY_OP, hit);
            double dres =
                ((PyFloatObject *)left_o)->ob_fval +
                ((PyFloatObject *)right_o)->ob_fval;
            res = _PyFloat_FromDouble_ConsumeInputs(left, right, dres);
            INPUTS_DEAD();
            ERROR_IF(PyStackRef_IsNull(res), error);
        }

        pure op(_BINARY_OP_SUBTRACT_FLOAT, (left, right -- res)) {
            PyObject *left_o = PyStackRef_AsPyObjectBorrow(left);
            PyObject *right_o = PyStackRef_AsPyObjectBorrow(right);
            assert(PyFloat_CheckExact(left_o));
            assert(PyFloat_CheckExact(right_o));

            STAT_INC(BINARY_OP, hit);
            double dres =
                ((PyFloatObject *)left_o)->ob_fval -
                ((PyFloatObject *)right_o)->ob_fval;
            res = _PyFloat_FromDouble_ConsumeInputs(left, right, dres);
            INPUTS_DEAD();
            ERROR_IF(PyStackRef_IsNull(res), error);
        }

        macro(BINARY_OP_MULTIPLY_FLOAT) =
            _GUARD_TOS_FLOAT + _GUARD_NOS_FLOAT + unused/5 + _BINARY_OP_MULTIPLY_FLOAT;
        macro(BINARY_OP_ADD_FLOAT) =
            _GUARD_TOS_FLOAT + _GUARD_NOS_FLOAT + unused/5 + _BINARY_OP_ADD_FLOAT;
        macro(BINARY_OP_SUBTRACT_FLOAT) =
            _GUARD_TOS_FLOAT + _GUARD_NOS_FLOAT + unused/5 + _BINARY_OP_SUBTRACT_FLOAT;

        pure op(_BINARY_OP_ADD_UNICODE, (left, right -- res)) {
            PyObject *left_o = PyStackRef_AsPyObjectBorrow(left);
            PyObject *right_o = PyStackRef_AsPyObjectBorrow(right);
            assert(PyUnicode_CheckExact(left_o));
            assert(PyUnicode_CheckExact(right_o));

            STAT_INC(BINARY_OP, hit);
            PyObject *res_o = PyUnicode_Concat(left_o, right_o);
            PyStackRef_CLOSE_SPECIALIZED(right, _PyUnicode_ExactDealloc);
            PyStackRef_CLOSE_SPECIALIZED(left, _PyUnicode_ExactDealloc);
            INPUTS_DEAD();
            ERROR_IF(res_o == NULL, error);
            res = PyStackRef_FromPyObjectSteal(res_o);
        }

        macro(BINARY_OP_ADD_UNICODE) =
            _GUARD_TOS_UNICODE + _GUARD_NOS_UNICODE + unused/5 + _BINARY_OP_ADD_UNICODE;

        // This is a subtle one. It's a super-instruction for
        // BINARY_OP_ADD_UNICODE followed by STORE_FAST
        // where the store goes into the left argument.
        // So the inputs are the same as for all BINARY_OP
        // specializations, but there is no output.
        // At the end we just skip over the STORE_FAST.
        op(_BINARY_OP_INPLACE_ADD_UNICODE, (left, right --)) {
            PyObject *left_o = PyStackRef_AsPyObjectBorrow(left);
            assert(PyUnicode_CheckExact(left_o));
            assert(PyUnicode_CheckExact(PyStackRef_AsPyObjectBorrow(right)));

            int next_oparg;
        #if TIER_ONE
            assert(next_instr->op.code == STORE_FAST);
            next_oparg = next_instr->op.arg;
        #else
            next_oparg = CURRENT_OPERAND0();
        #endif
            _PyStackRef *target_local = &GETLOCAL(next_oparg);
            assert(PyUnicode_CheckExact(left_o));
            DEOPT_IF(PyStackRef_AsPyObjectBorrow(*target_local) != left_o);
            STAT_INC(BINARY_OP, hit);
            /* Handle `left = left + right` or `left += right` for str.
             *
             * When possible, extend `left` in place rather than
             * allocating a new PyUnicodeObject. This attempts to avoid
             * quadratic behavior when one neglects to use str.join().
             *
             * If `left` has only two references remaining (one from
             * the stack, one in the locals), DECREFing `left` leaves
             * only the locals reference, so PyUnicode_Append knows
             * that the string is safe to mutate.
             */
            assert(Py_REFCNT(left_o) >= 2 || !PyStackRef_IsHeapSafe(left));
            PyStackRef_CLOSE_SPECIALIZED(left, _PyUnicode_ExactDealloc);
            DEAD(left);
            PyObject *temp = PyStackRef_AsPyObjectSteal(*target_local);
            PyObject *right_o = PyStackRef_AsPyObjectSteal(right);
            PyUnicode_Append(&temp, right_o);
            *target_local = PyStackRef_FromPyObjectSteal(temp);
            Py_DECREF(right_o);
            ERROR_IF(PyStackRef_IsNull(*target_local), error);
        #if TIER_ONE
            // The STORE_FAST is already done. This is done here in tier one,
            // and during trace projection in tier two:
            assert(next_instr->op.code == STORE_FAST);
            SKIP_OVER(1);
        #endif
        }

       op(_GUARD_BINARY_OP_EXTEND, (descr/4, left, right -- left, right)) {
            PyObject *left_o = PyStackRef_AsPyObjectBorrow(left);
            PyObject *right_o = PyStackRef_AsPyObjectBorrow(right);
            _PyBinaryOpSpecializationDescr *d = (_PyBinaryOpSpecializationDescr*)descr;
            assert(INLINE_CACHE_ENTRIES_BINARY_OP == 5);
            assert(d && d->guard);
            int res = d->guard(left_o, right_o);
            DEOPT_IF(!res);
        }

        pure op(_BINARY_OP_EXTEND, (descr/4, left, right -- res)) {
            PyObject *left_o = PyStackRef_AsPyObjectBorrow(left);
            PyObject *right_o = PyStackRef_AsPyObjectBorrow(right);
            assert(INLINE_CACHE_ENTRIES_BINARY_OP == 5);
            _PyBinaryOpSpecializationDescr *d = (_PyBinaryOpSpecializationDescr*)descr;

            STAT_INC(BINARY_OP, hit);

            PyObject *res_o = d->action(left_o, right_o);
            DECREF_INPUTS();
            res = PyStackRef_FromPyObjectSteal(res_o);
        }

        macro(BINARY_OP_EXTEND) =
            unused/1 + _GUARD_BINARY_OP_EXTEND + rewind/-4 + _BINARY_OP_EXTEND;

        macro(BINARY_OP_INPLACE_ADD_UNICODE) =
            _GUARD_TOS_UNICODE + _GUARD_NOS_UNICODE + unused/5 + _BINARY_OP_INPLACE_ADD_UNICODE;

        specializing op(_SPECIALIZE_BINARY_SLICE, (container, start, stop -- container, start, stop)) {
            // Placeholder until we implement BINARY_SLICE specialization
            #if ENABLE_SPECIALIZATION
            OPCODE_DEFERRED_INC(BINARY_SLICE);
            #endif  /* ENABLE_SPECIALIZATION */
        }

        op(_BINARY_SLICE, (container, start, stop -- res)) {
            PyObject *slice = _PyBuildSlice_ConsumeRefs(PyStackRef_AsPyObjectSteal(start),
                                                        PyStackRef_AsPyObjectSteal(stop));
            PyObject *res_o;
            // Can't use ERROR_IF() here, because we haven't
            // DECREF'ed container yet, and we still own slice.
            if (slice == NULL) {
                res_o = NULL;
            }
            else {
                res_o = PyObject_GetItem(PyStackRef_AsPyObjectBorrow(container), slice);
                Py_DECREF(slice);
            }
            PyStackRef_CLOSE(container);
            ERROR_IF(res_o == NULL, error);
            res = PyStackRef_FromPyObjectSteal(res_o);
        }

        macro(BINARY_SLICE) = _SPECIALIZE_BINARY_SLICE + _BINARY_SLICE;

        specializing op(_SPECIALIZE_STORE_SLICE, (v, container, start, stop -- v, container, start, stop)) {
            // Placeholder until we implement STORE_SLICE specialization
            #if ENABLE_SPECIALIZATION
            OPCODE_DEFERRED_INC(STORE_SLICE);
            #endif  /* ENABLE_SPECIALIZATION */
        }

        op(_STORE_SLICE, (v, container, start, stop -- )) {
            PyObject *slice = _PyBuildSlice_ConsumeRefs(PyStackRef_AsPyObjectSteal(start),
                                                        PyStackRef_AsPyObjectSteal(stop));
            int err;
            if (slice == NULL) {
                err = 1;
            }
            else {
                err = PyObject_SetItem(PyStackRef_AsPyObjectBorrow(container), slice, PyStackRef_AsPyObjectBorrow(v));
                Py_DECREF(slice);
            }
            DECREF_INPUTS();
            ERROR_IF(err, error);
        }

        macro(STORE_SLICE) = _SPECIALIZE_STORE_SLICE + _STORE_SLICE;

        macro(BINARY_OP_SUBSCR_LIST_INT) =
            _GUARD_TOS_INT + _GUARD_NOS_LIST + unused/5 + _BINARY_OP_SUBSCR_LIST_INT;

        op(_BINARY_OP_SUBSCR_LIST_INT, (list_st, sub_st -- res)) {
            PyObject *sub = PyStackRef_AsPyObjectBorrow(sub_st);
            PyObject *list = PyStackRef_AsPyObjectBorrow(list_st);

            assert(PyLong_CheckExact(sub));
            assert(PyList_CheckExact(list));

            // Deopt unless 0 <= sub < PyList_Size(list)
            DEOPT_IF(!_PyLong_IsNonNegativeCompact((PyLongObject *)sub));
            Py_ssize_t index = ((PyLongObject*)sub)->long_value.ob_digit[0];
#ifdef Py_GIL_DISABLED
            PyObject *res_o = _PyList_GetItemRef((PyListObject*)list, index);
            DEOPT_IF(res_o == NULL);
            STAT_INC(BINARY_OP, hit);
            res = PyStackRef_FromPyObjectSteal(res_o);
#else
            DEOPT_IF(index >= PyList_GET_SIZE(list));
            STAT_INC(BINARY_OP, hit);
            PyObject *res_o = PyList_GET_ITEM(list, index);
            assert(res_o != NULL);
            res = PyStackRef_FromPyObjectNew(res_o);
#endif
            STAT_INC(BINARY_OP, hit);
            DECREF_INPUTS();
        }

        macro(BINARY_OP_SUBSCR_STR_INT) =
            _GUARD_TOS_INT + _GUARD_NOS_UNICODE + unused/5 + _BINARY_OP_SUBSCR_STR_INT;

        op(_BINARY_OP_SUBSCR_STR_INT, (str_st, sub_st -- res)) {
            PyObject *sub = PyStackRef_AsPyObjectBorrow(sub_st);
            PyObject *str = PyStackRef_AsPyObjectBorrow(str_st);

            assert(PyLong_CheckExact(sub));
            assert(PyUnicode_CheckExact(str));
            DEOPT_IF(!_PyLong_IsNonNegativeCompact((PyLongObject *)sub));
            Py_ssize_t index = ((PyLongObject*)sub)->long_value.ob_digit[0];
            DEOPT_IF(PyUnicode_GET_LENGTH(str) <= index);
            // Specialize for reading an ASCII character from any string:
            Py_UCS4 c = PyUnicode_READ_CHAR(str, index);
            DEOPT_IF(Py_ARRAY_LENGTH(_Py_SINGLETON(strings).ascii) <= c);
            STAT_INC(BINARY_OP, hit);
            PyObject *res_o = (PyObject*)&_Py_SINGLETON(strings).ascii[c];
            PyStackRef_CLOSE_SPECIALIZED(sub_st, _PyLong_ExactDealloc);
            DEAD(sub_st);
            PyStackRef_CLOSE(str_st);
            res = PyStackRef_FromPyObjectImmortal(res_o);
        }

        op(_GUARD_NOS_TUPLE, (nos, unused -- nos, unused)) {
            PyObject *o = PyStackRef_AsPyObjectBorrow(nos);
            EXIT_IF(!PyTuple_CheckExact(o));
        }

        op(_GUARD_TOS_TUPLE, (tos -- tos)) {
            PyObject *o = PyStackRef_AsPyObjectBorrow(tos);
            EXIT_IF(!PyTuple_CheckExact(o));
        }

        macro(BINARY_OP_SUBSCR_TUPLE_INT) =
            _GUARD_TOS_INT + _GUARD_NOS_TUPLE + unused/5 + _BINARY_OP_SUBSCR_TUPLE_INT;

        op(_BINARY_OP_SUBSCR_TUPLE_INT, (tuple_st, sub_st -- res)) {
            PyObject *sub = PyStackRef_AsPyObjectBorrow(sub_st);
            PyObject *tuple = PyStackRef_AsPyObjectBorrow(tuple_st);

            assert(PyLong_CheckExact(sub));
            assert(PyTuple_CheckExact(tuple));

            // Deopt unless 0 <= sub < PyTuple_Size(list)
            DEOPT_IF(!_PyLong_IsNonNegativeCompact((PyLongObject *)sub));
            Py_ssize_t index = ((PyLongObject*)sub)->long_value.ob_digit[0];
            DEOPT_IF(index >= PyTuple_GET_SIZE(tuple));
            STAT_INC(BINARY_OP, hit);
            PyObject *res_o = PyTuple_GET_ITEM(tuple, index);
            assert(res_o != NULL);
            PyStackRef_CLOSE_SPECIALIZED(sub_st, _PyLong_ExactDealloc);
            res = PyStackRef_FromPyObjectNew(res_o);
            DECREF_INPUTS();
        }

        op(_GUARD_NOS_DICT, (nos, unused -- nos, unused)) {
            PyObject *o = PyStackRef_AsPyObjectBorrow(nos);
            EXIT_IF(!PyDict_CheckExact(o));
        }

        op(_GUARD_TOS_DICT, (tos -- tos)) {
            PyObject *o = PyStackRef_AsPyObjectBorrow(tos);
            EXIT_IF(!PyDict_CheckExact(o));
        }

        macro(BINARY_OP_SUBSCR_DICT) =
            _GUARD_NOS_DICT + unused/5 + _BINARY_OP_SUBSCR_DICT;

        op(_BINARY_OP_SUBSCR_DICT, (dict_st, sub_st -- res)) {
            PyObject *sub = PyStackRef_AsPyObjectBorrow(sub_st);
            PyObject *dict = PyStackRef_AsPyObjectBorrow(dict_st);

            assert(PyDict_CheckExact(dict));
            STAT_INC(BINARY_OP, hit);
            PyObject *res_o;
            int rc = PyDict_GetItemRef(dict, sub, &res_o);
            if (rc == 0) {
                _PyErr_SetKeyError(sub);
            }
            DECREF_INPUTS();
            ERROR_IF(rc <= 0, error); // not found or error
            res = PyStackRef_FromPyObjectSteal(res_o);
        }

        op(_BINARY_OP_SUBSCR_CHECK_FUNC, (container, unused -- container, unused, getitem)) {
            PyTypeObject *tp = Py_TYPE(PyStackRef_AsPyObjectBorrow(container));
            DEOPT_IF(!PyType_HasFeature(tp, Py_TPFLAGS_HEAPTYPE));
            PyHeapTypeObject *ht = (PyHeapTypeObject *)tp;
            PyObject *getitem_o = FT_ATOMIC_LOAD_PTR_ACQUIRE(ht->_spec_cache.getitem);
            DEOPT_IF(getitem_o == NULL);
            assert(PyFunction_Check(getitem_o));
            uint32_t cached_version = FT_ATOMIC_LOAD_UINT32_RELAXED(ht->_spec_cache.getitem_version);
            DEOPT_IF(((PyFunctionObject *)getitem_o)->func_version != cached_version);
            PyCodeObject *code = (PyCodeObject *)PyFunction_GET_CODE(getitem_o);
            assert(code->co_argcount == 2);
            DEOPT_IF(!_PyThreadState_HasStackSpace(tstate, code->co_framesize));
            getitem = PyStackRef_FromPyObjectNew(getitem_o);
            STAT_INC(BINARY_OP, hit);
        }

        op(_BINARY_OP_SUBSCR_INIT_CALL, (container, sub, getitem -- new_frame: _PyInterpreterFrame* )) {
            new_frame = _PyFrame_PushUnchecked(tstate, getitem, 2, frame);
            new_frame->localsplus[0] = container;
            new_frame->localsplus[1] = sub;
            INPUTS_DEAD();
            frame->return_offset = INSTRUCTION_SIZE;
        }

        macro(BINARY_OP_SUBSCR_GETITEM) =
            unused/5 + // Skip over the counter and cache
            _CHECK_PEP_523 +
            _BINARY_OP_SUBSCR_CHECK_FUNC +
            _BINARY_OP_SUBSCR_INIT_CALL +
            _PUSH_FRAME;

        inst(LIST_APPEND, (list, unused[oparg-1], v -- list, unused[oparg-1])) {
            int err = _PyList_AppendTakeRef((PyListObject *)PyStackRef_AsPyObjectBorrow(list),
                                           PyStackRef_AsPyObjectSteal(v));
            ERROR_IF(err < 0, error);
        }

        inst(SET_ADD, (set, unused[oparg-1], v -- set, unused[oparg-1])) {
            int err = _PySet_AddTakeRef((PySetObject *)PyStackRef_AsPyObjectBorrow(set),
                                        PyStackRef_AsPyObjectSteal(v));
            ERROR_IF(err, error);
        }

        family(STORE_SUBSCR, INLINE_CACHE_ENTRIES_STORE_SUBSCR) = {
            STORE_SUBSCR_DICT,
            STORE_SUBSCR_LIST_INT,
        };

        specializing op(_SPECIALIZE_STORE_SUBSCR, (counter/1, container, sub -- container, sub)) {
            #if ENABLE_SPECIALIZATION_FT
            if (ADAPTIVE_COUNTER_TRIGGERS(counter)) {
                next_instr = this_instr;
                _Py_Specialize_StoreSubscr(container, sub, next_instr);
                DISPATCH_SAME_OPARG();
            }
            OPCODE_DEFERRED_INC(STORE_SUBSCR);
            ADVANCE_ADAPTIVE_COUNTER(this_instr[1].counter);
            #endif  /* ENABLE_SPECIALIZATION_FT */
        }

        op(_STORE_SUBSCR, (v, container, sub -- )) {
            /* container[sub] = v */
            int err = PyObject_SetItem(PyStackRef_AsPyObjectBorrow(container), PyStackRef_AsPyObjectBorrow(sub), PyStackRef_AsPyObjectBorrow(v));
            DECREF_INPUTS();
            ERROR_IF(err, error);
        }

        macro(STORE_SUBSCR) = _SPECIALIZE_STORE_SUBSCR + _STORE_SUBSCR;

        macro(STORE_SUBSCR_LIST_INT) =
            _GUARD_TOS_INT + _GUARD_NOS_LIST + unused/1 + _STORE_SUBSCR_LIST_INT;

        op(_STORE_SUBSCR_LIST_INT, (value, list_st, sub_st -- )) {
            PyObject *sub = PyStackRef_AsPyObjectBorrow(sub_st);
            PyObject *list = PyStackRef_AsPyObjectBorrow(list_st);

            assert(PyLong_CheckExact(sub));
            assert(PyList_CheckExact(list));

            // Ensure nonnegative, zero-or-one-digit ints.
            DEOPT_IF(!_PyLong_IsNonNegativeCompact((PyLongObject *)sub));
            Py_ssize_t index = ((PyLongObject*)sub)->long_value.ob_digit[0];
            DEOPT_IF(!LOCK_OBJECT(list));
            // Ensure index < len(list)
            if (index >= PyList_GET_SIZE(list)) {
                UNLOCK_OBJECT(list);
                DEOPT_IF(true);
            }
            STAT_INC(STORE_SUBSCR, hit);

            PyObject *old_value = PyList_GET_ITEM(list, index);
            FT_ATOMIC_STORE_PTR_RELEASE(_PyList_ITEMS(list)[index],
                                        PyStackRef_AsPyObjectSteal(value));
            assert(old_value != NULL);
            UNLOCK_OBJECT(list);  // unlock before decrefs!
            PyStackRef_CLOSE_SPECIALIZED(sub_st, _PyLong_ExactDealloc);
            DEAD(sub_st);
            PyStackRef_CLOSE(list_st);
            Py_DECREF(old_value);
        }

        macro(STORE_SUBSCR_DICT) =
            _GUARD_NOS_DICT + unused/1 + _STORE_SUBSCR_DICT;

        op(_STORE_SUBSCR_DICT, (value, dict_st, sub -- )) {
            PyObject *dict = PyStackRef_AsPyObjectBorrow(dict_st);

            assert(PyDict_CheckExact(dict));
            STAT_INC(STORE_SUBSCR, hit);
            int err = _PyDict_SetItem_Take2((PyDictObject *)dict,
                                            PyStackRef_AsPyObjectSteal(sub),
                                            PyStackRef_AsPyObjectSteal(value));
            PyStackRef_CLOSE(dict_st);
            ERROR_IF(err, error);
        }

        inst(DELETE_SUBSCR, (container, sub --)) {
            /* del container[sub] */
            int err = PyObject_DelItem(PyStackRef_AsPyObjectBorrow(container),
                                       PyStackRef_AsPyObjectBorrow(sub));
            DECREF_INPUTS();
            ERROR_IF(err, error);
        }

        inst(CALL_INTRINSIC_1, (value -- res)) {
            assert(oparg <= MAX_INTRINSIC_1);
            PyObject *res_o = _PyIntrinsics_UnaryFunctions[oparg].func(tstate, PyStackRef_AsPyObjectBorrow(value));
            PyStackRef_CLOSE(value);
            ERROR_IF(res_o == NULL, error);
            res = PyStackRef_FromPyObjectSteal(res_o);
        }

        inst(CALL_INTRINSIC_2, (value2_st, value1_st -- res)) {
            assert(oparg <= MAX_INTRINSIC_2);
            PyObject *value1 = PyStackRef_AsPyObjectBorrow(value1_st);
            PyObject *value2 = PyStackRef_AsPyObjectBorrow(value2_st);

            PyObject *res_o = _PyIntrinsics_BinaryFunctions[oparg].func(tstate, value2, value1);
            DECREF_INPUTS();
            ERROR_IF(res_o == NULL, error);
            res = PyStackRef_FromPyObjectSteal(res_o);
        }

        tier1 inst(RAISE_VARARGS, (args[oparg] -- )) {
            assert(oparg < 3);
            PyObject *cause = oparg == 2 ? PyStackRef_AsPyObjectSteal(args[1]) : NULL;
            PyObject *exc = oparg > 0 ? PyStackRef_AsPyObjectSteal(args[0]) : NULL;
            int err = do_raise(tstate, exc, cause);
            if (err) {
                assert(oparg == 0);
                monitor_reraise(tstate, frame, this_instr);
                goto exception_unwind;
            }
            ERROR_IF(true, error);
        }

        tier1 inst(INTERPRETER_EXIT, (retval --)) {
            assert(frame->owner == FRAME_OWNED_BY_INTERPRETER);
            assert(_PyFrame_IsIncomplete(frame));
            /* Restore previous frame and return. */
            tstate->current_frame = frame->previous;
            assert(!_PyErr_Occurred(tstate));
            PyObject *result = PyStackRef_AsPyObjectSteal(retval);
            LLTRACE_RESUME_FRAME();
            return result;
        }

        // The stack effect here is a bit misleading.
        // retval is popped from the stack, but res
        // is pushed to a different frame, the callers' frame.
        inst(RETURN_VALUE, (retval -- res)) {
            assert(frame->owner != FRAME_OWNED_BY_INTERPRETER);
            _PyStackRef temp = PyStackRef_MakeHeapSafe(retval);
            DEAD(retval);
            SAVE_STACK();
            assert(STACK_LEVEL() == 0);
            _Py_LeaveRecursiveCallPy(tstate);
            // GH-99729: We need to unlink the frame *before* clearing it:
            _PyInterpreterFrame *dying = frame;
            frame = tstate->current_frame = dying->previous;
            _PyEval_FrameClearAndPop(tstate, dying);
            RELOAD_STACK();
            LOAD_IP(frame->return_offset);
            res = temp;
            LLTRACE_RESUME_FRAME();
        }

        tier1 op(_RETURN_VALUE_EVENT, (val -- val)) {
            int err = _Py_call_instrumentation_arg(
                    tstate, PY_MONITORING_EVENT_PY_RETURN,
                    frame, this_instr, PyStackRef_AsPyObjectBorrow(val));
            ERROR_IF(err, error);
        }

        macro(INSTRUMENTED_RETURN_VALUE) =
            _RETURN_VALUE_EVENT +
            RETURN_VALUE;

        inst(GET_AITER, (obj -- iter)) {
            unaryfunc getter = NULL;
            PyObject *obj_o = PyStackRef_AsPyObjectBorrow(obj);
            PyObject *iter_o;
            PyTypeObject *type = Py_TYPE(obj_o);

            if (type->tp_as_async != NULL) {
                getter = type->tp_as_async->am_aiter;
            }

            if (getter == NULL) {
                _PyErr_Format(tstate, PyExc_TypeError,
                              "'async for' requires an object with "
                              "__aiter__ method, got %.100s",
                              type->tp_name);
                PyStackRef_CLOSE(obj);
                ERROR_IF(true, error);
            }

            iter_o = (*getter)(obj_o);
            PyStackRef_CLOSE(obj);
            ERROR_IF(iter_o == NULL, error);

            if (Py_TYPE(iter_o)->tp_as_async == NULL ||
                    Py_TYPE(iter_o)->tp_as_async->am_anext == NULL) {

                _PyErr_Format(tstate, PyExc_TypeError,
                              "'async for' received an object from __aiter__ "
                              "that does not implement __anext__: %.100s",
                              Py_TYPE(iter_o)->tp_name);
                Py_DECREF(iter_o);
                ERROR_IF(true, error);
            }
            iter = PyStackRef_FromPyObjectSteal(iter_o);
        }

        inst(GET_ANEXT, (aiter -- aiter, awaitable)) {
            PyObject *awaitable_o = _PyEval_GetANext(PyStackRef_AsPyObjectBorrow(aiter));
            if (awaitable_o == NULL) {
                ERROR_NO_POP();
            }
            awaitable = PyStackRef_FromPyObjectSteal(awaitable_o);
        }

        inst(GET_AWAITABLE, (iterable -- iter)) {
            PyObject *iter_o = _PyEval_GetAwaitable(PyStackRef_AsPyObjectBorrow(iterable), oparg);
            PyStackRef_CLOSE(iterable);
            ERROR_IF(iter_o == NULL, error);
            iter = PyStackRef_FromPyObjectSteal(iter_o);
        }

        family(SEND, INLINE_CACHE_ENTRIES_SEND) = {
            SEND_GEN,
        };

        specializing op(_SPECIALIZE_SEND, (counter/1, receiver, unused -- receiver, unused)) {
            #if ENABLE_SPECIALIZATION_FT
            if (ADAPTIVE_COUNTER_TRIGGERS(counter)) {
                next_instr = this_instr;
                _Py_Specialize_Send(receiver, next_instr);
                DISPATCH_SAME_OPARG();
            }
            OPCODE_DEFERRED_INC(SEND);
            ADVANCE_ADAPTIVE_COUNTER(this_instr[1].counter);
            #endif  /* ENABLE_SPECIALIZATION_FT */
        }

        op(_SEND, (receiver, v -- receiver, retval)) {
            PyObject *receiver_o = PyStackRef_AsPyObjectBorrow(receiver);
            PyObject *retval_o;
            assert(frame->owner != FRAME_OWNED_BY_INTERPRETER);
            if ((tstate->interp->eval_frame == NULL) &&
                (Py_TYPE(receiver_o) == &PyGen_Type || Py_TYPE(receiver_o) == &PyCoro_Type) &&
                ((PyGenObject *)receiver_o)->gi_frame_state < FRAME_EXECUTING)
            {
                PyGenObject *gen = (PyGenObject *)receiver_o;
                _PyInterpreterFrame *gen_frame = &gen->gi_iframe;
                _PyFrame_StackPush(gen_frame, PyStackRef_MakeHeapSafe(v));
                DEAD(v);
                SYNC_SP();
                gen->gi_frame_state = FRAME_EXECUTING;
                gen->gi_exc_state.previous_item = tstate->exc_info;
                tstate->exc_info = &gen->gi_exc_state;
                assert(INSTRUCTION_SIZE + oparg <= UINT16_MAX);
                frame->return_offset = (uint16_t)(INSTRUCTION_SIZE + oparg);
                assert(gen_frame->previous == NULL);
                gen_frame->previous = frame;
                DISPATCH_INLINED(gen_frame);
            }
            if (PyStackRef_IsNone(v) && PyIter_Check(receiver_o)) {
                retval_o = Py_TYPE(receiver_o)->tp_iternext(receiver_o);
            }
            else {
                retval_o = PyObject_CallMethodOneArg(receiver_o,
                                                     &_Py_ID(send),
                                                     PyStackRef_AsPyObjectBorrow(v));
            }
            if (retval_o == NULL) {
                int matches = _PyErr_ExceptionMatches(tstate, PyExc_StopIteration);
                if (matches) {
                    _PyEval_MonitorRaise(tstate, frame, this_instr);
                }
                int err = _PyGen_FetchStopIterationValue(&retval_o);
                if (err == 0) {
                    assert(retval_o != NULL);
                    JUMPBY(oparg);
                }
                else {
                    PyStackRef_CLOSE(v);
                    ERROR_IF(true, error);
                }
            }
            PyStackRef_CLOSE(v);
            retval = PyStackRef_FromPyObjectSteal(retval_o);
        }

        macro(SEND) = _SPECIALIZE_SEND + _SEND;

        op(_SEND_GEN_FRAME, (receiver, v -- receiver, gen_frame: _PyInterpreterFrame *)) {
            PyGenObject *gen = (PyGenObject *)PyStackRef_AsPyObjectBorrow(receiver);
            DEOPT_IF(Py_TYPE(gen) != &PyGen_Type && Py_TYPE(gen) != &PyCoro_Type);
            DEOPT_IF(gen->gi_frame_state >= FRAME_EXECUTING);
            STAT_INC(SEND, hit);
            gen_frame = &gen->gi_iframe;
            _PyFrame_StackPush(gen_frame, PyStackRef_MakeHeapSafe(v));
            DEAD(v);
            gen->gi_frame_state = FRAME_EXECUTING;
            gen->gi_exc_state.previous_item = tstate->exc_info;
            tstate->exc_info = &gen->gi_exc_state;
            assert(INSTRUCTION_SIZE + oparg <= UINT16_MAX);
            frame->return_offset = (uint16_t)(INSTRUCTION_SIZE + oparg);
            gen_frame->previous = frame;
        }

        macro(SEND_GEN) =
            unused/1 +
            _CHECK_PEP_523 +
            _SEND_GEN_FRAME +
            _PUSH_FRAME;

        inst(YIELD_VALUE, (retval -- value)) {
            // NOTE: It's important that YIELD_VALUE never raises an exception!
            // The compiler treats any exception raised here as a failed close()
            // or throw() call.
            assert(frame->owner != FRAME_OWNED_BY_INTERPRETER);
            frame->instr_ptr++;
            PyGenObject *gen = _PyGen_GetGeneratorFromFrame(frame);
            assert(FRAME_SUSPENDED_YIELD_FROM == FRAME_SUSPENDED + 1);
            assert(oparg == 0 || oparg == 1);
            gen->gi_frame_state = FRAME_SUSPENDED + oparg;
            _PyStackRef temp = retval;
            DEAD(retval);
            SAVE_STACK();
            tstate->exc_info = gen->gi_exc_state.previous_item;
            gen->gi_exc_state.previous_item = NULL;
            _Py_LeaveRecursiveCallPy(tstate);
            _PyInterpreterFrame *gen_frame = frame;
            frame = tstate->current_frame = frame->previous;
            gen_frame->previous = NULL;
            /* We don't know which of these is relevant here, so keep them equal */
            assert(INLINE_CACHE_ENTRIES_SEND == INLINE_CACHE_ENTRIES_FOR_ITER);
            #if TIER_ONE
            assert(frame->instr_ptr->op.code == INSTRUMENTED_LINE ||
                   frame->instr_ptr->op.code == INSTRUMENTED_INSTRUCTION ||
                   _PyOpcode_Deopt[frame->instr_ptr->op.code] == SEND ||
                   _PyOpcode_Deopt[frame->instr_ptr->op.code] == FOR_ITER ||
                   _PyOpcode_Deopt[frame->instr_ptr->op.code] == INTERPRETER_EXIT ||
                   _PyOpcode_Deopt[frame->instr_ptr->op.code] == ENTER_EXECUTOR);
            #endif
            RELOAD_STACK();
            LOAD_IP(1 + INLINE_CACHE_ENTRIES_SEND);
            value = PyStackRef_MakeHeapSafe(temp);
            LLTRACE_RESUME_FRAME();
        }

        tier1 op(_YIELD_VALUE_EVENT, (val -- val)) {
            int err = _Py_call_instrumentation_arg(
                    tstate, PY_MONITORING_EVENT_PY_YIELD,
                    frame, this_instr, PyStackRef_AsPyObjectBorrow(val));
            if (err) {
                ERROR_NO_POP();
            }
            if (frame->instr_ptr != this_instr) {
                next_instr = frame->instr_ptr;
                DISPATCH();
            }
        }

        macro(INSTRUMENTED_YIELD_VALUE) =
            _YIELD_VALUE_EVENT +
            YIELD_VALUE;

        inst(POP_EXCEPT, (exc_value -- )) {
            _PyErr_StackItem *exc_info = tstate->exc_info;
            Py_XSETREF(exc_info->exc_value,
                   PyStackRef_IsNone(exc_value)
                    ? NULL : PyStackRef_AsPyObjectSteal(exc_value));
        }

        tier1 inst(RERAISE, (values[oparg], exc_st -- values[oparg])) {
            PyObject *exc = PyStackRef_AsPyObjectSteal(exc_st);

            assert(oparg >= 0 && oparg <= 2);
            if (oparg) {
                PyObject *lasti = PyStackRef_AsPyObjectBorrow(values[0]);
                if (PyLong_Check(lasti)) {
                    frame->instr_ptr = _PyFrame_GetBytecode(frame) + PyLong_AsLong(lasti);
                    assert(!_PyErr_Occurred(tstate));
                }
                else {
                    _PyErr_SetString(tstate, PyExc_SystemError, "lasti is not an int");
                    Py_DECREF(exc);
                    ERROR_NO_POP();
                }
            }
            assert(exc && PyExceptionInstance_Check(exc));
            _PyErr_SetRaisedException(tstate, exc);
            monitor_reraise(tstate, frame, this_instr);
            goto exception_unwind;
        }

        tier1 op(_END_ASYNC_FOR, (awaitable_st, exc_st -- )) {
            JUMPBY(0); // Pretend jump as we need source offset for monitoring
            (void)oparg;
            PyObject *exc = PyStackRef_AsPyObjectBorrow(exc_st);

            assert(exc && PyExceptionInstance_Check(exc));
            int matches = PyErr_GivenExceptionMatches(exc, PyExc_StopAsyncIteration);
            if (matches) {
                DECREF_INPUTS();
            }
            else {
                Py_INCREF(exc);
                _PyErr_SetRaisedException(tstate, exc);
                monitor_reraise(tstate, frame, this_instr);
                goto exception_unwind;
            }
        }

        tier1 op(_MONITOR_END_ASYNC_FOR, ( -- )) {
            assert((next_instr-oparg)->op.code == END_SEND || (next_instr-oparg)->op.code >= MIN_INSTRUMENTED_OPCODE);
            INSTRUMENTED_JUMP(next_instr-oparg, this_instr+1, PY_MONITORING_EVENT_BRANCH_RIGHT);
        }

        macro(INSTRUMENTED_END_ASYNC_FOR) =
            _MONITOR_END_ASYNC_FOR +
            _END_ASYNC_FOR;

        macro(END_ASYNC_FOR) = _END_ASYNC_FOR;

        tier1 inst(CLEANUP_THROW, (sub_iter, last_sent_val, exc_value_st -- none, value)) {
            PyObject *exc_value = PyStackRef_AsPyObjectBorrow(exc_value_st);
            #if !Py_TAIL_CALL_INTERP
            assert(throwflag);
            #endif
            assert(exc_value && PyExceptionInstance_Check(exc_value));

            int matches = PyErr_GivenExceptionMatches(exc_value, PyExc_StopIteration);
            if (matches) {
                value = PyStackRef_FromPyObjectNew(((PyStopIterationObject *)exc_value)->value);
                DECREF_INPUTS();
                none = PyStackRef_None;
            }
            else {
                _PyErr_SetRaisedException(tstate, Py_NewRef(exc_value));
                monitor_reraise(tstate, frame, this_instr);
                goto exception_unwind;
            }
        }

        inst(LOAD_COMMON_CONSTANT, ( -- value)) {
            // Keep in sync with _common_constants in opcode.py
            assert(oparg < NUM_COMMON_CONSTANTS);
            value = PyStackRef_FromPyObjectNew(tstate->interp->common_consts[oparg]);
        }

        inst(LOAD_BUILD_CLASS, ( -- bc)) {
            PyObject *bc_o;
            int err = PyMapping_GetOptionalItem(BUILTINS(), &_Py_ID(__build_class__), &bc_o);
            ERROR_IF(err < 0, error);
            if (bc_o == NULL) {
                _PyErr_SetString(tstate, PyExc_NameError,
                                 "__build_class__ not found");
                ERROR_IF(true, error);
            }
            bc = PyStackRef_FromPyObjectSteal(bc_o);
        }

        inst(STORE_NAME, (v -- )) {
            PyObject *name = GETITEM(FRAME_CO_NAMES, oparg);
            PyObject *ns = LOCALS();
            int err;
            if (ns == NULL) {
                _PyErr_Format(tstate, PyExc_SystemError,
                              "no locals found when storing %R", name);
                PyStackRef_CLOSE(v);
                ERROR_IF(true, error);
            }
            if (PyDict_CheckExact(ns)) {
                err = PyDict_SetItem(ns, name, PyStackRef_AsPyObjectBorrow(v));
            }
            else {
                err = PyObject_SetItem(ns, name, PyStackRef_AsPyObjectBorrow(v));
            }
            PyStackRef_CLOSE(v);
            ERROR_IF(err, error);
        }

        inst(DELETE_NAME, (--)) {
            PyObject *name = GETITEM(FRAME_CO_NAMES, oparg);
            PyObject *ns = LOCALS();
            int err;
            if (ns == NULL) {
                _PyErr_Format(tstate, PyExc_SystemError,
                              "no locals when deleting %R", name);
                ERROR_NO_POP();
            }
            err = PyObject_DelItem(ns, name);
            // Can't use ERROR_IF here.
            if (err != 0) {
                _PyEval_FormatExcCheckArg(tstate, PyExc_NameError,
                                          NAME_ERROR_MSG,
                                          name);
                ERROR_NO_POP();
            }
        }

        family(UNPACK_SEQUENCE, INLINE_CACHE_ENTRIES_UNPACK_SEQUENCE) = {
            UNPACK_SEQUENCE_TWO_TUPLE,
            UNPACK_SEQUENCE_TUPLE,
            UNPACK_SEQUENCE_LIST,
        };

        specializing op(_SPECIALIZE_UNPACK_SEQUENCE, (counter/1, seq -- seq)) {
            #if ENABLE_SPECIALIZATION_FT
            if (ADAPTIVE_COUNTER_TRIGGERS(counter)) {
                next_instr = this_instr;
                _Py_Specialize_UnpackSequence(seq, next_instr, oparg);
                DISPATCH_SAME_OPARG();
            }
            OPCODE_DEFERRED_INC(UNPACK_SEQUENCE);
            ADVANCE_ADAPTIVE_COUNTER(this_instr[1].counter);
            #endif  /* ENABLE_SPECIALIZATION_FT */
            (void)seq;
            (void)counter;
        }

        op(_UNPACK_SEQUENCE, (seq -- unused[oparg], top[0])) {
            PyObject *seq_o = PyStackRef_AsPyObjectSteal(seq);
            int res = _PyEval_UnpackIterableStackRef(tstate, seq_o, oparg, -1, top);
            Py_DECREF(seq_o);
            ERROR_IF(res == 0, error);
        }

        macro(UNPACK_SEQUENCE) = _SPECIALIZE_UNPACK_SEQUENCE + _UNPACK_SEQUENCE;

        macro(UNPACK_SEQUENCE_TWO_TUPLE) =
            _GUARD_TOS_TUPLE + unused/1 + _UNPACK_SEQUENCE_TWO_TUPLE;

        op(_UNPACK_SEQUENCE_TWO_TUPLE, (seq -- val1, val0)) {
            assert(oparg == 2);
            PyObject *seq_o = PyStackRef_AsPyObjectBorrow(seq);
            assert(PyTuple_CheckExact(seq_o));
            DEOPT_IF(PyTuple_GET_SIZE(seq_o) != 2);
            STAT_INC(UNPACK_SEQUENCE, hit);
            val0 = PyStackRef_FromPyObjectNew(PyTuple_GET_ITEM(seq_o, 0));
            val1 = PyStackRef_FromPyObjectNew(PyTuple_GET_ITEM(seq_o, 1));
            PyStackRef_CLOSE(seq);
        }

        macro(UNPACK_SEQUENCE_TUPLE) =
            _GUARD_TOS_TUPLE + unused/1 + _UNPACK_SEQUENCE_TUPLE;

        op(_UNPACK_SEQUENCE_TUPLE, (seq -- values[oparg])) {
            PyObject *seq_o = PyStackRef_AsPyObjectBorrow(seq);
            assert(PyTuple_CheckExact(seq_o));
            DEOPT_IF(PyTuple_GET_SIZE(seq_o) != oparg);
            STAT_INC(UNPACK_SEQUENCE, hit);
            PyObject **items = _PyTuple_ITEMS(seq_o);
            for (int i = oparg; --i >= 0; ) {
                *values++ = PyStackRef_FromPyObjectNew(items[i]);
            }
            DECREF_INPUTS();
        }

        macro(UNPACK_SEQUENCE_LIST) =
            _GUARD_TOS_LIST + unused/1 + _UNPACK_SEQUENCE_LIST;

        op(_UNPACK_SEQUENCE_LIST, (seq -- values[oparg])) {
            PyObject *seq_o = PyStackRef_AsPyObjectBorrow(seq);
            assert(PyList_CheckExact(seq_o));
            DEOPT_IF(!LOCK_OBJECT(seq_o));
            if (PyList_GET_SIZE(seq_o) != oparg) {
                UNLOCK_OBJECT(seq_o);
                DEOPT_IF(true);
            }
            STAT_INC(UNPACK_SEQUENCE, hit);
            PyObject **items = _PyList_ITEMS(seq_o);
            for (int i = oparg; --i >= 0; ) {
                *values++ = PyStackRef_FromPyObjectNew(items[i]);
            }
            UNLOCK_OBJECT(seq_o);
            DECREF_INPUTS();
        }

        inst(UNPACK_EX, (seq -- unused[oparg & 0xFF], unused, unused[oparg >> 8], top[0])) {
            PyObject *seq_o = PyStackRef_AsPyObjectSteal(seq);
            int res = _PyEval_UnpackIterableStackRef(tstate, seq_o, oparg & 0xFF, oparg >> 8, top);
            Py_DECREF(seq_o);
            ERROR_IF(res == 0, error);
        }

        family(STORE_ATTR, INLINE_CACHE_ENTRIES_STORE_ATTR) = {
            STORE_ATTR_INSTANCE_VALUE,
            STORE_ATTR_SLOT,
            STORE_ATTR_WITH_HINT,
        };

        specializing op(_SPECIALIZE_STORE_ATTR, (counter/1, owner -- owner)) {
            #if ENABLE_SPECIALIZATION_FT
            if (ADAPTIVE_COUNTER_TRIGGERS(counter)) {
                PyObject *name = GETITEM(FRAME_CO_NAMES, oparg);
                next_instr = this_instr;
                _Py_Specialize_StoreAttr(owner, next_instr, name);
                DISPATCH_SAME_OPARG();
            }
            OPCODE_DEFERRED_INC(STORE_ATTR);
            ADVANCE_ADAPTIVE_COUNTER(this_instr[1].counter);
            #endif  /* ENABLE_SPECIALIZATION_FT */
        }

        op(_STORE_ATTR, (v, owner --)) {
            PyObject *name = GETITEM(FRAME_CO_NAMES, oparg);
            int err = PyObject_SetAttr(PyStackRef_AsPyObjectBorrow(owner),
                                       name, PyStackRef_AsPyObjectBorrow(v));
            DECREF_INPUTS();
            ERROR_IF(err, error);
        }

        macro(STORE_ATTR) = _SPECIALIZE_STORE_ATTR + unused/3 + _STORE_ATTR;

        inst(DELETE_ATTR, (owner --)) {
            PyObject *name = GETITEM(FRAME_CO_NAMES, oparg);
            int err = PyObject_DelAttr(PyStackRef_AsPyObjectBorrow(owner), name);
            PyStackRef_CLOSE(owner);
            ERROR_IF(err, error);
        }

        inst(STORE_GLOBAL, (v --)) {
            PyObject *name = GETITEM(FRAME_CO_NAMES, oparg);
            int err = PyDict_SetItem(GLOBALS(), name, PyStackRef_AsPyObjectBorrow(v));
            PyStackRef_CLOSE(v);
            ERROR_IF(err, error);
        }

        inst(DELETE_GLOBAL, (--)) {
            PyObject *name = GETITEM(FRAME_CO_NAMES, oparg);
            int err = PyDict_Pop(GLOBALS(), name, NULL);
            // Can't use ERROR_IF here.
            if (err < 0) {
                ERROR_NO_POP();
            }
            if (err == 0) {
                _PyEval_FormatExcCheckArg(tstate, PyExc_NameError,
                                          NAME_ERROR_MSG, name);
                ERROR_NO_POP();
            }
        }

        inst(LOAD_LOCALS, ( -- locals)) {
            PyObject *l = LOCALS();
            if (l == NULL) {
                _PyErr_SetString(tstate, PyExc_SystemError,
                                 "no locals found");
                ERROR_IF(true, error);
            }
            locals = PyStackRef_FromPyObjectNew(l);
        }

        inst(LOAD_FROM_DICT_OR_GLOBALS, (mod_or_class_dict -- v)) {
            PyObject *name = GETITEM(FRAME_CO_NAMES, oparg);
            PyObject *v_o;
            int err = PyMapping_GetOptionalItem(PyStackRef_AsPyObjectBorrow(mod_or_class_dict), name, &v_o);
            PyStackRef_CLOSE(mod_or_class_dict);
            ERROR_IF(err < 0, error);
            if (v_o == NULL) {
                if (PyDict_CheckExact(GLOBALS())
                    && PyDict_CheckExact(BUILTINS()))
                {
                    v_o = _PyDict_LoadGlobal((PyDictObject *)GLOBALS(),
                                             (PyDictObject *)BUILTINS(),
                                             name);
                    if (v_o == NULL) {
                        if (!_PyErr_Occurred(tstate)) {
                            /* _PyDict_LoadGlobal() returns NULL without raising
                            * an exception if the key doesn't exist */
                            _PyEval_FormatExcCheckArg(tstate, PyExc_NameError,
                                                    NAME_ERROR_MSG, name);
                        }
                        ERROR_NO_POP();
                    }
                }
                else {
                    /* Slow-path if globals or builtins is not a dict */
                    /* namespace 1: globals */
                    int err = PyMapping_GetOptionalItem(GLOBALS(), name, &v_o);
                    ERROR_IF(err < 0, error);
                    if (v_o == NULL) {
                        /* namespace 2: builtins */
                        int err = PyMapping_GetOptionalItem(BUILTINS(), name, &v_o);
                        ERROR_IF(err < 0, error);
                        if (v_o == NULL) {
                            _PyEval_FormatExcCheckArg(
                                        tstate, PyExc_NameError,
                                        NAME_ERROR_MSG, name);
                            ERROR_IF(true, error);
                        }
                    }
                }
            }
            v = PyStackRef_FromPyObjectSteal(v_o);
        }

        inst(LOAD_NAME, (-- v)) {
            PyObject *name = GETITEM(FRAME_CO_NAMES, oparg);
            PyObject *v_o = _PyEval_LoadName(tstate, frame, name);
            ERROR_IF(v_o == NULL, error);
            v = PyStackRef_FromPyObjectSteal(v_o);
        }

        family(LOAD_GLOBAL, INLINE_CACHE_ENTRIES_LOAD_GLOBAL) = {
            LOAD_GLOBAL_MODULE,
            LOAD_GLOBAL_BUILTIN,
        };

        specializing op(_SPECIALIZE_LOAD_GLOBAL, (counter/1 -- )) {
            #if ENABLE_SPECIALIZATION_FT
            if (ADAPTIVE_COUNTER_TRIGGERS(counter)) {
                PyObject *name = GETITEM(FRAME_CO_NAMES, oparg>>1);
                next_instr = this_instr;
                _Py_Specialize_LoadGlobal(GLOBALS(), BUILTINS(), next_instr, name);
                DISPATCH_SAME_OPARG();
            }
            OPCODE_DEFERRED_INC(LOAD_GLOBAL);
            ADVANCE_ADAPTIVE_COUNTER(this_instr[1].counter);
            #endif  /* ENABLE_SPECIALIZATION_FT */
        }

        // res[1] because we need a pointer to res to pass it to _PyEval_LoadGlobalStackRef
        op(_LOAD_GLOBAL, ( -- res[1])) {
            PyObject *name = GETITEM(FRAME_CO_NAMES, oparg>>1);
            _PyEval_LoadGlobalStackRef(GLOBALS(), BUILTINS(), name, res);
            ERROR_IF(PyStackRef_IsNull(*res), error);
        }

        op(_PUSH_NULL_CONDITIONAL, ( -- null[oparg & 1])) {
            if (oparg & 1) {
                null[0] = PyStackRef_NULL;
            }
        }

        macro(LOAD_GLOBAL) =
            _SPECIALIZE_LOAD_GLOBAL +
            counter/1 +
            globals_version/1 +
            builtins_version/1 +
            _LOAD_GLOBAL +
            _PUSH_NULL_CONDITIONAL;

        op(_GUARD_GLOBALS_VERSION, (version/1 --)) {
            PyDictObject *dict = (PyDictObject *)GLOBALS();
            DEOPT_IF(!PyDict_CheckExact(dict));
            PyDictKeysObject *keys = FT_ATOMIC_LOAD_PTR_ACQUIRE(dict->ma_keys);
            DEOPT_IF(FT_ATOMIC_LOAD_UINT32_RELAXED(keys->dk_version) != version);
            assert(DK_IS_UNICODE(keys));
        }

        op(_LOAD_GLOBAL_MODULE, (version/1, unused/1, index/1 -- res))
        {
            PyDictObject *dict = (PyDictObject *)GLOBALS();
            DEOPT_IF(!PyDict_CheckExact(dict));
            PyDictKeysObject *keys = FT_ATOMIC_LOAD_PTR_ACQUIRE(dict->ma_keys);
            DEOPT_IF(FT_ATOMIC_LOAD_UINT32_RELAXED(keys->dk_version) != version);
            assert(DK_IS_UNICODE(keys));
            PyDictUnicodeEntry *entries = DK_UNICODE_ENTRIES(keys);
            assert(index < DK_SIZE(keys));
            PyObject *res_o = FT_ATOMIC_LOAD_PTR_RELAXED(entries[index].me_value);
            DEOPT_IF(res_o == NULL);
            #if Py_GIL_DISABLED
            int increfed = _Py_TryIncrefCompareStackRef(&entries[index].me_value, res_o, &res);
            DEOPT_IF(!increfed);
            #else
            res = PyStackRef_FromPyObjectNew(res_o);
            #endif
            STAT_INC(LOAD_GLOBAL, hit);
        }

        op(_LOAD_GLOBAL_BUILTINS, (version/1, index/1 -- res))
        {
            PyDictObject *dict = (PyDictObject *)BUILTINS();
            DEOPT_IF(!PyDict_CheckExact(dict));
            PyDictKeysObject *keys = FT_ATOMIC_LOAD_PTR_ACQUIRE(dict->ma_keys);
            DEOPT_IF(FT_ATOMIC_LOAD_UINT32_RELAXED(keys->dk_version) != version);
            assert(DK_IS_UNICODE(keys));
            PyDictUnicodeEntry *entries = DK_UNICODE_ENTRIES(keys);
            PyObject *res_o = FT_ATOMIC_LOAD_PTR_RELAXED(entries[index].me_value);
            DEOPT_IF(res_o == NULL);
            #if Py_GIL_DISABLED
            int increfed = _Py_TryIncrefCompareStackRef(&entries[index].me_value, res_o, &res);
            DEOPT_IF(!increfed);
            #else
            res = PyStackRef_FromPyObjectNew(res_o);
            #endif
            STAT_INC(LOAD_GLOBAL, hit);
        }

        macro(LOAD_GLOBAL_MODULE) =
            unused/1 + // Skip over the counter
            NOP + // For guard insertion in the JIT optimizer
            _LOAD_GLOBAL_MODULE +
            _PUSH_NULL_CONDITIONAL;

        macro(LOAD_GLOBAL_BUILTIN) =
            unused/1 + // Skip over the counter
            _GUARD_GLOBALS_VERSION +
            _LOAD_GLOBAL_BUILTINS +
            _PUSH_NULL_CONDITIONAL;

        inst(DELETE_FAST, (--)) {
            _PyStackRef v = GETLOCAL(oparg);
            if (PyStackRef_IsNull(v)) {
                _PyEval_FormatExcCheckArg(tstate, PyExc_UnboundLocalError,
                    UNBOUNDLOCAL_ERROR_MSG,
                    PyTuple_GetItem(_PyFrame_GetCode(frame)->co_localsplusnames, oparg)
                );
                ERROR_IF(1, error);
            }
            _PyStackRef tmp = GETLOCAL(oparg);
            GETLOCAL(oparg) = PyStackRef_NULL;
            PyStackRef_XCLOSE(tmp);
        }

        inst(MAKE_CELL, (--)) {
            // "initial" is probably NULL but not if it's an arg (or set
            // via the f_locals proxy before MAKE_CELL has run).
            PyObject *initial = PyStackRef_AsPyObjectBorrow(GETLOCAL(oparg));
            PyObject *cell = PyCell_New(initial);
            if (cell == NULL) {
                ERROR_NO_POP();
            }
            _PyStackRef tmp = GETLOCAL(oparg);
            GETLOCAL(oparg) = PyStackRef_FromPyObjectSteal(cell);
            PyStackRef_XCLOSE(tmp);
        }

        inst(DELETE_DEREF, (--)) {
            PyObject *cell = PyStackRef_AsPyObjectBorrow(GETLOCAL(oparg));
            // Can't use ERROR_IF here.
            // Fortunately we don't need its superpower.
            PyObject *oldobj = PyCell_SwapTakeRef((PyCellObject *)cell, NULL);
            if (oldobj == NULL) {
                _PyEval_FormatExcUnbound(tstate, _PyFrame_GetCode(frame), oparg);
                ERROR_NO_POP();
            }
            Py_DECREF(oldobj);
        }

        inst(LOAD_FROM_DICT_OR_DEREF, (class_dict_st -- value)) {
            PyObject *value_o;
            PyObject *name;
            PyObject *class_dict = PyStackRef_AsPyObjectBorrow(class_dict_st);

            assert(class_dict);
            assert(oparg >= 0 && oparg < _PyFrame_GetCode(frame)->co_nlocalsplus);
            name = PyTuple_GET_ITEM(_PyFrame_GetCode(frame)->co_localsplusnames, oparg);
            int err = PyMapping_GetOptionalItem(class_dict, name, &value_o);
            if (err < 0) {
                ERROR_NO_POP();
            }
            if (!value_o) {
                PyCellObject *cell = (PyCellObject *)PyStackRef_AsPyObjectBorrow(GETLOCAL(oparg));
                value_o = PyCell_GetRef(cell);
                if (value_o == NULL) {
                    _PyEval_FormatExcUnbound(tstate, _PyFrame_GetCode(frame), oparg);
                    ERROR_NO_POP();
                }
            }
            PyStackRef_CLOSE(class_dict_st);
            value = PyStackRef_FromPyObjectSteal(value_o);
        }

        inst(LOAD_DEREF, ( -- value)) {
            PyCellObject *cell = (PyCellObject *)PyStackRef_AsPyObjectBorrow(GETLOCAL(oparg));
            value = _PyCell_GetStackRef(cell);
            if (PyStackRef_IsNull(value)) {
                _PyEval_FormatExcUnbound(tstate, _PyFrame_GetCode(frame), oparg);
                ERROR_IF(true, error);
            }
        }

        inst(STORE_DEREF, (v --)) {
            PyCellObject *cell = (PyCellObject *)PyStackRef_AsPyObjectBorrow(GETLOCAL(oparg));
            PyCell_SetTakeRef(cell, PyStackRef_AsPyObjectSteal(v));
        }

        inst(COPY_FREE_VARS, (--)) {
            /* Copy closure variables to free variables */
            PyCodeObject *co = _PyFrame_GetCode(frame);
            assert(PyStackRef_FunctionCheck(frame->f_funcobj));
            PyFunctionObject *func = (PyFunctionObject *)PyStackRef_AsPyObjectBorrow(frame->f_funcobj);
            PyObject *closure = func->func_closure;
            assert(oparg == co->co_nfreevars);
            int offset = co->co_nlocalsplus - oparg;
            for (int i = 0; i < oparg; ++i) {
                PyObject *o = PyTuple_GET_ITEM(closure, i);
                frame->localsplus[offset + i] = PyStackRef_FromPyObjectNew(o);
            }
        }

        inst(BUILD_STRING, (pieces[oparg] -- str)) {
            STACKREFS_TO_PYOBJECTS(pieces, oparg, pieces_o);
            if (CONVERSION_FAILED(pieces_o)) {
                DECREF_INPUTS();
                ERROR_IF(true, error);
            }
            PyObject *str_o = _PyUnicode_JoinArray(&_Py_STR(empty), pieces_o, oparg);
            STACKREFS_TO_PYOBJECTS_CLEANUP(pieces_o);
            DECREF_INPUTS();
            ERROR_IF(str_o == NULL, error);
            str = PyStackRef_FromPyObjectSteal(str_o);
        }

        inst(BUILD_TUPLE, (values[oparg] -- tup)) {
            PyObject *tup_o = _PyTuple_FromStackRefStealOnSuccess(values, oparg);
            if (tup_o == NULL) {
                ERROR_NO_POP();
            }
            INPUTS_DEAD();
            tup = PyStackRef_FromPyObjectStealMortal(tup_o);
        }

        inst(BUILD_LIST, (values[oparg] -- list)) {
            PyObject *list_o = _PyList_FromStackRefStealOnSuccess(values, oparg);
            if (list_o == NULL) {
                ERROR_NO_POP();
            }
            INPUTS_DEAD();
            list = PyStackRef_FromPyObjectStealMortal(list_o);
        }

        inst(LIST_EXTEND, (list_st, unused[oparg-1], iterable_st -- list_st, unused[oparg-1])) {
            PyObject *list = PyStackRef_AsPyObjectBorrow(list_st);
            PyObject *iterable = PyStackRef_AsPyObjectBorrow(iterable_st);

            PyObject *none_val = _PyList_Extend((PyListObject *)list, iterable);
            if (none_val == NULL) {
                int matches = _PyErr_ExceptionMatches(tstate, PyExc_TypeError);
                if (matches &&
                   (Py_TYPE(iterable)->tp_iter == NULL && !PySequence_Check(iterable)))
                {
                    _PyErr_Clear(tstate);
                    _PyErr_Format(tstate, PyExc_TypeError,
                          "Value after * must be an iterable, not %.200s",
                          Py_TYPE(iterable)->tp_name);
                }
                PyStackRef_CLOSE(iterable_st);
                ERROR_IF(true, error);
            }
            assert(Py_IsNone(none_val));
            PyStackRef_CLOSE(iterable_st);
        }

        inst(SET_UPDATE, (set, unused[oparg-1], iterable -- set, unused[oparg-1])) {
            int err = _PySet_Update(PyStackRef_AsPyObjectBorrow(set),
                                    PyStackRef_AsPyObjectBorrow(iterable));
            PyStackRef_CLOSE(iterable);
            ERROR_IF(err < 0, error);
        }

        inst(BUILD_SET, (values[oparg] -- set)) {
            PyObject *set_o = PySet_New(NULL);
            if (set_o == NULL) {
                DECREF_INPUTS();
                ERROR_IF(true, error);
            }

            int err = 0;
            for (Py_ssize_t i = 0; i < oparg; i++) {
                _PyStackRef value = values[i];
                values[i] = PyStackRef_NULL;
                if (err == 0) {
                    err = _PySet_AddTakeRef((PySetObject *)set_o, PyStackRef_AsPyObjectSteal(value));
                }
                else {
                    PyStackRef_CLOSE(value);
                }
            }
            DEAD(values);
            if (err) {
                Py_DECREF(set_o);
                ERROR_IF(true, error);
            }

            INPUTS_DEAD();
            set = PyStackRef_FromPyObjectStealMortal(set_o);
        }

        inst(BUILD_MAP, (values[oparg*2] -- map)) {
            STACKREFS_TO_PYOBJECTS(values, oparg*2, values_o);
            if (CONVERSION_FAILED(values_o)) {
                DECREF_INPUTS();
                ERROR_IF(true, error);
            }
            PyObject *map_o = _PyDict_FromItems(
                    values_o, 2,
                    values_o+1, 2,
                    oparg);
            STACKREFS_TO_PYOBJECTS_CLEANUP(values_o);
            DECREF_INPUTS();
            ERROR_IF(map_o == NULL, error);
            map = PyStackRef_FromPyObjectStealMortal(map_o);
        }

        inst(SETUP_ANNOTATIONS, (--)) {
            PyObject *ann_dict;
            if (LOCALS() == NULL) {
                _PyErr_Format(tstate, PyExc_SystemError,
                              "no locals found when setting up annotations");
                ERROR_IF(true, error);
            }
            /* check if __annotations__ in locals()... */
            int err = PyMapping_GetOptionalItem(LOCALS(), &_Py_ID(__annotations__), &ann_dict);
            ERROR_IF(err < 0, error);
            if (ann_dict == NULL) {
                ann_dict = PyDict_New();
                ERROR_IF(ann_dict == NULL, error);
                err = PyObject_SetItem(LOCALS(), &_Py_ID(__annotations__),
                                       ann_dict);
                Py_DECREF(ann_dict);
                ERROR_IF(err, error);
            }
            else {
                Py_DECREF(ann_dict);
            }
        }

        inst(DICT_UPDATE, (dict, unused[oparg - 1], update -- dict, unused[oparg - 1])) {
            PyObject *dict_o = PyStackRef_AsPyObjectBorrow(dict);
            PyObject *update_o = PyStackRef_AsPyObjectBorrow(update);

            int err = PyDict_Update(dict_o, update_o);
            if (err < 0) {
                int matches = _PyErr_ExceptionMatches(tstate, PyExc_AttributeError);
                if (matches) {
                    _PyErr_Format(tstate, PyExc_TypeError,
                                    "'%.200s' object is not a mapping",
                                    Py_TYPE(update_o)->tp_name);
                }
                PyStackRef_CLOSE(update);
                ERROR_IF(true, error);
            }
            PyStackRef_CLOSE(update);
        }

        inst(DICT_MERGE, (callable, unused, unused, dict, unused[oparg - 1], update -- callable, unused, unused, dict, unused[oparg - 1])) {
            PyObject *callable_o = PyStackRef_AsPyObjectBorrow(callable);
            PyObject *dict_o = PyStackRef_AsPyObjectBorrow(dict);
            PyObject *update_o = PyStackRef_AsPyObjectBorrow(update);

            int err = _PyDict_MergeEx(dict_o, update_o, 2);
            if (err < 0) {
                _PyEval_FormatKwargsError(tstate, callable_o, update_o);
                PyStackRef_CLOSE(update);
                ERROR_IF(true, error);
            }
            PyStackRef_CLOSE(update);
        }

        inst(MAP_ADD, (dict_st, unused[oparg - 1], key, value -- dict_st, unused[oparg - 1])) {
            PyObject *dict = PyStackRef_AsPyObjectBorrow(dict_st);
            assert(PyDict_CheckExact(dict));
            /* dict[key] = value */
            // Do not DECREF INPUTS because the function steals the references
            int err = _PyDict_SetItem_Take2(
                (PyDictObject *)dict,
                PyStackRef_AsPyObjectSteal(key),
                PyStackRef_AsPyObjectSteal(value)
            );
            ERROR_IF(err != 0, error);
        }

        macro(INSTRUMENTED_LOAD_SUPER_ATTR) =
            counter/1 +
            _LOAD_SUPER_ATTR +
            _PUSH_NULL_CONDITIONAL;

        family(LOAD_SUPER_ATTR, INLINE_CACHE_ENTRIES_LOAD_SUPER_ATTR) = {
            LOAD_SUPER_ATTR_ATTR,
            LOAD_SUPER_ATTR_METHOD,
        };

        specializing op(_SPECIALIZE_LOAD_SUPER_ATTR, (counter/1, global_super_st, class_st, unused -- global_super_st, class_st, unused)) {
            #if ENABLE_SPECIALIZATION_FT
            int load_method = oparg & 1;
            if (ADAPTIVE_COUNTER_TRIGGERS(counter)) {
                next_instr = this_instr;
                _Py_Specialize_LoadSuperAttr(global_super_st, class_st, next_instr, load_method);
                DISPATCH_SAME_OPARG();
            }
            OPCODE_DEFERRED_INC(LOAD_SUPER_ATTR);
            ADVANCE_ADAPTIVE_COUNTER(this_instr[1].counter);
            #endif  /* ENABLE_SPECIALIZATION_FT */
        }

        tier1 op(_LOAD_SUPER_ATTR, (global_super_st, class_st, self_st -- attr)) {
            PyObject *global_super = PyStackRef_AsPyObjectBorrow(global_super_st);
            PyObject *class = PyStackRef_AsPyObjectBorrow(class_st);
            PyObject *self = PyStackRef_AsPyObjectBorrow(self_st);

            if (opcode == INSTRUMENTED_LOAD_SUPER_ATTR) {
                PyObject *arg = oparg & 2 ? class : &_PyInstrumentation_MISSING;
                int err = _Py_call_instrumentation_2args(
                        tstate, PY_MONITORING_EVENT_CALL,
                        frame, this_instr, global_super, arg);
                if (err) {
                    DECREF_INPUTS();
                    ERROR_IF(true, error);
                }
            }
            // we make no attempt to optimize here; specializations should
            // handle any case whose performance we care about
            PyObject *stack[] = {class, self};
            PyObject *super = PyObject_Vectorcall(global_super, stack, oparg & 2, NULL);
            if (opcode == INSTRUMENTED_LOAD_SUPER_ATTR) {
                PyObject *arg = oparg & 2 ? class : &_PyInstrumentation_MISSING;
                if (super == NULL) {
                    _Py_call_instrumentation_exc2(
                        tstate, PY_MONITORING_EVENT_C_RAISE,
                        frame, this_instr, global_super, arg);
                }
                else {
                    int err = _Py_call_instrumentation_2args(
                        tstate, PY_MONITORING_EVENT_C_RETURN,
                        frame, this_instr, global_super, arg);
                    if (err < 0) {
                        Py_CLEAR(super);
                    }
                }
            }
            DECREF_INPUTS();
            ERROR_IF(super == NULL, error);
            PyObject *name = GETITEM(FRAME_CO_NAMES, oparg >> 2);
            PyObject *attr_o = PyObject_GetAttr(super, name);
            Py_DECREF(super);
            ERROR_IF(attr_o == NULL, error);
            attr = PyStackRef_FromPyObjectSteal(attr_o);
        }

        macro(LOAD_SUPER_ATTR) =
            _SPECIALIZE_LOAD_SUPER_ATTR +
            _LOAD_SUPER_ATTR +
            _PUSH_NULL_CONDITIONAL;

        inst(LOAD_SUPER_ATTR_ATTR, (unused/1, global_super_st, class_st, self_st -- attr_st)) {
            PyObject *global_super = PyStackRef_AsPyObjectBorrow(global_super_st);
            PyObject *class = PyStackRef_AsPyObjectBorrow(class_st);
            PyObject *self = PyStackRef_AsPyObjectBorrow(self_st);

            assert(!(oparg & 1));
            DEOPT_IF(global_super != (PyObject *)&PySuper_Type);
            DEOPT_IF(!PyType_Check(class));
            STAT_INC(LOAD_SUPER_ATTR, hit);
            PyObject *name = GETITEM(FRAME_CO_NAMES, oparg >> 2);
            PyObject *attr = _PySuper_Lookup((PyTypeObject *)class, self, name, NULL);
            DECREF_INPUTS();
            ERROR_IF(attr == NULL, error);
            attr_st = PyStackRef_FromPyObjectSteal(attr);
        }

        inst(LOAD_SUPER_ATTR_METHOD, (unused/1, global_super_st, class_st, self_st -- attr, self_or_null)) {
            PyObject *global_super = PyStackRef_AsPyObjectBorrow(global_super_st);
            PyObject *class = PyStackRef_AsPyObjectBorrow(class_st);
            PyObject *self = PyStackRef_AsPyObjectBorrow(self_st);

            assert(oparg & 1);
            DEOPT_IF(global_super != (PyObject *)&PySuper_Type);
            DEOPT_IF(!PyType_Check(class));
            STAT_INC(LOAD_SUPER_ATTR, hit);
            PyObject *name = GETITEM(FRAME_CO_NAMES, oparg >> 2);
            PyTypeObject *cls = (PyTypeObject *)class;
            int method_found = 0;
            PyObject *attr_o = _PySuper_Lookup(cls, self, name,
                                   Py_TYPE(self)->tp_getattro == PyObject_GenericGetAttr ? &method_found : NULL);
            if (attr_o == NULL) {
                ERROR_NO_POP();
            }
            if (method_found) {
                self_or_null = self_st; // transfer ownership
                DEAD(self_st);
            } else {
                PyStackRef_CLOSE(self_st);
                self_or_null = PyStackRef_NULL;
            }
            DECREF_INPUTS();

            attr = PyStackRef_FromPyObjectSteal(attr_o);
        }

        family(LOAD_ATTR, INLINE_CACHE_ENTRIES_LOAD_ATTR) = {
            LOAD_ATTR_INSTANCE_VALUE,
            LOAD_ATTR_MODULE,
            LOAD_ATTR_WITH_HINT,
            LOAD_ATTR_SLOT,
            LOAD_ATTR_CLASS,
            LOAD_ATTR_CLASS_WITH_METACLASS_CHECK,
            LOAD_ATTR_PROPERTY,
            LOAD_ATTR_GETATTRIBUTE_OVERRIDDEN,
            LOAD_ATTR_METHOD_WITH_VALUES,
            LOAD_ATTR_METHOD_NO_DICT,
            LOAD_ATTR_METHOD_LAZY_DICT,
            LOAD_ATTR_NONDESCRIPTOR_WITH_VALUES,
            LOAD_ATTR_NONDESCRIPTOR_NO_DICT,
        };

        specializing op(_SPECIALIZE_LOAD_ATTR, (counter/1, owner -- owner)) {
            #if ENABLE_SPECIALIZATION_FT
            if (ADAPTIVE_COUNTER_TRIGGERS(counter)) {
                PyObject *name = GETITEM(FRAME_CO_NAMES, oparg>>1);
                next_instr = this_instr;
                _Py_Specialize_LoadAttr(owner, next_instr, name);
                DISPATCH_SAME_OPARG();
            }
            OPCODE_DEFERRED_INC(LOAD_ATTR);
            ADVANCE_ADAPTIVE_COUNTER(this_instr[1].counter);
            #endif  /* ENABLE_SPECIALIZATION_FT */
        }

        op(_LOAD_ATTR, (owner -- attr, self_or_null[oparg&1])) {
            PyObject *name = GETITEM(FRAME_CO_NAMES, oparg >> 1);
            PyObject *attr_o;
            if (oparg & 1) {
                /* Designed to work in tandem with CALL, pushes two values. */
                attr_o = NULL;
                int is_meth = _PyObject_GetMethod(PyStackRef_AsPyObjectBorrow(owner), name, &attr_o);
                if (is_meth) {
                    /* We can bypass temporary bound method object.
                       meth is unbound method and obj is self.
                       meth | self | arg1 | ... | argN
                     */
                    assert(attr_o != NULL);  // No errors on this branch
                    self_or_null[0] = owner;  // Transfer ownership
                    DEAD(owner);
                }
                else {
                    /* meth is not an unbound method (but a regular attr, or
                       something was returned by a descriptor protocol).  Set
                       the second element of the stack to NULL, to signal
                       CALL that it's not a method call.
                       meth | NULL | arg1 | ... | argN
                    */
                    PyStackRef_CLOSE(owner);
                    ERROR_IF(attr_o == NULL, error);
                    self_or_null[0] = PyStackRef_NULL;
                }
            }
            else {
                /* Classic, pushes one value. */
                attr_o = PyObject_GetAttr(PyStackRef_AsPyObjectBorrow(owner), name);
                PyStackRef_CLOSE(owner);
                ERROR_IF(attr_o == NULL, error);
            }
            attr = PyStackRef_FromPyObjectSteal(attr_o);
        }

        macro(LOAD_ATTR) =
            _SPECIALIZE_LOAD_ATTR +
            unused/8 +
            _LOAD_ATTR;

        op(_GUARD_TYPE_VERSION, (type_version/2, owner -- owner)) {
            PyTypeObject *tp = Py_TYPE(PyStackRef_AsPyObjectBorrow(owner));
            assert(type_version != 0);
            EXIT_IF(FT_ATOMIC_LOAD_UINT_RELAXED(tp->tp_version_tag) != type_version);
        }

        op(_GUARD_TYPE_VERSION_AND_LOCK, (type_version/2, owner -- owner)) {
            PyObject *owner_o = PyStackRef_AsPyObjectBorrow(owner);
            assert(type_version != 0);
            EXIT_IF(!LOCK_OBJECT(owner_o));
            PyTypeObject *tp = Py_TYPE(owner_o);
            if (FT_ATOMIC_LOAD_UINT_RELAXED(tp->tp_version_tag) != type_version) {
                UNLOCK_OBJECT(owner_o);
                EXIT_IF(true);
            }
        }

        op(_CHECK_MANAGED_OBJECT_HAS_VALUES, (owner -- owner)) {
            PyObject *owner_o = PyStackRef_AsPyObjectBorrow(owner);
            assert(Py_TYPE(owner_o)->tp_dictoffset < 0);
            assert(Py_TYPE(owner_o)->tp_flags & Py_TPFLAGS_INLINE_VALUES);
            DEOPT_IF(!FT_ATOMIC_LOAD_UINT8(_PyObject_InlineValues(owner_o)->valid));
        }

        op(_LOAD_ATTR_INSTANCE_VALUE, (offset/1, owner -- attr)) {
            PyObject *owner_o = PyStackRef_AsPyObjectBorrow(owner);
            PyObject **value_ptr = (PyObject**)(((char *)owner_o) + offset);
            PyObject *attr_o = FT_ATOMIC_LOAD_PTR_ACQUIRE(*value_ptr);
            DEOPT_IF(attr_o == NULL);
            #ifdef Py_GIL_DISABLED
            int increfed = _Py_TryIncrefCompareStackRef(value_ptr, attr_o, &attr);
            if (!increfed) {
                DEOPT_IF(true);
            }
            #else
            attr = PyStackRef_FromPyObjectNew(attr_o);
            #endif
            STAT_INC(LOAD_ATTR, hit);
            PyStackRef_CLOSE(owner);
        }

        macro(LOAD_ATTR_INSTANCE_VALUE) =
            unused/1 + // Skip over the counter
            _GUARD_TYPE_VERSION +
            _CHECK_MANAGED_OBJECT_HAS_VALUES +
            _LOAD_ATTR_INSTANCE_VALUE +
            unused/5 +
            _PUSH_NULL_CONDITIONAL;

        op(_LOAD_ATTR_MODULE, (dict_version/2, index/1, owner -- attr)) {
            PyObject *owner_o = PyStackRef_AsPyObjectBorrow(owner);
            DEOPT_IF(Py_TYPE(owner_o)->tp_getattro != PyModule_Type.tp_getattro);
            PyDictObject *dict = (PyDictObject *)((PyModuleObject *)owner_o)->md_dict;
            assert(dict != NULL);
            PyDictKeysObject *keys = FT_ATOMIC_LOAD_PTR_ACQUIRE(dict->ma_keys);
            DEOPT_IF(FT_ATOMIC_LOAD_UINT32_RELAXED(keys->dk_version) != dict_version);
            assert(keys->dk_kind == DICT_KEYS_UNICODE);
            assert(index < FT_ATOMIC_LOAD_SSIZE_RELAXED(keys->dk_nentries));
            PyDictUnicodeEntry *ep = DK_UNICODE_ENTRIES(keys) + index;
            PyObject *attr_o = FT_ATOMIC_LOAD_PTR_RELAXED(ep->me_value);
            DEOPT_IF(attr_o == NULL);
            #ifdef Py_GIL_DISABLED
            int increfed = _Py_TryIncrefCompareStackRef(&ep->me_value, attr_o, &attr);
            if (!increfed) {
                DEOPT_IF(true);
            }
            #else
            attr = PyStackRef_FromPyObjectNew(attr_o);
            #endif
            STAT_INC(LOAD_ATTR, hit);
            PyStackRef_CLOSE(owner);
        }

        macro(LOAD_ATTR_MODULE) =
            unused/1 +
            _LOAD_ATTR_MODULE +
            unused/5 +
            _PUSH_NULL_CONDITIONAL;

        op(_LOAD_ATTR_WITH_HINT, (hint/1, owner -- attr)) {
            PyObject *owner_o = PyStackRef_AsPyObjectBorrow(owner);
            assert(Py_TYPE(owner_o)->tp_flags & Py_TPFLAGS_MANAGED_DICT);
            PyDictObject *dict = _PyObject_GetManagedDict(owner_o);
            DEOPT_IF(dict == NULL);
            PyDictKeysObject *dk = FT_ATOMIC_LOAD_PTR(dict->ma_keys);
            assert(PyDict_CheckExact((PyObject *)dict));
#ifdef Py_GIL_DISABLED
            DEOPT_IF(!_Py_IsOwnedByCurrentThread((PyObject *)dict) && !_PyObject_GC_IS_SHARED(dict));
#endif
            PyObject *attr_o;
            if (hint >= (size_t)FT_ATOMIC_LOAD_SSIZE_RELAXED(dk->dk_nentries)) {
                DEOPT_IF(true);
            }

            PyObject *name = GETITEM(FRAME_CO_NAMES, oparg>>1);
            if (dk->dk_kind != DICT_KEYS_UNICODE) {
                DEOPT_IF(true);
            }
            PyDictUnicodeEntry *ep = DK_UNICODE_ENTRIES(dk) + hint;
            if (FT_ATOMIC_LOAD_PTR_RELAXED(ep->me_key) != name) {
                DEOPT_IF(true);
            }
            attr_o = FT_ATOMIC_LOAD_PTR(ep->me_value);
            if (attr_o == NULL) {
                DEOPT_IF(true);
            }
            STAT_INC(LOAD_ATTR, hit);
#ifdef Py_GIL_DISABLED
            int increfed = _Py_TryIncrefCompareStackRef(&ep->me_value, attr_o, &attr);
            if (!increfed) {
                DEOPT_IF(true);
            }
#else
            attr = PyStackRef_FromPyObjectNew(attr_o);
#endif
            PyStackRef_CLOSE(owner);
        }

        macro(LOAD_ATTR_WITH_HINT) =
            unused/1 +
            _GUARD_TYPE_VERSION +
            _LOAD_ATTR_WITH_HINT +
            unused/5 +
            _PUSH_NULL_CONDITIONAL;

        op(_LOAD_ATTR_SLOT, (index/1, owner -- attr)) {
            PyObject *owner_o = PyStackRef_AsPyObjectBorrow(owner);

            PyObject **addr = (PyObject **)((char *)owner_o + index);
            PyObject *attr_o = FT_ATOMIC_LOAD_PTR(*addr);
            DEOPT_IF(attr_o == NULL);
            #ifdef Py_GIL_DISABLED
            int increfed = _Py_TryIncrefCompareStackRef(addr, attr_o, &attr);
            DEOPT_IF(!increfed);
            #else
            attr = PyStackRef_FromPyObjectNew(attr_o);
            #endif
            STAT_INC(LOAD_ATTR, hit);
            DECREF_INPUTS();
        }

        macro(LOAD_ATTR_SLOT) =
            unused/1 +
            _GUARD_TYPE_VERSION +
            _LOAD_ATTR_SLOT +  // NOTE: This action may also deopt
            unused/5 +
            _PUSH_NULL_CONDITIONAL;

        op(_CHECK_ATTR_CLASS, (type_version/2, owner -- owner)) {
            PyObject *owner_o = PyStackRef_AsPyObjectBorrow(owner);

            EXIT_IF(!PyType_Check(owner_o));
            assert(type_version != 0);
            EXIT_IF(FT_ATOMIC_LOAD_UINT_RELAXED(((PyTypeObject *)owner_o)->tp_version_tag) != type_version);
        }

        op(_LOAD_ATTR_CLASS, (descr/4, owner -- attr)) {
            STAT_INC(LOAD_ATTR, hit);
            assert(descr != NULL);
            attr = PyStackRef_FromPyObjectNew(descr);
            DECREF_INPUTS();
        }

        macro(LOAD_ATTR_CLASS) =
            unused/1 +
            _CHECK_ATTR_CLASS +
            unused/2 +
            _LOAD_ATTR_CLASS +
            _PUSH_NULL_CONDITIONAL;

        macro(LOAD_ATTR_CLASS_WITH_METACLASS_CHECK) =
            unused/1 +
            _CHECK_ATTR_CLASS +
            _GUARD_TYPE_VERSION +
            _LOAD_ATTR_CLASS +
            _PUSH_NULL_CONDITIONAL;

        op(_LOAD_ATTR_PROPERTY_FRAME, (fget/4, owner -- new_frame: _PyInterpreterFrame *)) {
            assert((oparg & 1) == 0);
            assert(Py_IS_TYPE(fget, &PyFunction_Type));
            PyFunctionObject *f = (PyFunctionObject *)fget;
            PyCodeObject *code = (PyCodeObject *)f->func_code;
            DEOPT_IF((code->co_flags & (CO_VARKEYWORDS | CO_VARARGS | CO_OPTIMIZED)) != CO_OPTIMIZED);
            DEOPT_IF(code->co_kwonlyargcount);
            DEOPT_IF(code->co_argcount != 1);
            DEOPT_IF(!_PyThreadState_HasStackSpace(tstate, code->co_framesize));
            STAT_INC(LOAD_ATTR, hit);
            new_frame = _PyFrame_PushUnchecked(tstate, PyStackRef_FromPyObjectNew(fget), 1, frame);
            new_frame->localsplus[0] = owner;
            DEAD(owner);
        }

        macro(LOAD_ATTR_PROPERTY) =
            unused/1 +
            _CHECK_PEP_523 +
            _GUARD_TYPE_VERSION +
            unused/2 +
            _LOAD_ATTR_PROPERTY_FRAME +
            _SAVE_RETURN_OFFSET +
            _PUSH_FRAME;

        inst(LOAD_ATTR_GETATTRIBUTE_OVERRIDDEN, (unused/1, type_version/2, func_version/2, getattribute/4, owner -- unused)) {
            PyObject *owner_o = PyStackRef_AsPyObjectBorrow(owner);

            assert((oparg & 1) == 0);
            DEOPT_IF(tstate->interp->eval_frame);
            PyTypeObject *cls = Py_TYPE(owner_o);
            assert(type_version != 0);
            DEOPT_IF(FT_ATOMIC_LOAD_UINT_RELAXED(cls->tp_version_tag) != type_version);
            assert(Py_IS_TYPE(getattribute, &PyFunction_Type));
            PyFunctionObject *f = (PyFunctionObject *)getattribute;
            assert(func_version != 0);
            DEOPT_IF(f->func_version != func_version);
            PyCodeObject *code = (PyCodeObject *)f->func_code;
            assert(code->co_argcount == 2);
            DEOPT_IF(!_PyThreadState_HasStackSpace(tstate, code->co_framesize));
            STAT_INC(LOAD_ATTR, hit);

            PyObject *name = GETITEM(FRAME_CO_NAMES, oparg >> 1);
            _PyInterpreterFrame *new_frame = _PyFrame_PushUnchecked(
                tstate, PyStackRef_FromPyObjectNew(f), 2, frame);
            new_frame->localsplus[0] = owner;
            DEAD(owner);
            // Manipulate stack directly because we exit with DISPATCH_INLINED().
            SYNC_SP();
            new_frame->localsplus[1] = PyStackRef_FromPyObjectNew(name);
            frame->return_offset = INSTRUCTION_SIZE;
            DISPATCH_INLINED(new_frame);
        }

        op(_GUARD_DORV_NO_DICT, (owner -- owner)) {
            PyObject *owner_o = PyStackRef_AsPyObjectBorrow(owner);

            assert(Py_TYPE(owner_o)->tp_dictoffset < 0);
            assert(Py_TYPE(owner_o)->tp_flags & Py_TPFLAGS_INLINE_VALUES);
            if (_PyObject_GetManagedDict(owner_o) ||
                    !FT_ATOMIC_LOAD_UINT8(_PyObject_InlineValues(owner_o)->valid)) {
                UNLOCK_OBJECT(owner_o);
                EXIT_IF(true);
            }
        }

        op(_STORE_ATTR_INSTANCE_VALUE, (offset/1, value, owner --)) {
            PyObject *owner_o = PyStackRef_AsPyObjectBorrow(owner);

            STAT_INC(STORE_ATTR, hit);
            assert(_PyObject_GetManagedDict(owner_o) == NULL);
            PyObject **value_ptr = (PyObject**)(((char *)owner_o) + offset);
            PyObject *old_value = *value_ptr;
            FT_ATOMIC_STORE_PTR_RELEASE(*value_ptr, PyStackRef_AsPyObjectSteal(value));
            if (old_value == NULL) {
                PyDictValues *values = _PyObject_InlineValues(owner_o);
                Py_ssize_t index = value_ptr - values->values;
                _PyDictValues_AddToInsertionOrder(values, index);
            }
            UNLOCK_OBJECT(owner_o);
            PyStackRef_CLOSE(owner);
            Py_XDECREF(old_value);
        }

        macro(STORE_ATTR_INSTANCE_VALUE) =
            unused/1 +
            _GUARD_TYPE_VERSION_AND_LOCK +
            _GUARD_DORV_NO_DICT +
            _STORE_ATTR_INSTANCE_VALUE;

        op(_STORE_ATTR_WITH_HINT, (hint/1, value, owner --)) {
            PyObject *owner_o = PyStackRef_AsPyObjectBorrow(owner);
            assert(Py_TYPE(owner_o)->tp_flags & Py_TPFLAGS_MANAGED_DICT);
            PyDictObject *dict = _PyObject_GetManagedDict(owner_o);
            DEOPT_IF(dict == NULL);
            DEOPT_IF(!LOCK_OBJECT(dict));
            #ifdef Py_GIL_DISABLED
            if (dict != _PyObject_GetManagedDict(owner_o)) {
                UNLOCK_OBJECT(dict);
                DEOPT_IF(true);
            }
            #endif
            assert(PyDict_CheckExact((PyObject *)dict));
            PyObject *name = GETITEM(FRAME_CO_NAMES, oparg);
            if (hint >= (size_t)dict->ma_keys->dk_nentries ||
                    !DK_IS_UNICODE(dict->ma_keys)) {
                UNLOCK_OBJECT(dict);
                DEOPT_IF(true);
            }
            PyDictUnicodeEntry *ep = DK_UNICODE_ENTRIES(dict->ma_keys) + hint;
            if (ep->me_key != name) {
                UNLOCK_OBJECT(dict);
                DEOPT_IF(true);
            }
            PyObject *old_value = ep->me_value;
            if (old_value == NULL) {
                UNLOCK_OBJECT(dict);
                DEOPT_IF(true);
            }
            _PyDict_NotifyEvent(tstate->interp, PyDict_EVENT_MODIFIED, dict, name, PyStackRef_AsPyObjectBorrow(value));
            FT_ATOMIC_STORE_PTR_RELEASE(ep->me_value, PyStackRef_AsPyObjectSteal(value));
            UNLOCK_OBJECT(dict);

            // old_value should be DECREFed after GC track checking is done, if not, it could raise a segmentation fault,
            // when dict only holds the strong reference to value in ep->me_value.
            STAT_INC(STORE_ATTR, hit);
            PyStackRef_CLOSE(owner);
            Py_XDECREF(old_value);
        }

        macro(STORE_ATTR_WITH_HINT) =
            unused/1 +
            _GUARD_TYPE_VERSION +
            _STORE_ATTR_WITH_HINT;

        op(_STORE_ATTR_SLOT, (index/1, value, owner --)) {
            PyObject *owner_o = PyStackRef_AsPyObjectBorrow(owner);

            DEOPT_IF(!LOCK_OBJECT(owner_o));
            char *addr = (char *)owner_o + index;
            STAT_INC(STORE_ATTR, hit);
            PyObject *old_value = *(PyObject **)addr;
            FT_ATOMIC_STORE_PTR_RELEASE(*(PyObject **)addr, PyStackRef_AsPyObjectSteal(value));
            UNLOCK_OBJECT(owner_o);
            PyStackRef_CLOSE(owner);
            Py_XDECREF(old_value);
        }

        macro(STORE_ATTR_SLOT) =
            unused/1 +
            _GUARD_TYPE_VERSION +
            _STORE_ATTR_SLOT;

        family(COMPARE_OP, INLINE_CACHE_ENTRIES_COMPARE_OP) = {
            COMPARE_OP_FLOAT,
            COMPARE_OP_INT,
            COMPARE_OP_STR,
        };

        specializing op(_SPECIALIZE_COMPARE_OP, (counter/1, left, right -- left, right)) {
            #if ENABLE_SPECIALIZATION_FT
            if (ADAPTIVE_COUNTER_TRIGGERS(counter)) {
                next_instr = this_instr;
                _Py_Specialize_CompareOp(left, right, next_instr, oparg);
                DISPATCH_SAME_OPARG();
            }
            OPCODE_DEFERRED_INC(COMPARE_OP);
            ADVANCE_ADAPTIVE_COUNTER(this_instr[1].counter);
            #endif  /* ENABLE_SPECIALIZATION_FT */
        }

        op(_COMPARE_OP, (left, right -- res)) {
            PyObject *left_o = PyStackRef_AsPyObjectBorrow(left);
            PyObject *right_o = PyStackRef_AsPyObjectBorrow(right);

            assert((oparg >> 5) <= Py_GE);
            PyObject *res_o = PyObject_RichCompare(left_o, right_o, oparg >> 5);
            DECREF_INPUTS();
            ERROR_IF(res_o == NULL, error);
            if (oparg & 16) {
                int res_bool = PyObject_IsTrue(res_o);
                Py_DECREF(res_o);
                ERROR_IF(res_bool < 0, error);
                res = res_bool ? PyStackRef_True : PyStackRef_False;
            }
            else {
                res = PyStackRef_FromPyObjectSteal(res_o);
            }
        }

        macro(COMPARE_OP) = _SPECIALIZE_COMPARE_OP + _COMPARE_OP;

        macro(COMPARE_OP_FLOAT) =
            _GUARD_TOS_FLOAT + _GUARD_NOS_FLOAT + unused/1 + _COMPARE_OP_FLOAT;

        macro(COMPARE_OP_INT) =
            _GUARD_TOS_INT + _GUARD_NOS_INT + unused/1 + _COMPARE_OP_INT;

        macro(COMPARE_OP_STR) =
            _GUARD_TOS_UNICODE + _GUARD_NOS_UNICODE + unused/1 + _COMPARE_OP_STR;

        op(_COMPARE_OP_FLOAT, (left, right -- res)) {
            PyObject *left_o = PyStackRef_AsPyObjectBorrow(left);
            PyObject *right_o = PyStackRef_AsPyObjectBorrow(right);

            STAT_INC(COMPARE_OP, hit);
            double dleft = PyFloat_AS_DOUBLE(left_o);
            double dright = PyFloat_AS_DOUBLE(right_o);
            // 1 if NaN, 2 if <, 4 if >, 8 if ==; this matches low four bits of the oparg
            int sign_ish = COMPARISON_BIT(dleft, dright);
            PyStackRef_CLOSE_SPECIALIZED(left, _PyFloat_ExactDealloc);
            DEAD(left);
            PyStackRef_CLOSE_SPECIALIZED(right, _PyFloat_ExactDealloc);
            DEAD(right);
            res = (sign_ish & oparg) ? PyStackRef_True : PyStackRef_False;
            // It's always a bool, so we don't care about oparg & 16.
        }

        // Similar to COMPARE_OP_FLOAT
        op(_COMPARE_OP_INT, (left, right -- res)) {
            PyObject *left_o = PyStackRef_AsPyObjectBorrow(left);
            PyObject *right_o = PyStackRef_AsPyObjectBorrow(right);

            DEOPT_IF(!_PyLong_IsCompact((PyLongObject *)left_o));
            DEOPT_IF(!_PyLong_IsCompact((PyLongObject *)right_o));
            STAT_INC(COMPARE_OP, hit);
            assert(_PyLong_DigitCount((PyLongObject *)left_o) <= 1 &&
                   _PyLong_DigitCount((PyLongObject *)right_o) <= 1);
            Py_ssize_t ileft = _PyLong_CompactValue((PyLongObject *)left_o);
            Py_ssize_t iright = _PyLong_CompactValue((PyLongObject *)right_o);
            // 2 if <, 4 if >, 8 if ==; this matches the low 4 bits of the oparg
            int sign_ish = COMPARISON_BIT(ileft, iright);
            PyStackRef_CLOSE_SPECIALIZED(left, _PyLong_ExactDealloc);
            DEAD(left);
            PyStackRef_CLOSE_SPECIALIZED(right, _PyLong_ExactDealloc);
            DEAD(right);
            res =  (sign_ish & oparg) ? PyStackRef_True : PyStackRef_False;
            // It's always a bool, so we don't care about oparg & 16.
        }

        // Similar to COMPARE_OP_FLOAT, but for ==, != only
        op(_COMPARE_OP_STR, (left, right -- res)) {
            PyObject *left_o = PyStackRef_AsPyObjectBorrow(left);
            PyObject *right_o = PyStackRef_AsPyObjectBorrow(right);

            STAT_INC(COMPARE_OP, hit);
            int eq = _PyUnicode_Equal(left_o, right_o);
            assert((oparg >> 5) == Py_EQ || (oparg >> 5) == Py_NE);
            PyStackRef_CLOSE_SPECIALIZED(left, _PyUnicode_ExactDealloc);
            DEAD(left);
            PyStackRef_CLOSE_SPECIALIZED(right, _PyUnicode_ExactDealloc);
            DEAD(right);
            assert(eq == 0 || eq == 1);
            assert((oparg & 0xf) == COMPARISON_NOT_EQUALS || (oparg & 0xf) == COMPARISON_EQUALS);
            assert(COMPARISON_NOT_EQUALS + 1 == COMPARISON_EQUALS);
            res = ((COMPARISON_NOT_EQUALS + eq) & oparg) ? PyStackRef_True : PyStackRef_False;
            // It's always a bool, so we don't care about oparg & 16.
        }

        inst(IS_OP, (left, right -- b)) {
            int res = Py_Is(PyStackRef_AsPyObjectBorrow(left), PyStackRef_AsPyObjectBorrow(right)) ^ oparg;
            DECREF_INPUTS();
            b = res ? PyStackRef_True : PyStackRef_False;
        }

        family(CONTAINS_OP, INLINE_CACHE_ENTRIES_CONTAINS_OP) = {
            CONTAINS_OP_SET,
            CONTAINS_OP_DICT,
        };

        op(_CONTAINS_OP, (left, right -- b)) {
            PyObject *left_o = PyStackRef_AsPyObjectBorrow(left);
            PyObject *right_o = PyStackRef_AsPyObjectBorrow(right);

            int res = PySequence_Contains(right_o, left_o);
            DECREF_INPUTS();
            ERROR_IF(res < 0, error);
            b = (res ^ oparg) ? PyStackRef_True : PyStackRef_False;
        }

        specializing op(_SPECIALIZE_CONTAINS_OP, (counter/1, left, right -- left, right)) {
            #if ENABLE_SPECIALIZATION_FT
            if (ADAPTIVE_COUNTER_TRIGGERS(counter)) {
                next_instr = this_instr;
                _Py_Specialize_ContainsOp(right, next_instr);
                DISPATCH_SAME_OPARG();
            }
            OPCODE_DEFERRED_INC(CONTAINS_OP);
            ADVANCE_ADAPTIVE_COUNTER(this_instr[1].counter);
            #endif  /* ENABLE_SPECIALIZATION_FT */
        }

        macro(CONTAINS_OP) = _SPECIALIZE_CONTAINS_OP + _CONTAINS_OP;

        op(_GUARD_TOS_ANY_SET, (tos -- tos)) {
            PyObject *o = PyStackRef_AsPyObjectBorrow(tos);
            DEOPT_IF(!PyAnySet_CheckExact(o));
        }

        macro(CONTAINS_OP_SET) = _GUARD_TOS_ANY_SET + unused/1 + _CONTAINS_OP_SET;

        op(_CONTAINS_OP_SET, (left, right -- b)) {
            PyObject *left_o = PyStackRef_AsPyObjectBorrow(left);
            PyObject *right_o = PyStackRef_AsPyObjectBorrow(right);

            assert(PyAnySet_CheckExact(right_o));
            STAT_INC(CONTAINS_OP, hit);
            // Note: both set and frozenset use the same seq_contains method!
            int res = _PySet_Contains((PySetObject *)right_o, left_o);
            DECREF_INPUTS();
            ERROR_IF(res < 0, error);
            b = (res ^ oparg) ? PyStackRef_True : PyStackRef_False;
        }

        macro(CONTAINS_OP_DICT) = _GUARD_TOS_DICT + unused/1 + _CONTAINS_OP_DICT;

        op(_CONTAINS_OP_DICT, (left, right -- b)) {
            PyObject *left_o = PyStackRef_AsPyObjectBorrow(left);
            PyObject *right_o = PyStackRef_AsPyObjectBorrow(right);

            assert(PyDict_CheckExact(right_o));
            STAT_INC(CONTAINS_OP, hit);
            int res = PyDict_Contains(right_o, left_o);
            DECREF_INPUTS();
            ERROR_IF(res < 0, error);
            b = (res ^ oparg) ? PyStackRef_True : PyStackRef_False;
        }

        inst(CHECK_EG_MATCH, (exc_value_st, match_type_st -- rest, match)) {
            PyObject *exc_value = PyStackRef_AsPyObjectBorrow(exc_value_st);
            PyObject *match_type = PyStackRef_AsPyObjectBorrow(match_type_st);
            int err = _PyEval_CheckExceptStarTypeValid(tstate, match_type);
            if (err < 0) {
                DECREF_INPUTS();
                ERROR_IF(true, error);
            }

            PyObject *match_o = NULL;
            PyObject *rest_o = NULL;
            int res = _PyEval_ExceptionGroupMatch(frame, exc_value, match_type,
                                                  &match_o, &rest_o);
            DECREF_INPUTS();
            ERROR_IF(res < 0, error);

            assert((match_o == NULL) == (rest_o == NULL));
            ERROR_IF(match_o == NULL, error);

            if (!Py_IsNone(match_o)) {
                PyErr_SetHandledException(match_o);
            }
            rest = PyStackRef_FromPyObjectSteal(rest_o);
            match = PyStackRef_FromPyObjectSteal(match_o);
        }

        inst(CHECK_EXC_MATCH, (left, right -- left, b)) {
            PyObject *left_o = PyStackRef_AsPyObjectBorrow(left);
            PyObject *right_o = PyStackRef_AsPyObjectBorrow(right);

            assert(PyExceptionInstance_Check(left_o));
            int err = _PyEval_CheckExceptTypeValid(tstate, right_o);
            if (err < 0) {
                ERROR_NO_POP();
            }

            int res = PyErr_GivenExceptionMatches(left_o, right_o);
            PyStackRef_CLOSE(right);
            b = res ? PyStackRef_True : PyStackRef_False;
        }

         inst(IMPORT_NAME, (level, fromlist -- res)) {
            PyObject *name = GETITEM(FRAME_CO_NAMES, oparg);
            PyObject *res_o = _PyEval_ImportName(tstate, frame, name,
                              PyStackRef_AsPyObjectBorrow(fromlist),
                              PyStackRef_AsPyObjectBorrow(level));
            DECREF_INPUTS();
            ERROR_IF(res_o == NULL, error);
            res = PyStackRef_FromPyObjectSteal(res_o);
        }

        inst(IMPORT_FROM, (from -- from, res)) {
            PyObject *name = GETITEM(FRAME_CO_NAMES, oparg);
            PyObject *res_o = _PyEval_ImportFrom(tstate, PyStackRef_AsPyObjectBorrow(from), name);
            ERROR_IF(res_o == NULL, error);
            res = PyStackRef_FromPyObjectSteal(res_o);
        }

        tier1 inst(JUMP_FORWARD, (--)) {
            JUMPBY(oparg);
        }

        family(JUMP_BACKWARD, 1) = {
            JUMP_BACKWARD_NO_JIT,
            JUMP_BACKWARD_JIT,
        };

        tier1 op(_SPECIALIZE_JUMP_BACKWARD, (--)) {
        #if ENABLE_SPECIALIZATION
            if (this_instr->op.code == JUMP_BACKWARD) {
                this_instr->op.code = tstate->interp->jit ? JUMP_BACKWARD_JIT : JUMP_BACKWARD_NO_JIT;
                // Need to re-dispatch so the warmup counter isn't off by one:
                next_instr = this_instr;
                DISPATCH_SAME_OPARG();
            }
        #endif
        }

        tier1 op(_JIT, (--)) {
        #ifdef _Py_TIER2
            _Py_BackoffCounter counter = this_instr[1].counter;
            if (backoff_counter_triggers(counter) && this_instr->op.code == JUMP_BACKWARD_JIT) {
                _Py_CODEUNIT *start = this_instr;
                /* Back up over EXTENDED_ARGs so optimizer sees the whole instruction */
                while (oparg > 255) {
                    oparg >>= 8;
                    start--;
                }
                _PyExecutorObject *executor;
                int optimized = _PyOptimizer_Optimize(frame, start, &executor, 0);
                if (optimized <= 0) {
                    this_instr[1].counter = restart_backoff_counter(counter);
                    ERROR_IF(optimized < 0, error);
                }
                else {
                    this_instr[1].counter = initial_jump_backoff_counter();
                    assert(tstate->previous_executor == NULL);
                    tstate->previous_executor = Py_None;
                    GOTO_TIER_TWO(executor);
                }
            }
            else {
                ADVANCE_ADAPTIVE_COUNTER(this_instr[1].counter);
            }
        #endif
        }

        macro(JUMP_BACKWARD) =
            unused/1 +
            _SPECIALIZE_JUMP_BACKWARD +
            _CHECK_PERIODIC +
            JUMP_BACKWARD_NO_INTERRUPT;

        macro(JUMP_BACKWARD_NO_JIT) =
            unused/1 +
            _CHECK_PERIODIC +
            JUMP_BACKWARD_NO_INTERRUPT;

        macro(JUMP_BACKWARD_JIT) =
            unused/1 +
            _CHECK_PERIODIC +
            JUMP_BACKWARD_NO_INTERRUPT +
            _JIT;

        pseudo(JUMP, (--)) = {
            JUMP_FORWARD,
            JUMP_BACKWARD,
        };

        pseudo(JUMP_NO_INTERRUPT, (--)) = {
            JUMP_FORWARD,
            JUMP_BACKWARD_NO_INTERRUPT,
        };

        pseudo(JUMP_IF_FALSE, (cond -- cond)) = [
            COPY, TO_BOOL, POP_JUMP_IF_FALSE,
        ];

        pseudo(JUMP_IF_TRUE, (cond -- cond)) = [
            COPY, TO_BOOL, POP_JUMP_IF_TRUE,
        ];

        tier1 inst(ENTER_EXECUTOR, (--)) {
            #ifdef _Py_TIER2
            PyCodeObject *code = _PyFrame_GetCode(frame);
            _PyExecutorObject *executor = code->co_executors->executors[oparg & 255];
            assert(executor->vm_data.index == INSTR_OFFSET() - 1);
            assert(executor->vm_data.code == code);
            assert(executor->vm_data.valid);
            assert(tstate->previous_executor == NULL);
            /* If the eval breaker is set then stay in tier 1.
             * This avoids any potentially infinite loops
             * involving _RESUME_CHECK */
            if (_Py_atomic_load_uintptr_relaxed(&tstate->eval_breaker) & _PY_EVAL_EVENTS_MASK) {
                opcode = executor->vm_data.opcode;
                oparg = (oparg & ~255) | executor->vm_data.oparg;
                next_instr = this_instr;
                if (_PyOpcode_Caches[_PyOpcode_Deopt[opcode]]) {
                    PAUSE_ADAPTIVE_COUNTER(this_instr[1].counter);
                }
                DISPATCH_GOTO();
            }
            tstate->previous_executor = Py_None;
            Py_INCREF(executor);
            GOTO_TIER_TWO(executor);
            #else
            Py_FatalError("ENTER_EXECUTOR is not supported in this build");
            #endif /* _Py_TIER2 */
        }

        replaced op(_POP_JUMP_IF_FALSE, (cond -- )) {
            assert(PyStackRef_BoolCheck(cond));
            int flag = PyStackRef_IsFalse(cond);
            DEAD(cond);
            RECORD_BRANCH_TAKEN(this_instr[1].cache, flag);
            JUMPBY(flag ? oparg : next_instr->op.code == NOT_TAKEN);
        }

        replaced op(_POP_JUMP_IF_TRUE, (cond -- )) {
            assert(PyStackRef_BoolCheck(cond));
            int flag = PyStackRef_IsTrue(cond);
            DEAD(cond);
            RECORD_BRANCH_TAKEN(this_instr[1].cache, flag);
            JUMPBY(flag ? oparg : next_instr->op.code == NOT_TAKEN);
        }

        op(_IS_NONE, (value -- b)) {
            if (PyStackRef_IsNone(value)) {
                b = PyStackRef_True;
                DEAD(value);
            }
            else {
                b = PyStackRef_False;
                DECREF_INPUTS();
            }
        }

        macro(POP_JUMP_IF_TRUE) = unused/1 + _POP_JUMP_IF_TRUE;

        macro(POP_JUMP_IF_FALSE) = unused/1 + _POP_JUMP_IF_FALSE;

        macro(POP_JUMP_IF_NONE) = unused/1 + _IS_NONE + _POP_JUMP_IF_TRUE;

        macro(POP_JUMP_IF_NOT_NONE) = unused/1 + _IS_NONE + _POP_JUMP_IF_FALSE;

        tier1 inst(JUMP_BACKWARD_NO_INTERRUPT, (--)) {
            /* This bytecode is used in the `yield from` or `await` loop.
             * If there is an interrupt, we want it handled in the innermost
             * generator or coroutine, so we deliberately do not check it here.
             * (see bpo-30039).
             */
            assert(oparg <= INSTR_OFFSET());
            JUMPBY(-oparg);
        }

        inst(GET_LEN, (obj -- obj, len)) {
            // PUSH(len(TOS))
            Py_ssize_t len_i = PyObject_Length(PyStackRef_AsPyObjectBorrow(obj));
            ERROR_IF(len_i < 0, error);
            PyObject *len_o = PyLong_FromSsize_t(len_i);
            ERROR_IF(len_o == NULL, error);
            len = PyStackRef_FromPyObjectSteal(len_o);
        }

        inst(MATCH_CLASS, (subject, type, names -- attrs)) {
            // Pop TOS and TOS1. Set TOS to a tuple of attributes on success, or
            // None on failure.
            assert(PyTuple_CheckExact(PyStackRef_AsPyObjectBorrow(names)));
            PyObject *attrs_o = _PyEval_MatchClass(tstate,
                PyStackRef_AsPyObjectBorrow(subject),
                PyStackRef_AsPyObjectBorrow(type), oparg,
                PyStackRef_AsPyObjectBorrow(names));
            DECREF_INPUTS();
            if (attrs_o) {
                assert(PyTuple_CheckExact(attrs_o));  // Success!
                attrs = PyStackRef_FromPyObjectSteal(attrs_o);
            }
            else {
                ERROR_IF(_PyErr_Occurred(tstate), error);  // Error!
                attrs = PyStackRef_None;  // Failure!
            }
        }

        inst(MATCH_MAPPING, (subject -- subject, res)) {
            int match = PyStackRef_TYPE(subject)->tp_flags & Py_TPFLAGS_MAPPING;
            res = match ? PyStackRef_True : PyStackRef_False;
        }

        inst(MATCH_SEQUENCE, (subject -- subject, res)) {
            int match = PyStackRef_TYPE(subject)->tp_flags & Py_TPFLAGS_SEQUENCE;
            res = match ? PyStackRef_True : PyStackRef_False;
        }

        inst(MATCH_KEYS, (subject, keys -- subject, keys, values_or_none)) {
            // On successful match, PUSH(values). Otherwise, PUSH(None).
            PyObject *values_or_none_o = _PyEval_MatchKeys(tstate,
                PyStackRef_AsPyObjectBorrow(subject), PyStackRef_AsPyObjectBorrow(keys));
            ERROR_IF(values_or_none_o == NULL, error);
            values_or_none = PyStackRef_FromPyObjectSteal(values_or_none_o);
        }

        inst(GET_ITER, (iterable -- iter)) {
            /* before: [obj]; after [getiter(obj)] */
            PyObject *iter_o = PyObject_GetIter(PyStackRef_AsPyObjectBorrow(iterable));
            PyStackRef_CLOSE(iterable);
            ERROR_IF(iter_o == NULL, error);
            iter = PyStackRef_FromPyObjectSteal(iter_o);
        }

        inst(GET_YIELD_FROM_ITER, (iterable -- iter)) {
            /* before: [obj]; after [getiter(obj)] */
            PyObject *iterable_o = PyStackRef_AsPyObjectBorrow(iterable);
            if (PyCoro_CheckExact(iterable_o)) {
                /* `iterable` is a coroutine */
                if (!(_PyFrame_GetCode(frame)->co_flags & (CO_COROUTINE | CO_ITERABLE_COROUTINE))) {
                    /* and it is used in a 'yield from' expression of a
                       regular generator. */
                    _PyErr_SetString(tstate, PyExc_TypeError,
                                     "cannot 'yield from' a coroutine object "
                                     "in a non-coroutine generator");
                    ERROR_NO_POP();
                }
                iter = iterable;
                DEAD(iterable);
            }
            else if (PyGen_CheckExact(iterable_o)) {
                iter = iterable;
                DEAD(iterable);
            }
            else {
                /* `iterable` is not a generator. */
                PyObject *iter_o = PyObject_GetIter(iterable_o);
                if (iter_o == NULL) {
                    ERROR_NO_POP();
                }
                iter = PyStackRef_FromPyObjectSteal(iter_o);
                DECREF_INPUTS();
            }
        }

        // Most members of this family are "secretly" super-instructions.
        // When the loop is exhausted, they jump, and the jump target is
        // always END_FOR, which pops two values off the stack.
        // This is optimized by skipping that instruction and combining
        // its effect (popping 'iter' instead of pushing 'next'.)

        family(FOR_ITER, INLINE_CACHE_ENTRIES_FOR_ITER) = {
            FOR_ITER_LIST,
            FOR_ITER_TUPLE,
            FOR_ITER_RANGE,
            FOR_ITER_GEN,
        };

        specializing op(_SPECIALIZE_FOR_ITER, (counter/1, iter -- iter)) {
            #if ENABLE_SPECIALIZATION_FT
            if (ADAPTIVE_COUNTER_TRIGGERS(counter)) {
                next_instr = this_instr;
                _Py_Specialize_ForIter(iter, next_instr, oparg);
                DISPATCH_SAME_OPARG();
            }
            OPCODE_DEFERRED_INC(FOR_ITER);
            ADVANCE_ADAPTIVE_COUNTER(this_instr[1].counter);
            #endif  /* ENABLE_SPECIALIZATION_FT */
        }

        replaced op(_FOR_ITER, (iter -- iter, next)) {
            /* before: [iter]; after: [iter, iter()] *or* [] (and jump over END_FOR.) */
            PyObject *iter_o = PyStackRef_AsPyObjectBorrow(iter);
            PyObject *next_o = (*Py_TYPE(iter_o)->tp_iternext)(iter_o);
            if (next_o == NULL) {
                if (_PyErr_Occurred(tstate)) {
                    int matches = _PyErr_ExceptionMatches(tstate, PyExc_StopIteration);
                    if (!matches) {
                        ERROR_NO_POP();
                    }
                    _PyEval_MonitorRaise(tstate, frame, this_instr);
                    _PyErr_Clear(tstate);
                }
                /* iterator ended normally */
                assert(next_instr[oparg].op.code == END_FOR ||
                       next_instr[oparg].op.code == INSTRUMENTED_END_FOR);
                /* Jump forward oparg, then skip following END_FOR */
                JUMPBY(oparg + 1);
                DISPATCH();
            }
            next = PyStackRef_FromPyObjectSteal(next_o);
            // Common case: no jump, leave it to the code generator
        }

        op(_FOR_ITER_TIER_TWO, (iter -- iter, next)) {
            /* before: [iter]; after: [iter, iter()] *or* [] (and jump over END_FOR.) */
            PyObject *iter_o = PyStackRef_AsPyObjectBorrow(iter);
            PyObject *next_o = (*Py_TYPE(iter_o)->tp_iternext)(iter_o);
            if (next_o == NULL) {
                if (_PyErr_Occurred(tstate)) {
                    int matches = _PyErr_ExceptionMatches(tstate, PyExc_StopIteration);
                    if (!matches) {
                        ERROR_NO_POP();
                    }
                    _PyEval_MonitorRaise(tstate, frame, frame->instr_ptr);
                    _PyErr_Clear(tstate);
                }
                /* iterator ended normally */
                /* The translator sets the deopt target just past the matching END_FOR */
                EXIT_IF(true);
            }
            next = PyStackRef_FromPyObjectSteal(next_o);
            // Common case: no jump, leave it to the code generator
        }

        macro(FOR_ITER) = _SPECIALIZE_FOR_ITER + _FOR_ITER;


        inst(INSTRUMENTED_FOR_ITER, (unused/1, iter -- iter, next)) {
            PyObject *iter_o = PyStackRef_AsPyObjectBorrow(iter);
            PyObject *next_o = (*Py_TYPE(iter_o)->tp_iternext)(iter_o);
            if (next_o != NULL) {
                next = PyStackRef_FromPyObjectSteal(next_o);
                INSTRUMENTED_JUMP(this_instr, next_instr, PY_MONITORING_EVENT_BRANCH_LEFT);
            }
            else {
                if (_PyErr_Occurred(tstate)) {
                    int matches = _PyErr_ExceptionMatches(tstate, PyExc_StopIteration);
                    if (!matches) {
                        ERROR_NO_POP();
                    }
                    _PyEval_MonitorRaise(tstate, frame, this_instr);
                    _PyErr_Clear(tstate);
                }
                /* iterator ended normally */
                assert(next_instr[oparg].op.code == END_FOR ||
                       next_instr[oparg].op.code == INSTRUMENTED_END_FOR);
                /* Skip END_FOR */
                JUMPBY(oparg + 1);
                DISPATCH();
            }
        }


        op(_ITER_CHECK_LIST, (iter -- iter)) {
            PyObject *iter_o = PyStackRef_AsPyObjectBorrow(iter);
            EXIT_IF(Py_TYPE(iter_o) != &PyListIter_Type);
#ifdef Py_GIL_DISABLED
            EXIT_IF(!_PyObject_IsUniquelyReferenced(iter_o));
            _PyListIterObject *it = (_PyListIterObject *)iter_o;
            EXIT_IF(!_Py_IsOwnedByCurrentThread((PyObject *)it->it_seq) ||
                    !_PyObject_GC_IS_SHARED(it->it_seq));
#endif
        }

        replaced op(_ITER_JUMP_LIST, (iter -- iter)) {
            PyObject *iter_o = PyStackRef_AsPyObjectBorrow(iter);
            assert(Py_TYPE(iter_o) == &PyListIter_Type);
// For free-threaded Python, the loop exit can happen at any point during
// item retrieval, so it doesn't make much sense to check and jump
// separately before item retrieval. Any length check we do here can be
// invalid by the time we actually try to fetch the item.
#ifdef Py_GIL_DISABLED
            assert(_PyObject_IsUniquelyReferenced(iter_o));
            (void)iter_o;
#else
            _PyListIterObject *it = (_PyListIterObject *)iter_o;
            STAT_INC(FOR_ITER, hit);
            PyListObject *seq = it->it_seq;
            if (seq == NULL || (size_t)it->it_index >= (size_t)PyList_GET_SIZE(seq)) {
                it->it_index = -1;
                if (seq != NULL) {
                    it->it_seq = NULL;
                    Py_DECREF(seq);
                }
                /* Jump forward oparg, then skip following END_FOR instruction */
                JUMPBY(oparg + 1);
                DISPATCH();
            }
#endif
        }

        // Only used by Tier 2
        op(_GUARD_NOT_EXHAUSTED_LIST, (iter -- iter)) {
#ifndef Py_GIL_DISABLED
            PyObject *iter_o = PyStackRef_AsPyObjectBorrow(iter);
            _PyListIterObject *it = (_PyListIterObject *)iter_o;
            assert(Py_TYPE(iter_o) == &PyListIter_Type);
            PyListObject *seq = it->it_seq;
            EXIT_IF(seq == NULL);
            if ((size_t)it->it_index >= (size_t)PyList_GET_SIZE(seq)) {
                it->it_index = -1;
                EXIT_IF(1);
            }
#endif
        }

        replaced op(_ITER_NEXT_LIST, (iter -- iter, next)) {
            PyObject *iter_o = PyStackRef_AsPyObjectBorrow(iter);
            _PyListIterObject *it = (_PyListIterObject *)iter_o;
            assert(Py_TYPE(iter_o) == &PyListIter_Type);
            PyListObject *seq = it->it_seq;
            assert(seq);
#ifdef Py_GIL_DISABLED
            assert(_PyObject_IsUniquelyReferenced(iter_o));
            assert(_Py_IsOwnedByCurrentThread((PyObject *)seq) ||
                   _PyObject_GC_IS_SHARED(seq));
            STAT_INC(FOR_ITER, hit);
            int result = _PyList_GetItemRefNoLock(seq, it->it_index, &next);
            // A negative result means we lost a race with another thread
            // and we need to take the slow path.
            DEOPT_IF(result < 0);
            if (result == 0) {
                it->it_index = -1;
                /* Jump forward oparg, then skip following END_FOR instruction */
                JUMPBY(oparg + 1);
                DISPATCH();
            }
            it->it_index++;
#else
            assert(it->it_index < PyList_GET_SIZE(seq));
            next = PyStackRef_FromPyObjectNew(PyList_GET_ITEM(seq, it->it_index++));
#endif
        }

        // Only used by Tier 2
        op(_ITER_NEXT_LIST_TIER_TWO, (iter -- iter, next)) {
            PyObject *iter_o = PyStackRef_AsPyObjectBorrow(iter);
            _PyListIterObject *it = (_PyListIterObject *)iter_o;
            assert(Py_TYPE(iter_o) == &PyListIter_Type);
            PyListObject *seq = it->it_seq;
            assert(seq);
#ifdef Py_GIL_DISABLED
            assert(_PyObject_IsUniquelyReferenced(iter_o));
            assert(_Py_IsOwnedByCurrentThread((PyObject *)seq) ||
                   _PyObject_GC_IS_SHARED(seq));
            STAT_INC(FOR_ITER, hit);
            int result = _PyList_GetItemRefNoLock(seq, it->it_index, &next);
            // A negative result means we lost a race with another thread
            // and we need to take the slow path.
            EXIT_IF(result < 0);
            if (result == 0) {
                it->it_index = -1;
                EXIT_IF(1);
            }
            it->it_index++;
#else
            assert(it->it_index < PyList_GET_SIZE(seq));
            next = PyStackRef_FromPyObjectNew(PyList_GET_ITEM(seq, it->it_index++));
#endif
        }

        macro(FOR_ITER_LIST) =
            unused/1 +  // Skip over the counter
            _ITER_CHECK_LIST +
            _ITER_JUMP_LIST +
            _ITER_NEXT_LIST;

        op(_ITER_CHECK_TUPLE, (iter -- iter)) {
            PyObject *iter_o = PyStackRef_AsPyObjectBorrow(iter);
            EXIT_IF(Py_TYPE(iter_o) != &PyTupleIter_Type);
#ifdef Py_GIL_DISABLED
            EXIT_IF(!_PyObject_IsUniquelyReferenced(iter_o));
#endif
        }

        replaced op(_ITER_JUMP_TUPLE, (iter -- iter)) {
            PyObject *iter_o = PyStackRef_AsPyObjectBorrow(iter);
            (void)iter_o;
            assert(Py_TYPE(iter_o) == &PyTupleIter_Type);
#ifdef Py_GIL_DISABLED
            assert(_PyObject_IsUniquelyReferenced(iter_o));
#endif
            _PyTupleIterObject *it = (_PyTupleIterObject *)iter_o;
            STAT_INC(FOR_ITER, hit);
            PyTupleObject *seq = it->it_seq;
            if (seq == NULL || (size_t)it->it_index >= (size_t)PyTuple_GET_SIZE(seq)) {
#ifndef Py_GIL_DISABLED
                if (seq != NULL) {
                    it->it_seq = NULL;
                    Py_DECREF(seq);
                }
#endif
                /* Jump forward oparg, then skip following END_FOR instruction */
                JUMPBY(oparg + 1);
                DISPATCH();
            }
        }

        // Only used by Tier 2
        op(_GUARD_NOT_EXHAUSTED_TUPLE, (iter -- iter)) {
            PyObject *iter_o = PyStackRef_AsPyObjectBorrow(iter);
            _PyTupleIterObject *it = (_PyTupleIterObject *)iter_o;
            assert(Py_TYPE(iter_o) == &PyTupleIter_Type);
#ifdef Py_GIL_DISABLED
            assert(_PyObject_IsUniquelyReferenced(iter_o));
#endif
            PyTupleObject *seq = it->it_seq;
            EXIT_IF(seq == NULL);
            EXIT_IF(it->it_index >= PyTuple_GET_SIZE(seq));
        }

        op(_ITER_NEXT_TUPLE, (iter -- iter, next)) {
            PyObject *iter_o = PyStackRef_AsPyObjectBorrow(iter);
            _PyTupleIterObject *it = (_PyTupleIterObject *)iter_o;
            assert(Py_TYPE(iter_o) == &PyTupleIter_Type);
            PyTupleObject *seq = it->it_seq;
#ifdef Py_GIL_DISABLED
            assert(_PyObject_IsUniquelyReferenced(iter_o));
#endif
            assert(seq);
            assert(it->it_index < PyTuple_GET_SIZE(seq));
            next = PyStackRef_FromPyObjectNew(PyTuple_GET_ITEM(seq, it->it_index++));
        }

        macro(FOR_ITER_TUPLE) =
            unused/1 +  // Skip over the counter
            _ITER_CHECK_TUPLE +
            _ITER_JUMP_TUPLE +
            _ITER_NEXT_TUPLE;

        op(_ITER_CHECK_RANGE, (iter -- iter)) {
            _PyRangeIterObject *r = (_PyRangeIterObject *)PyStackRef_AsPyObjectBorrow(iter);
            EXIT_IF(Py_TYPE(r) != &PyRangeIter_Type);
#ifdef Py_GIL_DISABLED
            EXIT_IF(!_PyObject_IsUniquelyReferenced((PyObject *)r));
#endif
        }

        replaced op(_ITER_JUMP_RANGE, (iter -- iter)) {
            _PyRangeIterObject *r = (_PyRangeIterObject *)PyStackRef_AsPyObjectBorrow(iter);
            assert(Py_TYPE(r) == &PyRangeIter_Type);
#ifdef Py_GIL_DISABLED
            assert(_PyObject_IsUniquelyReferenced((PyObject *)r));
#endif
            STAT_INC(FOR_ITER, hit);
            if (r->len <= 0) {
                // Jump over END_FOR instruction.
                JUMPBY(oparg + 1);
                DISPATCH();
            }
        }

        // Only used by Tier 2
        op(_GUARD_NOT_EXHAUSTED_RANGE, (iter -- iter)) {
            _PyRangeIterObject *r = (_PyRangeIterObject *)PyStackRef_AsPyObjectBorrow(iter);
            assert(Py_TYPE(r) == &PyRangeIter_Type);
            EXIT_IF(r->len <= 0);
        }

        op(_ITER_NEXT_RANGE, (iter -- iter, next)) {
            _PyRangeIterObject *r = (_PyRangeIterObject *)PyStackRef_AsPyObjectBorrow(iter);
            assert(Py_TYPE(r) == &PyRangeIter_Type);
#ifdef Py_GIL_DISABLED
            assert(_PyObject_IsUniquelyReferenced((PyObject *)r));
#endif
            assert(r->len > 0);
            long value = r->start;
            r->start = value + r->step;
            r->len--;
            PyObject *res = PyLong_FromLong(value);
            ERROR_IF(res == NULL, error);
            next = PyStackRef_FromPyObjectSteal(res);
        }

        macro(FOR_ITER_RANGE) =
            unused/1 +  // Skip over the counter
            _ITER_CHECK_RANGE +
            _ITER_JUMP_RANGE +
            _ITER_NEXT_RANGE;

        op(_FOR_ITER_GEN_FRAME, (iter -- iter, gen_frame: _PyInterpreterFrame*)) {
            PyGenObject *gen = (PyGenObject *)PyStackRef_AsPyObjectBorrow(iter);
            DEOPT_IF(Py_TYPE(gen) != &PyGen_Type);
#ifdef Py_GIL_DISABLED
            // Since generators can't be used by multiple threads anyway we
            // don't need to deopt here, but this lets us work on making
            // generators thread-safe without necessarily having to
            // specialize them thread-safely as well.
            DEOPT_IF(!_PyObject_IsUniquelyReferenced((PyObject *)gen));
#endif
            DEOPT_IF(gen->gi_frame_state >= FRAME_EXECUTING);
            STAT_INC(FOR_ITER, hit);
            gen_frame = &gen->gi_iframe;
            _PyFrame_StackPush(gen_frame, PyStackRef_None);
            gen->gi_frame_state = FRAME_EXECUTING;
            gen->gi_exc_state.previous_item = tstate->exc_info;
            tstate->exc_info = &gen->gi_exc_state;
            gen_frame->previous = frame;
            // oparg is the return offset from the next instruction.
            frame->return_offset = (uint16_t)(INSTRUCTION_SIZE + oparg);
        }

        macro(FOR_ITER_GEN) =
            unused/1 +
            _CHECK_PEP_523 +
            _FOR_ITER_GEN_FRAME +
            _PUSH_FRAME;

        op(_INSERT_NULL, (self -- method_and_self[2])) {
            method_and_self[1] = self;
            method_and_self[0] = PyStackRef_NULL;
            DEAD(self);
        }

        op(_LOAD_SPECIAL, (method_and_self[2] -- method_and_self[2])) {
            PyObject *name = _Py_SpecialMethods[oparg].name;
            int err = _PyObject_LookupSpecialMethod(name, method_and_self);
            if (err <= 0) {
                if (err == 0) {
                    PyObject *owner = PyStackRef_AsPyObjectBorrow(method_and_self[1]);
                    const char *errfmt = _PyEval_SpecialMethodCanSuggest(owner, oparg)
                        ? _Py_SpecialMethods[oparg].error_suggestion
                        : _Py_SpecialMethods[oparg].error;
                    assert(!_PyErr_Occurred(tstate));
                    assert(errfmt != NULL);
                    _PyErr_Format(tstate, PyExc_TypeError, errfmt, owner);
                }
                ERROR_NO_POP();
            }
        }

        macro(LOAD_SPECIAL) =
            _INSERT_NULL +
            _LOAD_SPECIAL;

        inst(WITH_EXCEPT_START, (exit_func, exit_self, lasti, unused, val -- exit_func, exit_self, lasti, unused, val, res)) {
            /* At the top of the stack are 4 values:
               - val: TOP = exc_info()
               - unused: SECOND = previous exception
               - lasti: THIRD = lasti of exception in exc_info()
               - exit_self: FOURTH = the context or NULL
               - exit_func: FIFTH = the context.__exit__ function or context.__exit__ bound method
               We call FOURTH(type(TOP), TOP, GetTraceback(TOP)).
               Then we push the __exit__ return value.
            */
            PyObject *exc, *tb;

            PyObject *val_o = PyStackRef_AsPyObjectBorrow(val);
            PyObject *exit_func_o = PyStackRef_AsPyObjectBorrow(exit_func);

            assert(val_o && PyExceptionInstance_Check(val_o));
            exc = PyExceptionInstance_Class(val_o);
            PyObject *original_tb = tb = PyException_GetTraceback(val_o);
            if (tb == NULL) {
                tb = Py_None;
            }
            assert(PyStackRef_LongCheck(lasti));
            (void)lasti; // Shut up compiler warning if asserts are off
            PyObject *stack[5] = {NULL, PyStackRef_AsPyObjectBorrow(exit_self), exc, val_o, tb};
            int has_self = !PyStackRef_IsNull(exit_self);
            PyObject *res_o = PyObject_Vectorcall(exit_func_o, stack + 2 - has_self,
                    (3 + has_self) | PY_VECTORCALL_ARGUMENTS_OFFSET, NULL);
            Py_XDECREF(original_tb);
            ERROR_IF(res_o == NULL, error);
            res = PyStackRef_FromPyObjectSteal(res_o);
        }

        pseudo(SETUP_FINALLY, (-- unused), (HAS_ARG)) = {
            /* If an exception is raised, restore the stack position
             * and push one value before jumping to the handler.
             */
            NOP,
        };

        pseudo(SETUP_CLEANUP, (-- unused, unused), (HAS_ARG)) = {
            /* As SETUP_FINALLY, but push lasti as well */
            NOP,
        };

        pseudo(SETUP_WITH, (-- unused), (HAS_ARG)) = {
            /* If an exception is raised, restore the stack position to the
             * position before the result of __(a)enter__ and push 2 values
             * before jumping to the handler.
             */
            NOP,
        };

        pseudo(POP_BLOCK, (--)) = {
            NOP,
        };

        inst(PUSH_EXC_INFO, (exc -- prev_exc, new_exc)) {

            _PyErr_StackItem *exc_info = tstate->exc_info;
            if (exc_info->exc_value != NULL) {
                prev_exc = PyStackRef_FromPyObjectSteal(exc_info->exc_value);
            }
            else {
                prev_exc = PyStackRef_None;
            }
            assert(PyStackRef_ExceptionInstanceCheck(exc));
            exc_info->exc_value = PyStackRef_AsPyObjectNew(exc);
            new_exc = exc;
            DEAD(exc);
        }

        op(_GUARD_DORV_VALUES_INST_ATTR_FROM_DICT, (owner -- owner)) {
            PyObject *owner_o = PyStackRef_AsPyObjectBorrow(owner);
            assert(Py_TYPE(owner_o)->tp_flags & Py_TPFLAGS_INLINE_VALUES);
            PyDictValues *ivs = _PyObject_InlineValues(owner_o);
            DEOPT_IF(!FT_ATOMIC_LOAD_UINT8(ivs->valid));
        }

        op(_GUARD_KEYS_VERSION, (keys_version/2, owner -- owner)) {
            PyTypeObject *owner_cls = Py_TYPE(PyStackRef_AsPyObjectBorrow(owner));
            PyHeapTypeObject *owner_heap_type = (PyHeapTypeObject *)owner_cls;
            PyDictKeysObject *keys = owner_heap_type->ht_cached_keys;
            DEOPT_IF(FT_ATOMIC_LOAD_UINT32_RELAXED(keys->dk_version) != keys_version);
        }

        op(_LOAD_ATTR_METHOD_WITH_VALUES, (descr/4, owner -- attr, self)) {
            assert(oparg & 1);
            /* Cached method object */
            STAT_INC(LOAD_ATTR, hit);
            assert(descr != NULL);
            assert(_PyType_HasFeature(Py_TYPE(descr), Py_TPFLAGS_METHOD_DESCRIPTOR));
            attr = PyStackRef_FromPyObjectNew(descr);
            self = owner;
            DEAD(owner);
        }

        macro(LOAD_ATTR_METHOD_WITH_VALUES) =
            unused/1 +
            _GUARD_TYPE_VERSION +
            _GUARD_DORV_VALUES_INST_ATTR_FROM_DICT +
            _GUARD_KEYS_VERSION +
            _LOAD_ATTR_METHOD_WITH_VALUES;

        op(_LOAD_ATTR_METHOD_NO_DICT, (descr/4, owner -- attr, self)) {
            assert(oparg & 1);
            assert(Py_TYPE(PyStackRef_AsPyObjectBorrow(owner))->tp_dictoffset == 0);
            STAT_INC(LOAD_ATTR, hit);
            assert(descr != NULL);
            assert(_PyType_HasFeature(Py_TYPE(descr), Py_TPFLAGS_METHOD_DESCRIPTOR));
            attr = PyStackRef_FromPyObjectNew(descr);
            self = owner;
            DEAD(owner);
        }

        macro(LOAD_ATTR_METHOD_NO_DICT) =
            unused/1 +
            _GUARD_TYPE_VERSION +
            unused/2 +
            _LOAD_ATTR_METHOD_NO_DICT;

        op(_LOAD_ATTR_NONDESCRIPTOR_WITH_VALUES, (descr/4, owner -- attr)) {
            assert((oparg & 1) == 0);
            STAT_INC(LOAD_ATTR, hit);
            assert(descr != NULL);
            PyStackRef_CLOSE(owner);
            attr = PyStackRef_FromPyObjectNew(descr);
        }

        macro(LOAD_ATTR_NONDESCRIPTOR_WITH_VALUES) =
            unused/1 +
            _GUARD_TYPE_VERSION +
            _GUARD_DORV_VALUES_INST_ATTR_FROM_DICT +
            _GUARD_KEYS_VERSION +
            _LOAD_ATTR_NONDESCRIPTOR_WITH_VALUES;

        op(_LOAD_ATTR_NONDESCRIPTOR_NO_DICT, (descr/4, owner -- attr)) {
            assert((oparg & 1) == 0);
            assert(Py_TYPE(PyStackRef_AsPyObjectBorrow(owner))->tp_dictoffset == 0);
            STAT_INC(LOAD_ATTR, hit);
            assert(descr != NULL);
            PyStackRef_CLOSE(owner);
            attr = PyStackRef_FromPyObjectNew(descr);
        }

        macro(LOAD_ATTR_NONDESCRIPTOR_NO_DICT) =
            unused/1 +
            _GUARD_TYPE_VERSION +
            unused/2 +
            _LOAD_ATTR_NONDESCRIPTOR_NO_DICT;

        op(_CHECK_ATTR_METHOD_LAZY_DICT, (dictoffset/1, owner -- owner)) {
            char *ptr = ((char *)PyStackRef_AsPyObjectBorrow(owner)) + MANAGED_DICT_OFFSET + dictoffset;
            PyObject *dict = FT_ATOMIC_LOAD_PTR_ACQUIRE(*(PyObject **)ptr);
            /* This object has a __dict__, just not yet created */
            DEOPT_IF(dict != NULL);
        }

        op(_LOAD_ATTR_METHOD_LAZY_DICT, (descr/4, owner -- attr, self)) {
            assert(oparg & 1);
            STAT_INC(LOAD_ATTR, hit);
            assert(descr != NULL);
            assert(_PyType_HasFeature(Py_TYPE(descr), Py_TPFLAGS_METHOD_DESCRIPTOR));
            attr = PyStackRef_FromPyObjectNew(descr);
            self = owner;
            DEAD(owner);
        }

        macro(LOAD_ATTR_METHOD_LAZY_DICT) =
            unused/1 +
            _GUARD_TYPE_VERSION +
            _CHECK_ATTR_METHOD_LAZY_DICT +
            unused/1 +
            _LOAD_ATTR_METHOD_LAZY_DICT;

        // Cache layout: counter/1, func_version/2
        // CALL_INTRINSIC_1/2, CALL_KW, and CALL_FUNCTION_EX aren't members!
        family(CALL, INLINE_CACHE_ENTRIES_CALL) = {
            CALL_BOUND_METHOD_EXACT_ARGS,
            CALL_PY_EXACT_ARGS,
            CALL_TYPE_1,
            CALL_STR_1,
            CALL_TUPLE_1,
            CALL_BUILTIN_CLASS,
            CALL_BUILTIN_O,
            CALL_BUILTIN_FAST,
            CALL_BUILTIN_FAST_WITH_KEYWORDS,
            CALL_LEN,
            CALL_ISINSTANCE,
            CALL_LIST_APPEND,
            CALL_METHOD_DESCRIPTOR_O,
            CALL_METHOD_DESCRIPTOR_FAST_WITH_KEYWORDS,
            CALL_METHOD_DESCRIPTOR_NOARGS,
            CALL_METHOD_DESCRIPTOR_FAST,
            CALL_ALLOC_AND_ENTER_INIT,
            CALL_PY_GENERAL,
            CALL_BOUND_METHOD_GENERAL,
            CALL_NON_PY_GENERAL,
        };

        specializing op(_SPECIALIZE_CALL, (counter/1, callable, self_or_null, unused[oparg] -- callable, self_or_null, unused[oparg])) {
            #if ENABLE_SPECIALIZATION_FT
            if (ADAPTIVE_COUNTER_TRIGGERS(counter)) {
                next_instr = this_instr;
                _Py_Specialize_Call(callable, next_instr, oparg + !PyStackRef_IsNull(self_or_null));
                DISPATCH_SAME_OPARG();
            }
            OPCODE_DEFERRED_INC(CALL);
            ADVANCE_ADAPTIVE_COUNTER(this_instr[1].counter);
            #endif  /* ENABLE_SPECIALIZATION_FT */
        }

        op(_MAYBE_EXPAND_METHOD, (callable, self_or_null, unused[oparg] -- callable, self_or_null, unused[oparg])) {
            if (PyStackRef_TYPE(callable) == &PyMethod_Type && PyStackRef_IsNull(self_or_null)) {
                PyObject *callable_o = PyStackRef_AsPyObjectBorrow(callable);
                PyObject *self = ((PyMethodObject *)callable_o)->im_self;
                self_or_null = PyStackRef_FromPyObjectNew(self);
                PyObject *method = ((PyMethodObject *)callable_o)->im_func;
                _PyStackRef temp = callable;
                callable = PyStackRef_FromPyObjectNew(method);
                PyStackRef_CLOSE(temp);
            }
        }

        // When calling Python, inline the call using DISPATCH_INLINED().
        op(_DO_CALL, (callable, self_or_null, args[oparg] -- res)) {
            PyObject *callable_o = PyStackRef_AsPyObjectBorrow(callable);

            // oparg counts all of the args, but *not* self:
            int total_args = oparg;
            _PyStackRef *arguments = args;
            if (!PyStackRef_IsNull(self_or_null)) {
                arguments--;
                total_args++;
            }
            // Check if the call can be inlined or not
            if (Py_TYPE(callable_o) == &PyFunction_Type &&
                tstate->interp->eval_frame == NULL &&
                ((PyFunctionObject *)callable_o)->vectorcall == _PyFunction_Vectorcall)
            {
                int code_flags = ((PyCodeObject*)PyFunction_GET_CODE(callable_o))->co_flags;
                PyObject *locals = code_flags & CO_OPTIMIZED ? NULL : Py_NewRef(PyFunction_GET_GLOBALS(callable_o));
                _PyInterpreterFrame *new_frame = _PyEvalFramePushAndInit(
                    tstate, callable, locals,
                    arguments, total_args, NULL, frame
                );
                DEAD(args);
                DEAD(self_or_null);
                DEAD(callable);
                // Manipulate stack directly since we leave using DISPATCH_INLINED().
                SYNC_SP();
                // The frame has stolen all the arguments from the stack,
                // so there is no need to clean them up.
                if (new_frame == NULL) {
                    ERROR_NO_POP();
                }
                frame->return_offset = INSTRUCTION_SIZE;
                DISPATCH_INLINED(new_frame);
            }
            /* Callable is not a normal Python function */
            STACKREFS_TO_PYOBJECTS(arguments, total_args, args_o);
            if (CONVERSION_FAILED(args_o)) {
                DECREF_INPUTS();
                ERROR_IF(true, error);
            }
            PyObject *res_o = PyObject_Vectorcall(
                callable_o, args_o,
                total_args | PY_VECTORCALL_ARGUMENTS_OFFSET,
                NULL);
            STACKREFS_TO_PYOBJECTS_CLEANUP(args_o);
            if (opcode == INSTRUMENTED_CALL) {
                PyObject *arg = total_args == 0 ?
                    &_PyInstrumentation_MISSING : PyStackRef_AsPyObjectBorrow(arguments[0]);
                if (res_o == NULL) {
                    _Py_call_instrumentation_exc2(
                        tstate, PY_MONITORING_EVENT_C_RAISE,
                        frame, this_instr, callable_o, arg);
                }
                else {
                    int err = _Py_call_instrumentation_2args(
                        tstate, PY_MONITORING_EVENT_C_RETURN,
                        frame, this_instr, callable_o, arg);
                    if (err < 0) {
                        Py_CLEAR(res_o);
                    }
                }
            }
            assert((res_o != NULL) ^ (_PyErr_Occurred(tstate) != NULL));
            DECREF_INPUTS();
            ERROR_IF(res_o == NULL, error);
            res = PyStackRef_FromPyObjectSteal(res_o);
        }

        op(_MONITOR_CALL, (func, maybe_self, args[oparg] -- func, maybe_self, args[oparg])) {
            int is_meth = !PyStackRef_IsNull(maybe_self);
            PyObject *function = PyStackRef_AsPyObjectBorrow(func);
            PyObject *arg0;
            if (is_meth) {
                arg0 = PyStackRef_AsPyObjectBorrow(maybe_self);
            }
            else if (oparg) {
                arg0 = PyStackRef_AsPyObjectBorrow(args[0]);
            }
            else {
                arg0 = &_PyInstrumentation_MISSING;
            }
            SYNC_SP();
            int err = _Py_call_instrumentation_2args(
                tstate, PY_MONITORING_EVENT_CALL,
                frame, this_instr, function, arg0
            );
            ERROR_IF(err, error);
        }

        macro(CALL) = _SPECIALIZE_CALL + unused/2 + _MAYBE_EXPAND_METHOD + _DO_CALL + _CHECK_PERIODIC;
        macro(INSTRUMENTED_CALL) = unused/3 + _MAYBE_EXPAND_METHOD + _MONITOR_CALL + _DO_CALL + _CHECK_PERIODIC;

        op(_PY_FRAME_GENERAL, (callable, self_or_null, args[oparg] -- new_frame: _PyInterpreterFrame*)) {
            PyObject *callable_o = PyStackRef_AsPyObjectBorrow(callable);

            // oparg counts all of the args, but *not* self:
            int total_args = oparg;
            if (!PyStackRef_IsNull(self_or_null)) {
                args--;
                total_args++;
            }
            assert(Py_TYPE(callable_o) == &PyFunction_Type);
            int code_flags = ((PyCodeObject*)PyFunction_GET_CODE(callable_o))->co_flags;
            PyObject *locals = code_flags & CO_OPTIMIZED ? NULL : Py_NewRef(PyFunction_GET_GLOBALS(callable_o));
            _PyInterpreterFrame *temp = _PyEvalFramePushAndInit(
                tstate, callable, locals,
                args, total_args, NULL, frame
            );
            // The frame has stolen all the arguments from the stack.
            INPUTS_DEAD();
            SYNC_SP();
            if (temp == NULL) {
                ERROR_NO_POP();
            }
            new_frame = temp;
        }

        op(_CHECK_FUNCTION_VERSION, (func_version/2, callable, unused, unused[oparg] -- callable, unused, unused[oparg])) {
            PyObject *callable_o = PyStackRef_AsPyObjectBorrow(callable);
            EXIT_IF(!PyFunction_Check(callable_o));
            PyFunctionObject *func = (PyFunctionObject *)callable_o;
            EXIT_IF(func->func_version != func_version);
        }

        tier2 op(_CHECK_FUNCTION_VERSION_INLINE, (func_version/2, callable_o/4 --)) {
            assert(PyFunction_Check(callable_o));
            PyFunctionObject *func = (PyFunctionObject *)callable_o;
            EXIT_IF(func->func_version != func_version);
        }

        macro(CALL_PY_GENERAL) =
            unused/1 + // Skip over the counter
            _CHECK_PEP_523 +
            _CHECK_FUNCTION_VERSION +
            _PY_FRAME_GENERAL +
            _SAVE_RETURN_OFFSET +
            _PUSH_FRAME;

        op(_CHECK_METHOD_VERSION, (func_version/2, callable, null, unused[oparg] -- callable, null, unused[oparg])) {
            PyObject *callable_o = PyStackRef_AsPyObjectBorrow(callable);

            EXIT_IF(Py_TYPE(callable_o) != &PyMethod_Type);
            PyObject *func = ((PyMethodObject *)callable_o)->im_func;
            EXIT_IF(!PyFunction_Check(func));
            EXIT_IF(((PyFunctionObject *)func)->func_version != func_version);
            EXIT_IF(!PyStackRef_IsNull(null));
        }

        op(_EXPAND_METHOD, (callable, self_or_null, unused[oparg] -- callable, self_or_null, unused[oparg])) {
            PyObject *callable_o = PyStackRef_AsPyObjectBorrow(callable);
            assert(PyStackRef_IsNull(self_or_null));
            assert(Py_TYPE(callable_o) == &PyMethod_Type);
            self_or_null = PyStackRef_FromPyObjectNew(((PyMethodObject *)callable_o)->im_self);
            _PyStackRef temp = callable;
            callable = PyStackRef_FromPyObjectNew(((PyMethodObject *)callable_o)->im_func);
            assert(PyStackRef_FunctionCheck(callable));
            PyStackRef_CLOSE(temp);
        }

        macro(CALL_BOUND_METHOD_GENERAL) =
            unused/1 + // Skip over the counter
            _CHECK_PEP_523 +
            _CHECK_METHOD_VERSION +
            _EXPAND_METHOD +
            flush + // so that self is in the argument array
            _PY_FRAME_GENERAL +
            _SAVE_RETURN_OFFSET +
            _PUSH_FRAME;

        op(_CHECK_IS_NOT_PY_CALLABLE, (callable, unused, unused[oparg] -- callable, unused, unused[oparg])) {
            PyObject *callable_o = PyStackRef_AsPyObjectBorrow(callable);
            EXIT_IF(PyFunction_Check(callable_o));
            EXIT_IF(Py_TYPE(callable_o) == &PyMethod_Type);
        }

        op(_CALL_NON_PY_GENERAL, (callable, self_or_null, args[oparg] -- res)) {
#if TIER_ONE
            assert(opcode != INSTRUMENTED_CALL);
#endif
            PyObject *callable_o = PyStackRef_AsPyObjectBorrow(callable);

            int total_args = oparg;
            _PyStackRef *arguments = args;
            if (!PyStackRef_IsNull(self_or_null)) {
                arguments--;
                total_args++;
            }
            /* Callable is not a normal Python function */
            STACKREFS_TO_PYOBJECTS(arguments, total_args, args_o);
            if (CONVERSION_FAILED(args_o)) {
                DECREF_INPUTS();
                ERROR_IF(true, error);
            }
            PyObject *res_o = PyObject_Vectorcall(
                callable_o, args_o,
                total_args | PY_VECTORCALL_ARGUMENTS_OFFSET,
                NULL);
            STACKREFS_TO_PYOBJECTS_CLEANUP(args_o);
            assert((res_o != NULL) ^ (_PyErr_Occurred(tstate) != NULL));
            DECREF_INPUTS();
            ERROR_IF(res_o == NULL, error);
            res = PyStackRef_FromPyObjectSteal(res_o);
        }

        macro(CALL_NON_PY_GENERAL) =
            unused/1 + // Skip over the counter
            unused/2 +
            _CHECK_IS_NOT_PY_CALLABLE +
            _CALL_NON_PY_GENERAL +
            _CHECK_PERIODIC;

        op(_CHECK_CALL_BOUND_METHOD_EXACT_ARGS, (callable, null, unused[oparg] -- callable, null, unused[oparg])) {
            EXIT_IF(!PyStackRef_IsNull(null));
            EXIT_IF(Py_TYPE(PyStackRef_AsPyObjectBorrow(callable)) != &PyMethod_Type);
        }

        op(_INIT_CALL_BOUND_METHOD_EXACT_ARGS, (callable, self_or_null, unused[oparg] -- callable, self_or_null, unused[oparg])) {
            assert(PyStackRef_IsNull(self_or_null));
            PyObject *callable_o = PyStackRef_AsPyObjectBorrow(callable);
            STAT_INC(CALL, hit);
            self_or_null = PyStackRef_FromPyObjectNew(((PyMethodObject *)callable_o)->im_self);
            _PyStackRef temp = callable;
            callable = PyStackRef_FromPyObjectNew(((PyMethodObject *)callable_o)->im_func);
            PyStackRef_CLOSE(temp);
        }

        op(_CHECK_PEP_523, (--)) {
            DEOPT_IF(tstate->interp->eval_frame);
        }

        op(_CHECK_FUNCTION_EXACT_ARGS, (callable, self_or_null, unused[oparg] -- callable, self_or_null, unused[oparg])) {
            PyObject *callable_o = PyStackRef_AsPyObjectBorrow(callable);
            assert(PyFunction_Check(callable_o));
            PyFunctionObject *func = (PyFunctionObject *)callable_o;
            PyCodeObject *code = (PyCodeObject *)func->func_code;
            EXIT_IF(code->co_argcount != oparg + (!PyStackRef_IsNull(self_or_null)));
        }

        op(_CHECK_STACK_SPACE, (callable, unused, unused[oparg] -- callable, unused, unused[oparg])) {
            PyObject *callable_o = PyStackRef_AsPyObjectBorrow(callable);
            PyFunctionObject *func = (PyFunctionObject *)callable_o;
            PyCodeObject *code = (PyCodeObject *)func->func_code;
            DEOPT_IF(!_PyThreadState_HasStackSpace(tstate, code->co_framesize));
            DEOPT_IF(tstate->py_recursion_remaining <= 1);
        }

        replicate(5) pure op(_INIT_CALL_PY_EXACT_ARGS, (callable, self_or_null, args[oparg] -- new_frame: _PyInterpreterFrame*)) {
            int has_self = !PyStackRef_IsNull(self_or_null);
            STAT_INC(CALL, hit);
            new_frame = _PyFrame_PushUnchecked(tstate, callable, oparg + has_self, frame);
            _PyStackRef *first_non_self_local = new_frame->localsplus + has_self;
            new_frame->localsplus[0] = self_or_null;
            for (int i = 0; i < oparg; i++) {
                first_non_self_local[i] = args[i];
            }
            INPUTS_DEAD();
        }

        op(_PUSH_FRAME, (new_frame: _PyInterpreterFrame* -- )) {
            // Write it out explicitly because it's subtly different.
            // Eventually this should be the only occurrence of this code.
            assert(tstate->interp->eval_frame == NULL);
            _PyInterpreterFrame *temp = new_frame;
            DEAD(new_frame);
            SYNC_SP();
            _PyFrame_SetStackPointer(frame, stack_pointer);
            assert(new_frame->previous == frame || new_frame->previous->previous == frame);
            CALL_STAT_INC(inlined_py_calls);
            frame = tstate->current_frame = temp;
            tstate->py_recursion_remaining--;
            LOAD_SP();
            LOAD_IP(0);
            LLTRACE_RESUME_FRAME();
        }

        macro(CALL_BOUND_METHOD_EXACT_ARGS) =
            unused/1 + // Skip over the counter
            _CHECK_PEP_523 +
            _CHECK_CALL_BOUND_METHOD_EXACT_ARGS +
            _INIT_CALL_BOUND_METHOD_EXACT_ARGS +
            flush + // In case the following deopt
            _CHECK_FUNCTION_VERSION +
            _CHECK_FUNCTION_EXACT_ARGS +
            _CHECK_STACK_SPACE +
            _INIT_CALL_PY_EXACT_ARGS +
            _SAVE_RETURN_OFFSET +
            _PUSH_FRAME;

        macro(CALL_PY_EXACT_ARGS) =
            unused/1 + // Skip over the counter
            _CHECK_PEP_523 +
            _CHECK_FUNCTION_VERSION +
            _CHECK_FUNCTION_EXACT_ARGS +
            _CHECK_STACK_SPACE +
            _INIT_CALL_PY_EXACT_ARGS +
            _SAVE_RETURN_OFFSET +
            _PUSH_FRAME;

        op(_GUARD_NOS_NULL, (null, unused -- null, unused)) {
            DEOPT_IF(!PyStackRef_IsNull(null));
        }

        op(_GUARD_CALLABLE_TYPE_1, (callable, unused, unused -- callable, unused, unused)) {
            PyObject *callable_o = PyStackRef_AsPyObjectBorrow(callable);
            DEOPT_IF(callable_o != (PyObject *)&PyType_Type);
        }

        op(_CALL_TYPE_1, (callable, null, arg -- res)) {
            PyObject *arg_o = PyStackRef_AsPyObjectBorrow(arg);

            assert(oparg == 1);
            DEAD(null);
            DEAD(callable);
            (void)callable; // Silence compiler warnings about unused variables
            (void)null;
            STAT_INC(CALL, hit);
            res = PyStackRef_FromPyObjectNew(Py_TYPE(arg_o));
            PyStackRef_CLOSE(arg);
        }

        macro(CALL_TYPE_1) =
            unused/1 +
            unused/2 +
            _GUARD_NOS_NULL +
            _GUARD_CALLABLE_TYPE_1 +
            _CALL_TYPE_1;

        op(_GUARD_CALLABLE_STR_1, (callable, unused, unused -- callable, unused, unused)) {
            PyObject *callable_o = PyStackRef_AsPyObjectBorrow(callable);
            DEOPT_IF(callable_o != (PyObject *)&PyUnicode_Type);
        }

        op(_CALL_STR_1, (callable, null, arg -- res)) {
            PyObject *arg_o = PyStackRef_AsPyObjectBorrow(arg);

            assert(oparg == 1);
            STAT_INC(CALL, hit);
            PyObject *res_o = PyObject_Str(arg_o);
            DEAD(null);
            DEAD(callable);
            (void)callable; // Silence compiler warnings about unused variables
            (void)null;
            PyStackRef_CLOSE(arg);
            ERROR_IF(res_o == NULL, error);
            res = PyStackRef_FromPyObjectSteal(res_o);
        }

        macro(CALL_STR_1) =
            unused/1 +
            unused/2 +
            _GUARD_NOS_NULL +
            _GUARD_CALLABLE_STR_1 +
            _CALL_STR_1 +
            _CHECK_PERIODIC;

        op(_GUARD_CALLABLE_TUPLE_1, (callable, unused, unused -- callable, unused, unused)) {
            PyObject *callable_o = PyStackRef_AsPyObjectBorrow(callable);
            DEOPT_IF(callable_o != (PyObject *)&PyTuple_Type);
        }

        op(_CALL_TUPLE_1, (callable, null, arg -- res)) {
            PyObject *arg_o = PyStackRef_AsPyObjectBorrow(arg);

            assert(oparg == 1);
            STAT_INC(CALL, hit);
            PyObject *res_o = PySequence_Tuple(arg_o);
            DEAD(null);
            DEAD(callable);
            (void)callable; // Silence compiler warnings about unused variables
            (void)null;
            PyStackRef_CLOSE(arg);
            ERROR_IF(res_o == NULL, error);
            res = PyStackRef_FromPyObjectSteal(res_o);
        }

        macro(CALL_TUPLE_1) =
            unused/1 +
            unused/2 +
            _GUARD_NOS_NULL +
            _GUARD_CALLABLE_TUPLE_1 +
            _CALL_TUPLE_1 +
            _CHECK_PERIODIC;

<<<<<<< HEAD
        tier2 op(_CHECK_INIT_MATCHES_VERSIONS, (type_version/2, init_func_version/2, callable[1], null[1], args[oparg] -- callable[1], null[1], args[oparg])) {
            PyObject *callable_o = PyStackRef_AsPyObjectBorrow(callable[0]);
            DEOPT_IF(!PyType_Check(callable_o));
            PyTypeObject *tp = (PyTypeObject *)callable_o;
            DEOPT_IF(tp->tp_version_tag != type_version);
            assert(tp->tp_flags & Py_TPFLAGS_INLINE_VALUES);
            PyHeapTypeObject *cls = (PyHeapTypeObject *)callable_o;
            PyFunctionObject *init_func = (PyFunctionObject *)cls->_spec_cache.init;
            DEOPT_IF(init_func->func_version != init_func_version);
        }

        op(_CHECK_AND_ALLOCATE_OBJECT, (type_version/2, callable[1], null[1], args[oparg] -- init[1], self[1], args[oparg])) {
            PyObject *callable_o = PyStackRef_AsPyObjectBorrow(callable[0]);
            DEOPT_IF(!PyStackRef_IsNull(null[0]));
=======
        op(_CHECK_AND_ALLOCATE_OBJECT, (type_version/2, callable, self_or_null, unused[oparg] -- callable, self_or_null, unused[oparg])) {
            PyObject *callable_o = PyStackRef_AsPyObjectBorrow(callable);
            DEOPT_IF(!PyStackRef_IsNull(self_or_null));
>>>>>>> 8a4d4f37
            DEOPT_IF(!PyType_Check(callable_o));
            PyTypeObject *tp = (PyTypeObject *)callable_o;
            DEOPT_IF(FT_ATOMIC_LOAD_UINT32_RELAXED(tp->tp_version_tag) != type_version);
            assert(tp->tp_new == PyBaseObject_Type.tp_new);
            assert(tp->tp_flags & Py_TPFLAGS_HEAPTYPE);
            assert(tp->tp_alloc == PyType_GenericAlloc);
            PyHeapTypeObject *cls = (PyHeapTypeObject *)callable_o;
            PyFunctionObject *init_func = (PyFunctionObject *)FT_ATOMIC_LOAD_PTR_ACQUIRE(cls->_spec_cache.init);
            PyCodeObject *code = (PyCodeObject *)init_func->func_code;
            DEOPT_IF(!_PyThreadState_HasStackSpace(tstate, code->co_framesize + _Py_InitCleanup.co_framesize));
            STAT_INC(CALL, hit);
            PyObject *self_o = PyType_GenericAlloc(tp, 0);
            if (self_o == NULL) {
                ERROR_NO_POP();
            }
            self_or_null = PyStackRef_FromPyObjectSteal(self_o);
            _PyStackRef temp = callable;
            callable = PyStackRef_FromPyObjectNew(init_func);
            PyStackRef_CLOSE(temp);
        }

        op(_CREATE_INIT_FRAME, (init, self, args[oparg] -- init_frame: _PyInterpreterFrame *)) {
            _PyInterpreterFrame *shim = _PyFrame_PushTrampolineUnchecked(
                tstate, (PyCodeObject *)&_Py_InitCleanup, 1, frame);
            assert(_PyFrame_GetBytecode(shim)[0].op.code == EXIT_INIT_CHECK);
            assert(_PyFrame_GetBytecode(shim)[1].op.code == RETURN_VALUE);
            /* Push self onto stack of shim */
            shim->localsplus[0] = PyStackRef_DUP(self);
            _PyInterpreterFrame *temp = _PyEvalFramePushAndInit(
                tstate, init, NULL, args-1, oparg+1, NULL, shim);
            DEAD(init);
            DEAD(self);
            DEAD(args);
            SYNC_SP();
            if (temp == NULL) {
                _PyEval_FrameClearAndPop(tstate, shim);
                ERROR_NO_POP();
            }
            init_frame = temp;
            frame->return_offset = 1 + INLINE_CACHE_ENTRIES_CALL;
            /* Account for pushing the extra frame.
             * We don't check recursion depth here,
             * as it will be checked after start_frame */
            tstate->py_recursion_remaining--;
        }

        macro(CALL_ALLOC_AND_ENTER_INIT) =
            unused/1 +
            _CHECK_PEP_523 +
            _CHECK_AND_ALLOCATE_OBJECT +
            _CREATE_INIT_FRAME +
            _PUSH_FRAME;

        inst(EXIT_INIT_CHECK, (should_be_none -- )) {
            if (!PyStackRef_IsNone(should_be_none)) {
                PyErr_Format(PyExc_TypeError,
                    "__init__() should return None, not '%.200s'",
                    Py_TYPE(PyStackRef_AsPyObjectBorrow(should_be_none))->tp_name);
                ERROR_NO_POP();
            }
            DEAD(should_be_none);
        }

        op(_CALL_BUILTIN_CLASS, (callable, self_or_null, args[oparg] -- res)) {
            PyObject *callable_o = PyStackRef_AsPyObjectBorrow(callable);
            DEOPT_IF(!PyType_Check(callable_o));
            PyTypeObject *tp = (PyTypeObject *)callable_o;
            int total_args = oparg;
            _PyStackRef *arguments = args;
            if (!PyStackRef_IsNull(self_or_null)) {
                arguments--;
                total_args++;
            }
            DEOPT_IF(tp->tp_vectorcall == NULL);
            STAT_INC(CALL, hit);
            STACKREFS_TO_PYOBJECTS(arguments, total_args, args_o);
            if (CONVERSION_FAILED(args_o)) {
                DECREF_INPUTS();
                ERROR_IF(true, error);
            }
            PyObject *res_o = tp->tp_vectorcall((PyObject *)tp, args_o, total_args, NULL);
            STACKREFS_TO_PYOBJECTS_CLEANUP(args_o);
            DECREF_INPUTS();
            ERROR_IF(res_o == NULL, error);
            res = PyStackRef_FromPyObjectSteal(res_o);
        }

        macro(CALL_BUILTIN_CLASS) =
            unused/1 +
            unused/2 +
            _CALL_BUILTIN_CLASS +
            _CHECK_PERIODIC;

        op(_CALL_BUILTIN_O, (callable, self_or_null, args[oparg] -- res)) {
            /* Builtin METH_O functions */
            PyObject *callable_o = PyStackRef_AsPyObjectBorrow(callable);

            int total_args = oparg;
            if (!PyStackRef_IsNull(self_or_null)) {
                args--;
                total_args++;
            }
            EXIT_IF(total_args != 1);
            EXIT_IF(!PyCFunction_CheckExact(callable_o));
            EXIT_IF(PyCFunction_GET_FLAGS(callable_o) != METH_O);
            // CPython promises to check all non-vectorcall function calls.
            EXIT_IF(_Py_ReachedRecursionLimit(tstate));
            STAT_INC(CALL, hit);
            PyCFunction cfunc = PyCFunction_GET_FUNCTION(callable_o);
            _PyStackRef arg = args[0];
            PyObject *res_o = _PyCFunction_TrampolineCall(cfunc, PyCFunction_GET_SELF(callable_o), PyStackRef_AsPyObjectBorrow(arg));
            _Py_LeaveRecursiveCallTstate(tstate);
            assert((res_o != NULL) ^ (_PyErr_Occurred(tstate) != NULL));

            PyStackRef_CLOSE(arg);
            DEAD(args);
            DEAD(self_or_null);
            PyStackRef_CLOSE(callable);
            ERROR_IF(res_o == NULL, error);
            res = PyStackRef_FromPyObjectSteal(res_o);
        }

        macro(CALL_BUILTIN_O) =
            unused/1 +
            unused/2 +
            _CALL_BUILTIN_O +
            _CHECK_PERIODIC;

        op(_CALL_BUILTIN_FAST, (callable, self_or_null, args[oparg] -- res)) {
            /* Builtin METH_FASTCALL functions, without keywords */
            PyObject *callable_o = PyStackRef_AsPyObjectBorrow(callable);

            int total_args = oparg;
            _PyStackRef *arguments = args;
            if (!PyStackRef_IsNull(self_or_null)) {
                arguments--;
                total_args++;
            }
            DEOPT_IF(!PyCFunction_CheckExact(callable_o));
            DEOPT_IF(PyCFunction_GET_FLAGS(callable_o) != METH_FASTCALL);
            STAT_INC(CALL, hit);
            PyCFunction cfunc = PyCFunction_GET_FUNCTION(callable_o);
            /* res = func(self, args, nargs) */
            STACKREFS_TO_PYOBJECTS(arguments, total_args, args_o);
            if (CONVERSION_FAILED(args_o)) {
                DECREF_INPUTS();
                ERROR_IF(true, error);
            }
            PyObject *res_o = _PyCFunctionFast_CAST(cfunc)(
                PyCFunction_GET_SELF(callable_o),
                args_o,
                total_args);
            STACKREFS_TO_PYOBJECTS_CLEANUP(args_o);
            assert((res_o != NULL) ^ (_PyErr_Occurred(tstate) != NULL));
            DECREF_INPUTS();
            ERROR_IF(res_o == NULL, error);
            res = PyStackRef_FromPyObjectSteal(res_o);
        }

        macro(CALL_BUILTIN_FAST) =
            unused/1 +
            unused/2 +
            _CALL_BUILTIN_FAST +
            _CHECK_PERIODIC;

        op(_CALL_BUILTIN_FAST_WITH_KEYWORDS, (callable, self_or_null, args[oparg] -- res)) {
            /* Builtin METH_FASTCALL | METH_KEYWORDS functions */
            PyObject *callable_o = PyStackRef_AsPyObjectBorrow(callable);

            int total_args = oparg;
            _PyStackRef *arguments = args;
            if (!PyStackRef_IsNull(self_or_null)) {
                arguments--;
                total_args++;
            }
            DEOPT_IF(!PyCFunction_CheckExact(callable_o));
            DEOPT_IF(PyCFunction_GET_FLAGS(callable_o) != (METH_FASTCALL | METH_KEYWORDS));
            STAT_INC(CALL, hit);
            /* res = func(self, arguments, nargs, kwnames) */
            PyCFunctionFastWithKeywords cfunc =
                _PyCFunctionFastWithKeywords_CAST(PyCFunction_GET_FUNCTION(callable_o));

            STACKREFS_TO_PYOBJECTS(arguments, total_args, args_o);
            if (CONVERSION_FAILED(args_o)) {
                DECREF_INPUTS();
                ERROR_IF(true, error);
            }
            PyObject *res_o = cfunc(PyCFunction_GET_SELF(callable_o), args_o, total_args, NULL);
            STACKREFS_TO_PYOBJECTS_CLEANUP(args_o);
            assert((res_o != NULL) ^ (_PyErr_Occurred(tstate) != NULL));
            DECREF_INPUTS();
            ERROR_IF(res_o == NULL, error);
            res = PyStackRef_FromPyObjectSteal(res_o);
        }

        macro(CALL_BUILTIN_FAST_WITH_KEYWORDS) =
            unused/1 +
            unused/2 +
            _CALL_BUILTIN_FAST_WITH_KEYWORDS +
            _CHECK_PERIODIC;

        inst(CALL_LEN, (unused/1, unused/2, callable, self_or_null, args[oparg] -- res)) {
            /* len(o) */
            PyObject *callable_o = PyStackRef_AsPyObjectBorrow(callable);

            int total_args = oparg;
            if (!PyStackRef_IsNull(self_or_null)) {
                args--;
                total_args++;
            }
            DEOPT_IF(total_args != 1);
            PyInterpreterState *interp = tstate->interp;
            DEOPT_IF(callable_o != interp->callable_cache.len);
            STAT_INC(CALL, hit);
            _PyStackRef arg_stackref = args[0];
            PyObject *arg = PyStackRef_AsPyObjectBorrow(arg_stackref);
            Py_ssize_t len_i = PyObject_Length(arg);
            if (len_i < 0) {
                ERROR_NO_POP();
            }
            PyObject *res_o = PyLong_FromSsize_t(len_i);
            assert((res_o != NULL) ^ (_PyErr_Occurred(tstate) != NULL));
            if (res_o == NULL) {
                ERROR_NO_POP();
            }
            PyStackRef_CLOSE(arg_stackref);
            DEAD(args);
            DEAD(self_or_null);
            PyStackRef_CLOSE(callable);
            res = PyStackRef_FromPyObjectSteal(res_o);
        }

        inst(CALL_ISINSTANCE, (unused/1, unused/2, callable, self_or_null, args[oparg] -- res)) {
            /* isinstance(o, o2) */
            PyObject *callable_o = PyStackRef_AsPyObjectBorrow(callable);

            int total_args = oparg;
            _PyStackRef *arguments = args;
            if (!PyStackRef_IsNull(self_or_null)) {
                arguments--;
                total_args++;
            }
            DEOPT_IF(total_args != 2);
            PyInterpreterState *interp = tstate->interp;
            DEOPT_IF(callable_o != interp->callable_cache.isinstance);
            STAT_INC(CALL, hit);
            _PyStackRef cls_stackref = arguments[1];
            _PyStackRef inst_stackref = arguments[0];
            int retval = PyObject_IsInstance(PyStackRef_AsPyObjectBorrow(inst_stackref), PyStackRef_AsPyObjectBorrow(cls_stackref));
            if (retval < 0) {
                ERROR_NO_POP();
            }
            res = retval ? PyStackRef_True : PyStackRef_False;
            assert((!PyStackRef_IsNull(res)) ^ (_PyErr_Occurred(tstate) != NULL));
            DECREF_INPUTS();
        }

        // This is secretly a super-instruction
        inst(CALL_LIST_APPEND, (unused/1, unused/2, callable, self, arg -- )) {
            assert(oparg == 1);
            PyObject *callable_o = PyStackRef_AsPyObjectBorrow(callable);
            PyObject *self_o = PyStackRef_AsPyObjectBorrow(self);

            PyInterpreterState *interp = tstate->interp;
            DEOPT_IF(callable_o != interp->callable_cache.list_append);
            DEOPT_IF(self_o == NULL);
            DEOPT_IF(!PyList_Check(self_o));
            DEOPT_IF(!LOCK_OBJECT(self_o));
            STAT_INC(CALL, hit);
            int err = _PyList_AppendTakeRef((PyListObject *)self_o, PyStackRef_AsPyObjectSteal(arg));
            UNLOCK_OBJECT(self_o);
            PyStackRef_CLOSE(self);
            PyStackRef_CLOSE(callable);
            ERROR_IF(err, error);
        #if TIER_ONE
            // Skip the following POP_TOP. This is done here in tier one, and
            // during trace projection in tier two:
            assert(next_instr->op.code == POP_TOP);
            SKIP_OVER(1);
        #endif
        }

         op(_CALL_METHOD_DESCRIPTOR_O, (callable, self_or_null, args[oparg] -- res)) {
            PyObject *callable_o = PyStackRef_AsPyObjectBorrow(callable);

            int total_args = oparg;
            _PyStackRef *arguments = args;
            if (!PyStackRef_IsNull(self_or_null)) {
                arguments--;
                total_args++;
            }

            PyMethodDescrObject *method = (PyMethodDescrObject *)callable_o;
            EXIT_IF(total_args != 2);
            EXIT_IF(!Py_IS_TYPE(method, &PyMethodDescr_Type));
            PyMethodDef *meth = method->d_method;
            EXIT_IF(meth->ml_flags != METH_O);
            // CPython promises to check all non-vectorcall function calls.
            EXIT_IF(_Py_ReachedRecursionLimit(tstate));
            _PyStackRef arg_stackref = arguments[1];
            _PyStackRef self_stackref = arguments[0];
            EXIT_IF(!Py_IS_TYPE(PyStackRef_AsPyObjectBorrow(self_stackref),
                                 method->d_common.d_type));
            STAT_INC(CALL, hit);
            PyCFunction cfunc = meth->ml_meth;
            PyObject *res_o = _PyCFunction_TrampolineCall(cfunc,
                                  PyStackRef_AsPyObjectBorrow(self_stackref),
                                  PyStackRef_AsPyObjectBorrow(arg_stackref));
            _Py_LeaveRecursiveCallTstate(tstate);
            assert((res_o != NULL) ^ (_PyErr_Occurred(tstate) != NULL));
            DECREF_INPUTS();
            ERROR_IF(res_o == NULL, error);
            res = PyStackRef_FromPyObjectSteal(res_o);
        }

        macro(CALL_METHOD_DESCRIPTOR_O) =
            unused/1 +
            unused/2 +
            _CALL_METHOD_DESCRIPTOR_O +
            _CHECK_PERIODIC;

        op(_CALL_METHOD_DESCRIPTOR_FAST_WITH_KEYWORDS, (callable, self_or_null, args[oparg] -- res)) {
            PyObject *callable_o = PyStackRef_AsPyObjectBorrow(callable);

            int total_args = oparg;
            _PyStackRef *arguments = args;
            if (!PyStackRef_IsNull(self_or_null)) {
                arguments--;
                total_args++;
            }
            EXIT_IF(total_args == 0);
            PyMethodDescrObject *method = (PyMethodDescrObject *)callable_o;
            EXIT_IF(!Py_IS_TYPE(method, &PyMethodDescr_Type));
            PyMethodDef *meth = method->d_method;
            EXIT_IF(meth->ml_flags != (METH_FASTCALL|METH_KEYWORDS));
            PyTypeObject *d_type = method->d_common.d_type;
            PyObject *self = PyStackRef_AsPyObjectBorrow(arguments[0]);
            assert(self != NULL);
            EXIT_IF(!Py_IS_TYPE(self, d_type));
            STAT_INC(CALL, hit);
            int nargs = total_args - 1;

            STACKREFS_TO_PYOBJECTS(arguments, total_args, args_o);
            if (CONVERSION_FAILED(args_o)) {
                DECREF_INPUTS();
                ERROR_IF(true, error);
            }
            PyCFunctionFastWithKeywords cfunc =
                _PyCFunctionFastWithKeywords_CAST(meth->ml_meth);
            PyObject *res_o = cfunc(self, (args_o + 1), nargs, NULL);
            STACKREFS_TO_PYOBJECTS_CLEANUP(args_o);
            assert((res_o != NULL) ^ (_PyErr_Occurred(tstate) != NULL));
            DECREF_INPUTS();
            ERROR_IF(res_o == NULL, error);
            res = PyStackRef_FromPyObjectSteal(res_o);
        }

        macro(CALL_METHOD_DESCRIPTOR_FAST_WITH_KEYWORDS) =
            unused/1 +
            unused/2 +
            _CALL_METHOD_DESCRIPTOR_FAST_WITH_KEYWORDS +
            _CHECK_PERIODIC;

        op(_CALL_METHOD_DESCRIPTOR_NOARGS, (callable, self_or_null, args[oparg] -- res)) {
            assert(oparg == 0 || oparg == 1);
            PyObject *callable_o = PyStackRef_AsPyObjectBorrow(callable);

            int total_args = oparg;
            if (!PyStackRef_IsNull(self_or_null)) {
                args--;
                total_args++;
            }
            EXIT_IF(total_args != 1);
            PyMethodDescrObject *method = (PyMethodDescrObject *)callable_o;
            EXIT_IF(!Py_IS_TYPE(method, &PyMethodDescr_Type));
            PyMethodDef *meth = method->d_method;
            _PyStackRef self_stackref = args[0];
            PyObject *self = PyStackRef_AsPyObjectBorrow(self_stackref);
            EXIT_IF(!Py_IS_TYPE(self, method->d_common.d_type));
            EXIT_IF(meth->ml_flags != METH_NOARGS);
            // CPython promises to check all non-vectorcall function calls.
            EXIT_IF(_Py_ReachedRecursionLimit(tstate));
            STAT_INC(CALL, hit);
            PyCFunction cfunc = meth->ml_meth;
            PyObject *res_o = _PyCFunction_TrampolineCall(cfunc, self, NULL);
            _Py_LeaveRecursiveCallTstate(tstate);
            assert((res_o != NULL) ^ (_PyErr_Occurred(tstate) != NULL));
            PyStackRef_CLOSE(self_stackref);
            DEAD(args);
            DEAD(self_or_null);
            PyStackRef_CLOSE(callable);
            ERROR_IF(res_o == NULL, error);
            res = PyStackRef_FromPyObjectSteal(res_o);
        }

        macro(CALL_METHOD_DESCRIPTOR_NOARGS) =
            unused/1 +
            unused/2 +
            _CALL_METHOD_DESCRIPTOR_NOARGS +
            _CHECK_PERIODIC;

        op(_CALL_METHOD_DESCRIPTOR_FAST, (callable, self_or_null, args[oparg] -- res)) {
            PyObject *callable_o = PyStackRef_AsPyObjectBorrow(callable);

            int total_args = oparg;
            _PyStackRef *arguments = args;
            if (!PyStackRef_IsNull(self_or_null)) {
                arguments--;
                total_args++;
            }
            EXIT_IF(total_args == 0);
            PyMethodDescrObject *method = (PyMethodDescrObject *)callable_o;
            /* Builtin METH_FASTCALL methods, without keywords */
            EXIT_IF(!Py_IS_TYPE(method, &PyMethodDescr_Type));
            PyMethodDef *meth = method->d_method;
            EXIT_IF(meth->ml_flags != METH_FASTCALL);
            PyObject *self = PyStackRef_AsPyObjectBorrow(arguments[0]);
            assert(self != NULL);
            EXIT_IF(!Py_IS_TYPE(self, method->d_common.d_type));
            STAT_INC(CALL, hit);
            int nargs = total_args - 1;

            STACKREFS_TO_PYOBJECTS(arguments, total_args, args_o);
            if (CONVERSION_FAILED(args_o)) {
                DECREF_INPUTS();
                ERROR_IF(true, error);
            }
            PyCFunctionFast cfunc = _PyCFunctionFast_CAST(meth->ml_meth);
            PyObject *res_o = cfunc(self, (args_o + 1), nargs);
            STACKREFS_TO_PYOBJECTS_CLEANUP(args_o);
            assert((res_o != NULL) ^ (_PyErr_Occurred(tstate) != NULL));
            DECREF_INPUTS();
            ERROR_IF(res_o == NULL, error);
            res = PyStackRef_FromPyObjectSteal(res_o);
        }

        macro(CALL_METHOD_DESCRIPTOR_FAST) =
            unused/1 +
            unused/2 +
            _CALL_METHOD_DESCRIPTOR_FAST +
            _CHECK_PERIODIC;

        // Cache layout: counter/1, func_version/2
        family(CALL_KW, INLINE_CACHE_ENTRIES_CALL_KW) = {
            CALL_KW_BOUND_METHOD,
            CALL_KW_PY,
            CALL_KW_NON_PY,
        };

        op(_MONITOR_CALL_KW, (callable, self_or_null, args[oparg], unused -- callable, self_or_null, args[oparg], unused)) {
            int is_meth = !PyStackRef_IsNull(self_or_null);
            PyObject *arg;
            if (is_meth) {
                arg = PyStackRef_AsPyObjectBorrow(self_or_null);
            }
            else if (args) {
                arg = PyStackRef_AsPyObjectBorrow(args[0]);
            }
            else {
                arg = &_PyInstrumentation_MISSING;
            }
            PyObject *function = PyStackRef_AsPyObjectBorrow(callable);
            int err = _Py_call_instrumentation_2args(
                    tstate, PY_MONITORING_EVENT_CALL,
                    frame, this_instr, function, arg);
            ERROR_IF(err, error);
        }

        op(_MAYBE_EXPAND_METHOD_KW, (callable, self_or_null, unused[oparg], unused -- callable, self_or_null, unused[oparg], unused)) {
            if (PyStackRef_TYPE(callable) == &PyMethod_Type && PyStackRef_IsNull(self_or_null)) {
                PyObject *callable_o = PyStackRef_AsPyObjectBorrow(callable);
                PyObject *self = ((PyMethodObject *)callable_o)->im_self;
                self_or_null = PyStackRef_FromPyObjectNew(self);
                PyObject *method = ((PyMethodObject *)callable_o)->im_func;
                _PyStackRef temp = callable;
                callable = PyStackRef_FromPyObjectNew(method);
                PyStackRef_CLOSE(temp);
            }
        }

        op(_DO_CALL_KW, (callable, self_or_null, args[oparg], kwnames -- res)) {
            PyObject *callable_o = PyStackRef_AsPyObjectBorrow(callable);
            PyObject *kwnames_o = PyStackRef_AsPyObjectBorrow(kwnames);

            // oparg counts all of the args, but *not* self:
            int total_args = oparg;
            _PyStackRef *arguments = args;
            if (!PyStackRef_IsNull(self_or_null)) {
                arguments--;
                total_args++;
            }
            int positional_args = total_args - (int)PyTuple_GET_SIZE(kwnames_o);
            // Check if the call can be inlined or not
            if (Py_TYPE(callable_o) == &PyFunction_Type &&
                tstate->interp->eval_frame == NULL &&
                ((PyFunctionObject *)callable_o)->vectorcall == _PyFunction_Vectorcall)
            {
                int code_flags = ((PyCodeObject*)PyFunction_GET_CODE(callable_o))->co_flags;
                PyObject *locals = code_flags & CO_OPTIMIZED ? NULL : Py_NewRef(PyFunction_GET_GLOBALS(callable_o));
                _PyInterpreterFrame *new_frame = _PyEvalFramePushAndInit(
                    tstate, callable, locals,
                    arguments, positional_args, kwnames_o, frame
                );
                DEAD(args);
                DEAD(self_or_null);
                DEAD(callable);
                PyStackRef_CLOSE(kwnames);
                // Sync stack explicitly since we leave using DISPATCH_INLINED().
                SYNC_SP();
                // The frame has stolen all the arguments from the stack,
                // so there is no need to clean them up.
                if (new_frame == NULL) {
                    ERROR_NO_POP();
                }
                assert(INSTRUCTION_SIZE == 1 + INLINE_CACHE_ENTRIES_CALL_KW);
                frame->return_offset = INSTRUCTION_SIZE;
                DISPATCH_INLINED(new_frame);
            }
            /* Callable is not a normal Python function */
            STACKREFS_TO_PYOBJECTS(arguments, total_args, args_o);
            if (CONVERSION_FAILED(args_o)) {
                DECREF_INPUTS();
                ERROR_IF(true, error);
            }
            PyObject *res_o = PyObject_Vectorcall(
                callable_o, args_o,
                positional_args | PY_VECTORCALL_ARGUMENTS_OFFSET,
                kwnames_o);
            STACKREFS_TO_PYOBJECTS_CLEANUP(args_o);
            if (opcode == INSTRUMENTED_CALL_KW) {
                PyObject *arg = total_args == 0 ?
                    &_PyInstrumentation_MISSING : PyStackRef_AsPyObjectBorrow(arguments[0]);
                if (res_o == NULL) {
                    _Py_call_instrumentation_exc2(
                        tstate, PY_MONITORING_EVENT_C_RAISE,
                        frame, this_instr, callable_o, arg);
                }
                else {
                    int err = _Py_call_instrumentation_2args(
                        tstate, PY_MONITORING_EVENT_C_RETURN,
                        frame, this_instr, callable_o, arg);
                    if (err < 0) {
                        Py_CLEAR(res_o);
                    }
                }
            }
            DECREF_INPUTS();
            ERROR_IF(res_o == NULL, error);
            res = PyStackRef_FromPyObjectSteal(res_o);
        }

        op(_PY_FRAME_KW, (callable, self_or_null, args[oparg], kwnames -- new_frame: _PyInterpreterFrame*)) {
            PyObject *callable_o = PyStackRef_AsPyObjectBorrow(callable);

            // oparg counts all of the args, but *not* self:
            int total_args = oparg;
            _PyStackRef *arguments = args;
            if (!PyStackRef_IsNull(self_or_null)) {
                arguments--;
                total_args++;
            }
            PyObject *kwnames_o = PyStackRef_AsPyObjectBorrow(kwnames);
            int positional_args = total_args - (int)PyTuple_GET_SIZE(kwnames_o);
            assert(Py_TYPE(callable_o) == &PyFunction_Type);
            int code_flags = ((PyCodeObject*)PyFunction_GET_CODE(callable_o))->co_flags;
            PyObject *locals = code_flags & CO_OPTIMIZED ? NULL : Py_NewRef(PyFunction_GET_GLOBALS(callable_o));
            _PyInterpreterFrame *temp = _PyEvalFramePushAndInit(
                tstate, callable, locals,
                arguments, positional_args, kwnames_o, frame
            );
            PyStackRef_CLOSE(kwnames);
            // The frame has stolen all the arguments from the stack,
            // so there is no need to clean them up.
            DEAD(args);
            DEAD(self_or_null);
            DEAD(callable);
            SYNC_SP();
            ERROR_IF(temp == NULL, error);
            new_frame = temp;
        }

        op(_CHECK_FUNCTION_VERSION_KW, (func_version/2, callable, unused, unused[oparg], unused -- callable, unused, unused[oparg], unused)) {
            PyObject *callable_o = PyStackRef_AsPyObjectBorrow(callable);
            EXIT_IF(!PyFunction_Check(callable_o));
            PyFunctionObject *func = (PyFunctionObject *)callable_o;
            EXIT_IF(func->func_version != func_version);
        }

        macro(CALL_KW_PY) =
            unused/1 + // Skip over the counter
            _CHECK_PEP_523 +
            _CHECK_FUNCTION_VERSION_KW +
            _PY_FRAME_KW +
            _SAVE_RETURN_OFFSET +
            _PUSH_FRAME;

        op(_CHECK_METHOD_VERSION_KW, (func_version/2, callable, null, unused[oparg], unused -- callable, null, unused[oparg], unused)) {
            PyObject *callable_o = PyStackRef_AsPyObjectBorrow(callable);

            EXIT_IF(Py_TYPE(callable_o) != &PyMethod_Type);
            PyObject *func = ((PyMethodObject *)callable_o)->im_func;
            EXIT_IF(!PyFunction_Check(func));
            EXIT_IF(((PyFunctionObject *)func)->func_version != func_version);
            EXIT_IF(!PyStackRef_IsNull(null));
        }

        op(_EXPAND_METHOD_KW, (callable, self_or_null, unused[oparg], unused -- callable, self_or_null, unused[oparg], unused)) {
            assert(PyStackRef_IsNull(self_or_null));
            _PyStackRef callable_s = callable;
            PyObject *callable_o = PyStackRef_AsPyObjectBorrow(callable);
            assert(Py_TYPE(callable_o) == &PyMethod_Type);
            self_or_null = PyStackRef_FromPyObjectNew(((PyMethodObject *)callable_o)->im_self);
            callable = PyStackRef_FromPyObjectNew(((PyMethodObject *)callable_o)->im_func);
            assert(PyStackRef_FunctionCheck(callable));
            PyStackRef_CLOSE(callable_s);
        }

        macro(CALL_KW_BOUND_METHOD) =
            unused/1 + // Skip over the counter
            _CHECK_PEP_523 +
            _CHECK_METHOD_VERSION_KW +
            _EXPAND_METHOD_KW +
            flush + // so that self is in the argument array
            _PY_FRAME_KW +
            _SAVE_RETURN_OFFSET +
            _PUSH_FRAME;

        specializing op(_SPECIALIZE_CALL_KW, (counter/1, callable, self_or_null, unused[oparg], unused -- callable, self_or_null, unused[oparg], unused)) {
            #if ENABLE_SPECIALIZATION_FT
            if (ADAPTIVE_COUNTER_TRIGGERS(counter)) {
                next_instr = this_instr;
                _Py_Specialize_CallKw(callable, next_instr, oparg + !PyStackRef_IsNull(self_or_null));
                DISPATCH_SAME_OPARG();
            }
            OPCODE_DEFERRED_INC(CALL_KW);
            ADVANCE_ADAPTIVE_COUNTER(this_instr[1].counter);
            #endif  /* ENABLE_SPECIALIZATION_FT */
        }

        macro(CALL_KW) =
            _SPECIALIZE_CALL_KW +
            unused/2 +
            _MAYBE_EXPAND_METHOD_KW +
            _DO_CALL_KW;

        macro(INSTRUMENTED_CALL_KW) =
            counter/1 +
            unused/2 +
            _MAYBE_EXPAND_METHOD_KW +
            _MONITOR_CALL_KW +
            _DO_CALL_KW;

        op(_CHECK_IS_NOT_PY_CALLABLE_KW, (callable, unused, unused[oparg], unused -- callable, unused, unused[oparg], unused)) {
            PyObject *callable_o = PyStackRef_AsPyObjectBorrow(callable);
            EXIT_IF(PyFunction_Check(callable_o));
            EXIT_IF(Py_TYPE(callable_o) == &PyMethod_Type);
        }


        op(_CALL_KW_NON_PY, (callable, self_or_null, args[oparg], kwnames -- res)) {
#if TIER_ONE
            assert(opcode != INSTRUMENTED_CALL);
#endif
            PyObject *callable_o = PyStackRef_AsPyObjectBorrow(callable);

            int total_args = oparg;
            _PyStackRef *arguments = args;
            if (!PyStackRef_IsNull(self_or_null)) {
                arguments--;
                total_args++;
            }
            /* Callable is not a normal Python function */
            STACKREFS_TO_PYOBJECTS(arguments, total_args, args_o);
            if (CONVERSION_FAILED(args_o)) {
                DECREF_INPUTS();
                ERROR_IF(true, error);
            }
            PyObject *kwnames_o = PyStackRef_AsPyObjectBorrow(kwnames);
            int positional_args = total_args - (int)PyTuple_GET_SIZE(kwnames_o);
            PyObject *res_o = PyObject_Vectorcall(
                callable_o, args_o,
                positional_args | PY_VECTORCALL_ARGUMENTS_OFFSET,
                kwnames_o);
            PyStackRef_CLOSE(kwnames);
            STACKREFS_TO_PYOBJECTS_CLEANUP(args_o);
            assert((res_o != NULL) ^ (_PyErr_Occurred(tstate) != NULL));
            DECREF_INPUTS();
            ERROR_IF(res_o == NULL, error);
            res = PyStackRef_FromPyObjectSteal(res_o);
        }

        macro(CALL_KW_NON_PY) =
            unused/1 + // Skip over the counter
            unused/2 +
            _CHECK_IS_NOT_PY_CALLABLE_KW +
            _CALL_KW_NON_PY +
            _CHECK_PERIODIC;

        op(_MAKE_CALLARGS_A_TUPLE, (func, unused, callargs, kwargs -- func, unused, callargs, kwargs)) {
            PyObject *callargs_o = PyStackRef_AsPyObjectBorrow(callargs);
            if (!PyTuple_CheckExact(callargs_o)) {
                int err = _Py_Check_ArgsIterable(tstate, PyStackRef_AsPyObjectBorrow(func), callargs_o);
                if (err < 0) {
                    ERROR_NO_POP();
                }
                PyObject *tuple_o = PySequence_Tuple(callargs_o);
                if (tuple_o == NULL) {
                    ERROR_NO_POP();
                }
                _PyStackRef temp = callargs;
                callargs = PyStackRef_FromPyObjectSteal(tuple_o);
                PyStackRef_CLOSE(temp);
            }
        }

        op(_DO_CALL_FUNCTION_EX, (func_st, null, callargs_st, kwargs_st -- result)) {
            (void)null;
            PyObject *func = PyStackRef_AsPyObjectBorrow(func_st);

            // DICT_MERGE is called before this opcode if there are kwargs.
            // It converts all dict subtypes in kwargs into regular dicts.
            EVAL_CALL_STAT_INC_IF_FUNCTION(EVAL_CALL_FUNCTION_EX, func);
            PyObject *result_o;
            assert(!_PyErr_Occurred(tstate));
            if (opcode == INSTRUMENTED_CALL_FUNCTION_EX) {
                PyObject *callargs = PyStackRef_AsPyObjectBorrow(callargs_st);
                PyObject *kwargs = PyStackRef_AsPyObjectBorrow(kwargs_st);
                assert(kwargs == NULL || PyDict_CheckExact(kwargs));
                assert(PyTuple_CheckExact(callargs));
                PyObject *arg = PyTuple_GET_SIZE(callargs) > 0 ?
                    PyTuple_GET_ITEM(callargs, 0) : &_PyInstrumentation_MISSING;
                int err = _Py_call_instrumentation_2args(
                    tstate, PY_MONITORING_EVENT_CALL,
                    frame, this_instr, func, arg);
                if (err) {
                    ERROR_NO_POP();
                }
                result_o = PyObject_Call(func, callargs, kwargs);

                if (!PyFunction_Check(func) && !PyMethod_Check(func)) {
                    if (result_o == NULL) {
                        _Py_call_instrumentation_exc2(
                            tstate, PY_MONITORING_EVENT_C_RAISE,
                            frame, this_instr, func, arg);
                    }
                    else {
                        int err = _Py_call_instrumentation_2args(
                            tstate, PY_MONITORING_EVENT_C_RETURN,
                            frame, this_instr, func, arg);
                        if (err < 0) {
                            Py_CLEAR(result_o);
                        }
                    }
                }
            }
            else {
                if (Py_TYPE(func) == &PyFunction_Type &&
                    tstate->interp->eval_frame == NULL &&
                    ((PyFunctionObject *)func)->vectorcall == _PyFunction_Vectorcall) {
                    PyObject *callargs = PyStackRef_AsPyObjectSteal(callargs_st);
                    assert(PyTuple_CheckExact(callargs));
                    PyObject *kwargs = PyStackRef_IsNull(kwargs_st) ? NULL : PyStackRef_AsPyObjectSteal(kwargs_st);
                    assert(kwargs == NULL || PyDict_CheckExact(kwargs));
                    Py_ssize_t nargs = PyTuple_GET_SIZE(callargs);
                    int code_flags = ((PyCodeObject *)PyFunction_GET_CODE(func))->co_flags;
                    PyObject *locals = code_flags & CO_OPTIMIZED ? NULL : Py_NewRef(PyFunction_GET_GLOBALS(func));

                    _PyInterpreterFrame *new_frame = _PyEvalFramePushAndInit_Ex(
                        tstate, func_st, locals,
                        nargs, callargs, kwargs, frame);
                    // Need to sync the stack since we exit with DISPATCH_INLINED.
                    INPUTS_DEAD();
                    SYNC_SP();
                    if (new_frame == NULL) {
                        ERROR_NO_POP();
                    }
                    assert(INSTRUCTION_SIZE == 1);
                    frame->return_offset = 1;
                    DISPATCH_INLINED(new_frame);
                }
                PyObject *callargs = PyStackRef_AsPyObjectBorrow(callargs_st);
                assert(PyTuple_CheckExact(callargs));
                PyObject *kwargs = PyStackRef_AsPyObjectBorrow(kwargs_st);
                assert(kwargs == NULL || PyDict_CheckExact(kwargs));
                result_o = PyObject_Call(func, callargs, kwargs);
            }
            PyStackRef_XCLOSE(kwargs_st);
            PyStackRef_CLOSE(callargs_st);
            DEAD(null);
            PyStackRef_CLOSE(func_st);
            ERROR_IF(result_o == NULL, error);
            result = PyStackRef_FromPyObjectSteal(result_o);
        }

        macro(CALL_FUNCTION_EX) =
            _MAKE_CALLARGS_A_TUPLE +
            _DO_CALL_FUNCTION_EX +
            _CHECK_PERIODIC;

        macro(INSTRUMENTED_CALL_FUNCTION_EX) =
            _MAKE_CALLARGS_A_TUPLE +
            _DO_CALL_FUNCTION_EX +
            _CHECK_PERIODIC;

        inst(MAKE_FUNCTION, (codeobj_st -- func)) {
            PyObject *codeobj = PyStackRef_AsPyObjectBorrow(codeobj_st);

            PyFunctionObject *func_obj = (PyFunctionObject *)
                PyFunction_New(codeobj, GLOBALS());

            PyStackRef_CLOSE(codeobj_st);
            ERROR_IF(func_obj == NULL, error);

            _PyFunction_SetVersion(
                func_obj, ((PyCodeObject *)codeobj)->co_version);
            func = PyStackRef_FromPyObjectSteal((PyObject *)func_obj);
        }

        inst(SET_FUNCTION_ATTRIBUTE, (attr_st, func_in -- func_out)) {
            PyObject *func = PyStackRef_AsPyObjectBorrow(func_in);
            PyObject *attr = PyStackRef_AsPyObjectSteal(attr_st);
            func_out = func_in;
            DEAD(func_in);
            assert(PyFunction_Check(func));
            size_t offset = _Py_FunctionAttributeOffsets[oparg];
            assert(offset != 0);
            PyObject **ptr = (PyObject **)(((char *)func) + offset);
            assert(*ptr == NULL);
            *ptr = attr;
        }

        inst(RETURN_GENERATOR, (-- res)) {
            assert(PyStackRef_FunctionCheck(frame->f_funcobj));
            PyFunctionObject *func = (PyFunctionObject *)PyStackRef_AsPyObjectBorrow(frame->f_funcobj);
            PyGenObject *gen = (PyGenObject *)_Py_MakeCoro(func);
            ERROR_IF(gen == NULL, error);
            assert(STACK_LEVEL() == 0);
            SAVE_STACK();
            _PyInterpreterFrame *gen_frame = &gen->gi_iframe;
            frame->instr_ptr++;
            _PyFrame_Copy(frame, gen_frame);
            assert(frame->frame_obj == NULL);
            gen->gi_frame_state = FRAME_CREATED;
            gen_frame->owner = FRAME_OWNED_BY_GENERATOR;
            _Py_LeaveRecursiveCallPy(tstate);
            _PyInterpreterFrame *prev = frame->previous;
            _PyThreadState_PopFrame(tstate, frame);
            frame = tstate->current_frame = prev;
            LOAD_IP(frame->return_offset);
            RELOAD_STACK();
            res = PyStackRef_FromPyObjectStealMortal((PyObject *)gen);
            LLTRACE_RESUME_FRAME();
        }

        inst(BUILD_SLICE, (args[oparg] -- slice)) {
            PyObject *start_o = PyStackRef_AsPyObjectBorrow(args[0]);
            PyObject *stop_o = PyStackRef_AsPyObjectBorrow(args[1]);
            PyObject *step_o = oparg == 3 ? PyStackRef_AsPyObjectBorrow(args[2]) : NULL;
            PyObject *slice_o = PySlice_New(start_o, stop_o, step_o);
            DECREF_INPUTS();
            ERROR_IF(slice_o == NULL, error);
            slice = PyStackRef_FromPyObjectStealMortal(slice_o);
        }

        inst(CONVERT_VALUE, (value -- result)) {
            conversion_func conv_fn;
            assert(oparg >= FVC_STR && oparg <= FVC_ASCII);
            conv_fn = _PyEval_ConversionFuncs[oparg];
            PyObject *result_o = conv_fn(PyStackRef_AsPyObjectBorrow(value));
            PyStackRef_CLOSE(value);
            ERROR_IF(result_o == NULL, error);
            result = PyStackRef_FromPyObjectSteal(result_o);
        }

        inst(FORMAT_SIMPLE, (value -- res)) {
            PyObject *value_o = PyStackRef_AsPyObjectBorrow(value);
            /* If value is a unicode object, then we know the result
             * of format(value) is value itself. */
            if (!PyUnicode_CheckExact(value_o)) {
                PyObject *res_o = PyObject_Format(value_o, NULL);
                PyStackRef_CLOSE(value);
                ERROR_IF(res_o == NULL, error);
                res = PyStackRef_FromPyObjectSteal(res_o);
            }
            else {
                res = value;
                DEAD(value);
            }
        }

        inst(FORMAT_WITH_SPEC, (value, fmt_spec -- res)) {
            PyObject *res_o = PyObject_Format(PyStackRef_AsPyObjectBorrow(value), PyStackRef_AsPyObjectBorrow(fmt_spec));
            DECREF_INPUTS();
            ERROR_IF(res_o == NULL, error);
            res = PyStackRef_FromPyObjectSteal(res_o);
        }

        pure inst(COPY, (bottom, unused[oparg-1] -- bottom, unused[oparg-1], top)) {
            assert(oparg > 0);
            top = PyStackRef_DUP(bottom);
        }

        specializing op(_SPECIALIZE_BINARY_OP, (counter/1, lhs, rhs -- lhs, rhs)) {
            #if ENABLE_SPECIALIZATION_FT
            if (ADAPTIVE_COUNTER_TRIGGERS(counter)) {
                next_instr = this_instr;
                _Py_Specialize_BinaryOp(lhs, rhs, next_instr, oparg, LOCALS_ARRAY);
                DISPATCH_SAME_OPARG();
            }
            OPCODE_DEFERRED_INC(BINARY_OP);
            ADVANCE_ADAPTIVE_COUNTER(this_instr[1].counter);
            #endif  /* ENABLE_SPECIALIZATION_FT */
            assert(NB_ADD <= oparg);
            assert(oparg <= NB_OPARG_LAST);
        }

        op(_BINARY_OP, (lhs, rhs -- res)) {
            PyObject *lhs_o = PyStackRef_AsPyObjectBorrow(lhs);
            PyObject *rhs_o = PyStackRef_AsPyObjectBorrow(rhs);

            assert(_PyEval_BinaryOps[oparg]);
            PyObject *res_o = _PyEval_BinaryOps[oparg](lhs_o, rhs_o);
            if (res_o == NULL) {
                ERROR_NO_POP();
            }
            res = PyStackRef_FromPyObjectSteal(res_o);
            DECREF_INPUTS();
        }

        macro(BINARY_OP) = _SPECIALIZE_BINARY_OP + unused/4 + _BINARY_OP;

        pure inst(SWAP, (bottom, unused[oparg-2], top --
                    bottom, unused[oparg-2], top)) {
            _PyStackRef temp = bottom;
            bottom = top;
            top = temp;
            assert(oparg >= 2);
        }

        inst(INSTRUMENTED_LINE, ( -- )) {
            int original_opcode = 0;
            if (tstate->tracing) {
                PyCodeObject *code = _PyFrame_GetCode(frame);
                int index = (int)(this_instr - _PyFrame_GetBytecode(frame));
                original_opcode = code->_co_monitoring->lines->data[index*code->_co_monitoring->lines->bytes_per_entry];
                next_instr = this_instr;
            } else {
                original_opcode = _Py_call_instrumentation_line(
                        tstate, frame, this_instr, prev_instr);
                if (original_opcode < 0) {
                    next_instr = this_instr+1;
                    goto error;
                }
                next_instr = frame->instr_ptr;
                if (next_instr != this_instr) {
                    SYNC_SP();
                    DISPATCH();
                }
            }
            if (_PyOpcode_Caches[original_opcode]) {
                _PyBinaryOpCache *cache = (_PyBinaryOpCache *)(next_instr+1);
                /* Prevent the underlying instruction from specializing
                * and overwriting the instrumentation. */
                PAUSE_ADAPTIVE_COUNTER(cache->counter);
            }
            opcode = original_opcode;
            DISPATCH_GOTO();
        }

        inst(INSTRUMENTED_INSTRUCTION, ( -- )) {
            int next_opcode = _Py_call_instrumentation_instruction(
                tstate, frame, this_instr);
            ERROR_IF(next_opcode < 0, error);
            next_instr = this_instr;
            if (_PyOpcode_Caches[next_opcode]) {
                PAUSE_ADAPTIVE_COUNTER(next_instr[1].counter);
            }
            assert(next_opcode > 0 && next_opcode < 256);
            opcode = next_opcode;
            DISPATCH_GOTO();
        }

        inst(INSTRUMENTED_JUMP_FORWARD, ( -- )) {
            INSTRUMENTED_JUMP(this_instr, next_instr + oparg, PY_MONITORING_EVENT_JUMP);
        }

        op(_MONITOR_JUMP_BACKWARD, (-- )) {
            INSTRUMENTED_JUMP(this_instr, next_instr - oparg, PY_MONITORING_EVENT_JUMP);
        }

        inst(INSTRUMENTED_NOT_TAKEN, ( -- )) {
            (void)this_instr; // INSTRUMENTED_JUMP requires this_instr
            INSTRUMENTED_JUMP(prev_instr, next_instr, PY_MONITORING_EVENT_BRANCH_LEFT);
        }

        macro(INSTRUMENTED_JUMP_BACKWARD) =
            unused/1 +
            _CHECK_PERIODIC +
            _MONITOR_JUMP_BACKWARD;

        inst(INSTRUMENTED_POP_JUMP_IF_TRUE, (unused/1, cond -- )) {
            assert(PyStackRef_BoolCheck(cond));
            int jump = PyStackRef_IsTrue(cond);
            DEAD(cond);
            RECORD_BRANCH_TAKEN(this_instr[1].cache, jump);
            if (jump) {
                INSTRUMENTED_JUMP(this_instr, next_instr + oparg, PY_MONITORING_EVENT_BRANCH_RIGHT);
            }
        }

        inst(INSTRUMENTED_POP_JUMP_IF_FALSE, (unused/1, cond -- )) {
            assert(PyStackRef_BoolCheck(cond));
            int jump = PyStackRef_IsFalse(cond);
            DEAD(cond);
            RECORD_BRANCH_TAKEN(this_instr[1].cache, jump);
            if (jump) {
                INSTRUMENTED_JUMP(this_instr, next_instr + oparg, PY_MONITORING_EVENT_BRANCH_RIGHT);
            }
        }

        inst(INSTRUMENTED_POP_JUMP_IF_NONE, (unused/1, value -- )) {
            int jump = PyStackRef_IsNone(value);
            RECORD_BRANCH_TAKEN(this_instr[1].cache, jump);
            if (jump) {
                DEAD(value);
                INSTRUMENTED_JUMP(this_instr, next_instr + oparg, PY_MONITORING_EVENT_BRANCH_RIGHT);
            }
            else {
                PyStackRef_CLOSE(value);
            }
        }

        inst(INSTRUMENTED_POP_JUMP_IF_NOT_NONE, (unused/1, value -- )) {
            int jump = !PyStackRef_IsNone(value);
            RECORD_BRANCH_TAKEN(this_instr[1].cache, jump);
            if (jump) {
                PyStackRef_CLOSE(value);
                INSTRUMENTED_JUMP(this_instr, next_instr + oparg, PY_MONITORING_EVENT_BRANCH_RIGHT);
            }
            else {
                DEAD(value);
            }
        }

        tier1 inst(EXTENDED_ARG, ( -- )) {
            assert(oparg);
            opcode = next_instr->op.code;
            oparg = oparg << 8 | next_instr->op.arg;
            PRE_DISPATCH_GOTO();
            DISPATCH_GOTO();
        }

        tier1 inst(CACHE, (--)) {
            assert(0 && "Executing a cache.");
            Py_FatalError("Executing a cache.");
        }

        tier1 inst(RESERVED, (--)) {
            assert(0 && "Executing RESERVED instruction.");
            Py_FatalError("Executing RESERVED instruction.");
        }

        ///////// Tier-2 only opcodes /////////

        op (_GUARD_IS_TRUE_POP, (flag -- )) {
            int is_true = PyStackRef_IsTrue(flag);
            DEAD(flag);
            SYNC_SP();
            EXIT_IF(!is_true);
        }

        op (_GUARD_IS_FALSE_POP, (flag -- )) {
            int is_false = PyStackRef_IsFalse(flag);
            DEAD(flag);
            SYNC_SP();
            EXIT_IF(!is_false);
        }

        op (_GUARD_IS_NONE_POP, (val -- )) {
            int is_none = PyStackRef_IsNone(val);
            if (!is_none) {
                PyStackRef_CLOSE(val);
                SYNC_SP();
                EXIT_IF(1);
            }
            DEAD(val);
        }

        op (_GUARD_IS_NOT_NONE_POP, (val -- )) {
            int is_none = PyStackRef_IsNone(val);
            PyStackRef_CLOSE(val);
            SYNC_SP();
            EXIT_IF(is_none);
        }

        op(_JUMP_TO_TOP, (--)) {
            JUMP_TO_JUMP_TARGET();
        }

        tier2 op(_SET_IP, (instr_ptr/4 --)) {
            frame->instr_ptr = (_Py_CODEUNIT *)instr_ptr;
        }

        tier2 op(_CHECK_STACK_SPACE_OPERAND, (framesize/2 --)) {
            assert(framesize <= INT_MAX);
            DEOPT_IF(!_PyThreadState_HasStackSpace(tstate, framesize));
            DEOPT_IF(tstate->py_recursion_remaining <= 1);
        }

        op(_SAVE_RETURN_OFFSET, (--)) {
            #if TIER_ONE
            frame->return_offset = (uint16_t)(next_instr - this_instr);
            #endif
            #if TIER_TWO
            frame->return_offset = oparg;
            #endif
        }

        tier2 op(_EXIT_TRACE, (exit_p/4 --)) {
            _PyExitData *exit = (_PyExitData *)exit_p;
            PyCodeObject *code = _PyFrame_GetCode(frame);
            _Py_CODEUNIT *target = _PyFrame_GetBytecode(frame) + exit->target;
        #if defined(Py_DEBUG) && !defined(_Py_JIT)
            OPT_HIST(trace_uop_execution_counter, trace_run_length_hist);
            if (frame->lltrace >= 2) {
                printf("SIDE EXIT: [UOp ");
                _PyUOpPrint(&next_uop[-1]);
                printf(", exit %lu, temp %d, target %d -> %s]\n",
                    exit - current_executor->exits, exit->temperature.value_and_backoff,
                    (int)(target - _PyFrame_GetBytecode(frame)),
                    _PyOpcode_OpName[target->op.code]);
            }
        #endif
            if (exit->executor && !exit->executor->vm_data.valid) {
                exit->temperature = initial_temperature_backoff_counter();
                Py_CLEAR(exit->executor);
            }
            tstate->previous_executor = (PyObject *)current_executor;
            if (exit->executor == NULL) {
                _Py_BackoffCounter temperature = exit->temperature;
                if (!backoff_counter_triggers(temperature)) {
                    exit->temperature = advance_backoff_counter(temperature);
                    GOTO_TIER_ONE(target);
                }
                _PyExecutorObject *executor;
                if (target->op.code == ENTER_EXECUTOR) {
                    executor = code->co_executors->executors[target->op.arg];
                    Py_INCREF(executor);
                }
                else {
                    int chain_depth = current_executor->vm_data.chain_depth + 1;
                    int optimized = _PyOptimizer_Optimize(frame, target, &executor, chain_depth);
                    if (optimized <= 0) {
                        exit->temperature = restart_backoff_counter(temperature);
                        GOTO_TIER_ONE(optimized < 0 ? NULL : target);
                    }
                    exit->temperature = initial_temperature_backoff_counter();
                }
                exit->executor = executor;
            }
            Py_INCREF(exit->executor);
            GOTO_TIER_TWO(exit->executor);
        }

        tier2 op(_CHECK_VALIDITY, (--)) {
            DEOPT_IF(!current_executor->vm_data.valid);
        }

        tier2 pure op(_LOAD_CONST_INLINE, (ptr/4 -- value)) {
            value = PyStackRef_FromPyObjectNew(ptr);
        }

        tier2 pure op (_POP_TOP_LOAD_CONST_INLINE, (ptr/4, pop -- value)) {
            PyStackRef_CLOSE(pop);
            value = PyStackRef_FromPyObjectNew(ptr);
        }

        tier2 pure op(_LOAD_CONST_INLINE_BORROW, (ptr/4 -- value)) {
            value = PyStackRef_FromPyObjectImmortal(ptr);
        }

        tier2 pure op (_POP_TOP_LOAD_CONST_INLINE_BORROW, (ptr/4, pop -- value)) {
            PyStackRef_CLOSE(pop);
            value = PyStackRef_FromPyObjectImmortal(ptr);
        }

        tier2 pure op(_POP_TWO_LOAD_CONST_INLINE_BORROW, (ptr/4, pop1, pop2 -- value)) {
            PyStackRef_CLOSE(pop2);
            PyStackRef_CLOSE(pop1);
            value = PyStackRef_FromPyObjectImmortal(ptr);
        }

        tier2 op(_CHECK_FUNCTION, (func_version/2 -- )) {
            assert(PyStackRef_FunctionCheck(frame->f_funcobj));
            PyFunctionObject *func = (PyFunctionObject *)PyStackRef_AsPyObjectBorrow(frame->f_funcobj);
            DEOPT_IF(func->func_version != func_version);
        }

        tier2 op(_START_EXECUTOR, (executor/4 --)) {
            Py_CLEAR(tstate->previous_executor);
#ifndef _Py_JIT
            current_executor = (_PyExecutorObject*)executor;
#endif
            assert(((_PyExecutorObject *)executor)->vm_data.valid);
        }

        tier2 op(_MAKE_WARM, (--)) {
            current_executor->vm_data.warm = true;
            // It's okay if this ends up going negative.
            if (--tstate->interp->trace_run_counter == 0) {
                _Py_set_eval_breaker_bit(tstate, _PY_EVAL_JIT_INVALIDATE_COLD_BIT);
            }
        }

        tier2 op(_FATAL_ERROR, (--)) {
            assert(0);
            Py_FatalError("Fatal error uop executed.");
        }

        tier2 op(_DEOPT, (--)) {
            tstate->previous_executor = (PyObject *)current_executor;
            GOTO_TIER_ONE(_PyFrame_GetBytecode(frame) + CURRENT_TARGET());
        }

        tier2 op(_ERROR_POP_N, (target/2 --)) {
            tstate->previous_executor = (PyObject *)current_executor;
            assert(oparg == 0);
            frame->instr_ptr = _PyFrame_GetBytecode(frame) + target;
            SYNC_SP();
            GOTO_TIER_ONE(NULL);
        }

        /* Progress is guaranteed if we DEOPT on the eval breaker, because
         * ENTER_EXECUTOR will not re-enter tier 2 with the eval breaker set. */
        tier2 op(_TIER2_RESUME_CHECK, (--)) {
#if defined(__EMSCRIPTEN__)
            DEOPT_IF(_Py_emscripten_signal_clock == 0);
            _Py_emscripten_signal_clock -= Py_EMSCRIPTEN_SIGNAL_HANDLING;
#endif
            uintptr_t eval_breaker = _Py_atomic_load_uintptr_relaxed(&tstate->eval_breaker);
            DEOPT_IF(eval_breaker & _PY_EVAL_EVENTS_MASK);
            assert(tstate->tracing || eval_breaker == FT_ATOMIC_LOAD_UINTPTR_ACQUIRE(_PyFrame_GetCode(frame)->_co_instrumentation_version));
        }

        label(pop_4_error) {
            stack_pointer -= 4;
            assert(WITHIN_STACK_BOUNDS());
            goto error;
        }

        label(pop_3_error) {
            stack_pointer -= 3;
            assert(WITHIN_STACK_BOUNDS());
            goto error;
        }

        label(pop_2_error) {
            stack_pointer -= 2;
            assert(WITHIN_STACK_BOUNDS());
            goto error;
        }

        label(pop_1_error) {
            stack_pointer -= 1;
            assert(WITHIN_STACK_BOUNDS());
            goto error;
        }

        label(error) {
            /* Double-check exception status. */
#ifdef NDEBUG
            if (!_PyErr_Occurred(tstate)) {
            _PyErr_SetString(tstate, PyExc_SystemError,
                             "error return without exception set");
        }
#else
            assert(_PyErr_Occurred(tstate));
#endif

            /* Log traceback info. */
            assert(frame->owner != FRAME_OWNED_BY_INTERPRETER);
            if (!_PyFrame_IsIncomplete(frame)) {
                PyFrameObject *f = _PyFrame_GetFrameObject(frame);
                if (f != NULL) {
                    PyTraceBack_Here(f);
                }
            }
            _PyEval_MonitorRaise(tstate, frame, next_instr-1);
            goto exception_unwind;
        }

        spilled label(exception_unwind) {
            /* We can't use frame->instr_ptr here, as RERAISE may have set it */
            int offset = INSTR_OFFSET()-1;
            int level, handler, lasti;
            int handled = get_exception_handler(_PyFrame_GetCode(frame), offset, &level, &handler, &lasti);
            if (handled == 0) {
                // No handlers, so exit.
                assert(_PyErr_Occurred(tstate));
                /* Pop remaining stack entries. */
                _PyStackRef *stackbase = _PyFrame_Stackbase(frame);
                while (frame->stackpointer > stackbase) {
                    _PyStackRef ref = _PyFrame_StackPop(frame);
                    PyStackRef_XCLOSE(ref);
                }
                monitor_unwind(tstate, frame, next_instr-1);
                goto exit_unwind;
            }
            assert(STACK_LEVEL() >= level);
            _PyStackRef *new_top = _PyFrame_Stackbase(frame) + level;
            assert(frame->stackpointer >= new_top);
            while (frame->stackpointer > new_top) {
                _PyStackRef ref = _PyFrame_StackPop(frame);
                PyStackRef_XCLOSE(ref);
            }
            if (lasti) {
                int frame_lasti = _PyInterpreterFrame_LASTI(frame);
                PyObject *lasti = PyLong_FromLong(frame_lasti);
                if (lasti == NULL) {
                    goto exception_unwind;
                }
                _PyFrame_StackPush(frame, PyStackRef_FromPyObjectSteal(lasti));
            }

            /* Make the raw exception data
                available to the handler,
                so a program can emulate the
                Python main loop. */
            PyObject *exc = _PyErr_GetRaisedException(tstate);
            _PyFrame_StackPush(frame, PyStackRef_FromPyObjectSteal(exc));
            next_instr = _PyFrame_GetBytecode(frame) + handler;

            int err = monitor_handled(tstate, frame, next_instr, exc);
            if (err < 0) {
                goto exception_unwind;
            }
            /* Resume normal execution */
#ifdef Py_DEBUG
            if (frame->lltrace >= 5) {
                lltrace_resume_frame(frame);
            }
#endif
            RELOAD_STACK();
#if Py_TAIL_CALL_INTERP
            int opcode;
#endif
            DISPATCH();
        }

        spilled label(exit_unwind) {
            assert(_PyErr_Occurred(tstate));
            _Py_LeaveRecursiveCallPy(tstate);
            assert(frame->owner != FRAME_OWNED_BY_INTERPRETER);
            // GH-99729: We need to unlink the frame *before* clearing it:
            _PyInterpreterFrame *dying = frame;
            frame = tstate->current_frame = dying->previous;
            _PyEval_FrameClearAndPop(tstate, dying);
            frame->return_offset = 0;
            if (frame->owner == FRAME_OWNED_BY_INTERPRETER) {
                /* Restore previous frame and exit */
                tstate->current_frame = frame->previous;
                return NULL;
            }
            next_instr = frame->instr_ptr;
            RELOAD_STACK();
            goto error;
        }

        spilled label(start_frame) {
            int too_deep = _Py_EnterRecursivePy(tstate);
            if (too_deep) {
                goto exit_unwind;
            }
            next_instr = frame->instr_ptr;
        #ifdef Py_DEBUG
            int lltrace = maybe_lltrace_resume_frame(frame, GLOBALS());
            if (lltrace < 0) {
                JUMP_TO_LABEL(exit_unwind);
            }
            frame->lltrace = lltrace;
            /* _PyEval_EvalFrameDefault() must not be called with an exception set,
            because it can clear it (directly or indirectly) and so the
            caller loses its exception */
            assert(!_PyErr_Occurred(tstate));
        #endif
            RELOAD_STACK();
#if Py_TAIL_CALL_INTERP
            int opcode;
#endif
            DISPATCH();
        }



// END BYTECODES //

    }
 dispatch_opcode:
 error:
 exception_unwind:
 exit_unwind:
 handle_eval_breaker:
 resume_frame:
 start_frame:
 unbound_local_error:
    ;
}

// Future families go below this point //<|MERGE_RESOLUTION|>--- conflicted
+++ resolved
@@ -4051,8 +4051,7 @@
             _CALL_TUPLE_1 +
             _CHECK_PERIODIC;
 
-<<<<<<< HEAD
-        tier2 op(_CHECK_INIT_MATCHES_VERSIONS, (type_version/2, init_func_version/2, callable[1], null[1], args[oparg] -- callable[1], null[1], args[oparg])) {
+        tier2 op(_CHECK_INIT_MATCHES_VERSIONS, (type_version/2, init_func_version/2, callable, null, args[oparg] -- callable, null, args[oparg])) {
             PyObject *callable_o = PyStackRef_AsPyObjectBorrow(callable[0]);
             DEOPT_IF(!PyType_Check(callable_o));
             PyTypeObject *tp = (PyTypeObject *)callable_o;
@@ -4063,14 +4062,9 @@
             DEOPT_IF(init_func->func_version != init_func_version);
         }
 
-        op(_CHECK_AND_ALLOCATE_OBJECT, (type_version/2, callable[1], null[1], args[oparg] -- init[1], self[1], args[oparg])) {
-            PyObject *callable_o = PyStackRef_AsPyObjectBorrow(callable[0]);
-            DEOPT_IF(!PyStackRef_IsNull(null[0]));
-=======
         op(_CHECK_AND_ALLOCATE_OBJECT, (type_version/2, callable, self_or_null, unused[oparg] -- callable, self_or_null, unused[oparg])) {
             PyObject *callable_o = PyStackRef_AsPyObjectBorrow(callable);
             DEOPT_IF(!PyStackRef_IsNull(self_or_null));
->>>>>>> 8a4d4f37
             DEOPT_IF(!PyType_Check(callable_o));
             PyTypeObject *tp = (PyTypeObject *)callable_o;
             DEOPT_IF(FT_ATOMIC_LOAD_UINT32_RELAXED(tp->tp_version_tag) != type_version);
