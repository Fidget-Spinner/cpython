--- conflicted
+++ resolved
@@ -5488,11 +5488,8 @@
                 // The invariant in the optimizer is the deopt target always points back to the first EXTENDED_ARG.
                 // So setting it to anything else is wrong.
                 int succ = _PyJit_TryInitializeTracing(tstate, frame, target, target, target, STACK_LEVEL(), chain_depth, exit, previous_executor, target->op.arg);
-<<<<<<< HEAD
                 SYNC_SP();
-=======
                 exit->temperature = restart_backoff_counter(exit->temperature);
->>>>>>> da5e7b7d
                 if (succ) {
                     GOTO_TIER_ONE_CONTINUE_TRACING(target);
                     Py_UNREACHABLE(); 
@@ -5504,7 +5501,9 @@
 
         tier2 op(_COLD_DYNAMIC_EXIT, ( -- )) {
             _Py_CODEUNIT *target = frame->instr_ptr;
+            SYNC_SP();
             GOTO_TIER_ONE(target);
+            Py_UNREACHABLE();
         }
 
         tier2 op(_GUARD_IP__PUSH_FRAME, (ip/4 --)) {
@@ -5522,41 +5521,9 @@
             EXIT_IF(true);
         }
 
-<<<<<<< HEAD
-        // Note: this is different than _COLD_EXIT/_EXIT_TRACE, as it may lead to multiple executors
-        // from a single exit!
-        tier2 op(_DYNAMIC_EXIT, (exit_p/4 --)) {
-            _Py_CODEUNIT *target = frame->instr_ptr;
-#if defined(Py_DEBUG) && !defined(_Py_JIT)
-            _PyExitData *exit = (_PyExitData *)exit_p;
-            OPT_HIST(trace_uop_execution_counter, trace_run_length_hist);
-            if (frame->lltrace >= 2) {
-                printf("DYNAMIC EXIT: [UOp ");
-                _PyUOpPrint(&next_uop[-1]);
-                printf(", exit %tu, temp %d, target %d -> %s]\n",
-                    exit - current_executor->exits, exit->temperature.value_and_backoff,
-                    (int)(target - _PyFrame_GetBytecode(frame)),
-                    _PyOpcode_OpName[target->op.code]);
-            }
-#endif
-            if (target->op.code == ENTER_EXECUTOR) {
-                PyCodeObject *code = _PyFrame_GetCode(frame);
-                _PyExecutorObject *executor = code->co_executors->executors[target->op.arg];
-                tstate->jit_exit = NULL;
-                SYNC_SP();
-                TIER2_TO_TIER2(executor);
-                Py_UNREACHABLE();
-            }
-            else {
-                SYNC_SP();
-                GOTO_TIER_ONE(target);
-                Py_UNREACHABLE();
-            }
-=======
         tier2 op(_GUARD_IP_RETURN_GENERATOR, (ip/4 --)) {
             // Implementation automatically inserted by Tools/cases/tier2_generator.py
             EXIT_IF(true);
->>>>>>> da5e7b7d
         }
 
         label(pop_2_error) {
