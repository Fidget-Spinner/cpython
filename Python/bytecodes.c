--- conflicted
+++ resolved
@@ -5260,15 +5260,7 @@
             }
         #endif
             tstate->jit_exit = exit;
-<<<<<<< HEAD
-            /* In future we might want to avoid spilling
-            * on side exits, so we might not sync the stack
-            * here and start the side trace with N cached registers */
-            SYNC_SP();
-            GOTO_TIER_TWO(exit->executor);
-=======
             TIER2_TO_TIER2(exit->executor);
->>>>>>> a8d9d947
         }
 
         tier2 op(_CHECK_VALIDITY, (--)) {
@@ -5364,14 +5356,10 @@
 
         tier2 op(_START_EXECUTOR, (executor/4 --)) {
 #ifndef _Py_JIT
-<<<<<<< HEAD
-            current_executor = (_PyExecutorObject*)executor;
+            assert(current_executor == (_PyExecutorObject*)executor);
 #ifdef Py_DEBUG
             assert(STACK_LEVEL() + current_cached_values == oparg);
 #endif
-=======
-            assert(current_executor == (_PyExecutorObject*)executor);
->>>>>>> a8d9d947
 #endif
             assert(tstate->jit_exit == NULL || tstate->jit_exit->executor == current_executor);
             tstate->current_executor = (PyObject *)executor;
