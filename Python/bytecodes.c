--- conflicted
+++ resolved
@@ -889,22 +889,14 @@
             PyStackRef_CLOSE(list_st);
         }
 
-<<<<<<< HEAD
-        inst(STORE_SUBSCR_DICT, (unused/1, value, dict_st, sub_st -- )) {
-=======
         inst(STORE_SUBSCR_DICT, (unused/1, value, dict_st, sub -- )) {
->>>>>>> 401fff74
             PyObject *dict = PyStackRef_AsPyObjectBorrow(dict_st);
 
             DEOPT_IF(!PyDict_CheckExact(dict));
             STAT_INC(STORE_SUBSCR, hit);
-<<<<<<< HEAD
-            int err = _PyDict_SetItem_Take2((PyDictObject *)dict, PyStackRef_AsPyObjectSteal(sub_st), PyStackRef_AsPyObjectSteal(value));
-=======
             int err = _PyDict_SetItem_Take2((PyDictObject *)dict,
                                             PyStackRef_AsPyObjectSteal(sub),
                                             PyStackRef_AsPyObjectSteal(value));
->>>>>>> 401fff74
             PyStackRef_CLOSE(dict_st);
             ERROR_IF(err, error);
         }
@@ -1252,14 +1244,9 @@
             assert(throwflag);
             assert(exc_value && PyExceptionInstance_Check(exc_value));
 
-<<<<<<< HEAD
-            if (PyErr_GivenExceptionMatches(exc_value, PyExc_StopIteration)) {
-                *value = PyStackRef_FromPyObjectNew(((PyStopIterationObject *)exc_value)->value);
-=======
             int matches = PyErr_GivenExceptionMatches(exc_value, PyExc_StopIteration);
             if (matches) {
                 value = PyStackRef_FromPyObjectNew(((PyStopIterationObject *)exc_value)->value);
->>>>>>> 401fff74
                 DECREF_INPUTS();
                 none = PyStackRef_None;
             }
@@ -1751,10 +1738,6 @@
             }
             int err = 0;
             for (int i = 0; i < oparg; i++) {
-<<<<<<< HEAD
-                PyObject *item = PyStackRef_AsPyObjectBorrow(values[i]);
-=======
->>>>>>> 401fff74
                 if (err == 0) {
                     err = PySet_Add(set_o, PyStackRef_AsPyObjectBorrow(values[i]));
                 }
@@ -1806,28 +1789,6 @@
             }
         }
 
-<<<<<<< HEAD
-        inst(BUILD_CONST_KEY_MAP, (values[oparg], keys -- map)) {
-            PyObject *keys_o = PyStackRef_AsPyObjectBorrow(keys);
-
-            assert(PyTuple_CheckExact(keys_o));
-            assert(PyTuple_GET_SIZE(keys_o) == (Py_ssize_t)oparg);
-            STACKREFS_TO_PYOBJECTS_BORROW(values, oparg, values_o);
-            if (CONVERSION_FAILED(values_o)) {
-                DECREF_INPUTS();
-                ERROR_IF(true, error);
-            }
-            PyObject *map_o = _PyDict_FromItems(
-                    &PyTuple_GET_ITEM(keys_o, 0), 1,
-                    values_o, 1, oparg);
-            STACKREFS_TO_PYOBJECTS_CLEANUP(values_o);
-            DECREF_INPUTS();
-            ERROR_IF(map_o == NULL, error);
-            map = PyStackRef_FromPyObjectSteal(map_o);
-        }
-
-=======
->>>>>>> 401fff74
         inst(DICT_UPDATE, (dict, unused[oparg - 1], update -- dict, unused[oparg - 1])) {
             PyObject *dict_o = PyStackRef_AsPyObjectBorrow(dict);
             PyObject *update_o = PyStackRef_AsPyObjectBorrow(update);
@@ -3422,12 +3383,8 @@
             assert(Py_TYPE(callable_o) == &PyMethod_Type);
             self[0] = PyStackRef_FromPyObjectNew(((PyMethodObject *)callable_o)->im_self);
             method = PyStackRef_FromPyObjectNew(((PyMethodObject *)callable_o)->im_func);
-<<<<<<< HEAD
             stack_pointer[-2 - oparg] = method;
-            assert(PyFunction_Check(PyStackRef_AsPyObjectBorrow(method)));
-=======
             assert(PyStackRef_FunctionCheck(method));
->>>>>>> 401fff74
             PyStackRef_CLOSE(callable);
         }
 
