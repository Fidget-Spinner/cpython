--- conflicted
+++ resolved
@@ -1095,11 +1095,7 @@
             goto resume_frame;
         }
 
-<<<<<<< HEAD
-        tier1 inst(YIELD_VALUE, (retval: _PyStackRef -- unused)) {
-=======
-        inst(YIELD_VALUE, (retval -- value)) {
->>>>>>> b2c3b70c
+        inst(YIELD_VALUE, (retval: _PyStackRef -- value: _PyStackRef)) {
             // NOTE: It's important that YIELD_VALUE never raises an exception!
             // The compiler treats any exception raised here as a failed close()
             // or throw() call.
@@ -2787,13 +2783,8 @@
             DEOPT_IF(Py_TYPE(gen) != &PyGen_Type);
             DEOPT_IF(gen->gi_frame_state >= FRAME_EXECUTING);
             STAT_INC(FOR_ITER, hit);
-<<<<<<< HEAD
-            _PyInterpreterFrame *gen_frame = (_PyInterpreterFrame *)gen->gi_iframe;
+            gen_frame = (_PyInterpreterFrame *)gen->gi_iframe;
             _PyFrame_StackPush(gen_frame, PyStackRef_StealRef(Py_None));
-=======
-            gen_frame = (_PyInterpreterFrame *)gen->gi_iframe;
-            _PyFrame_StackPush(gen_frame, Py_None);
->>>>>>> b2c3b70c
             gen->gi_frame_state = FRAME_EXECUTING;
             gen->gi_exc_state.previous_item = tstate->exc_info;
             tstate->exc_info = &gen->gi_exc_state;
@@ -3204,6 +3195,7 @@
         op(_PUSH_FRAME, (new_frame: _PyInterpreterFrame* -- )) {
             // Write it out explicitly because it's subtly different.
             // Eventually this should be the only occurrence of this code.
+            (void)new_frame_tagged;
             assert(tstate->interp->eval_frame == NULL);
             SYNC_SP();
             _PyFrame_SetStackPointer(frame, stack_pointer);
