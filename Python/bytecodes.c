--- conflicted
+++ resolved
@@ -4953,16 +4953,10 @@
             DEOPT_IF(func->func_version != func_version);
         }
 
-<<<<<<< HEAD
-        tier2 op(_CHECK_FUNCTION_INLINE, (func_version/2, callable_p/4 --)) {
-            assert(PyFunction_Check(callable_p));
-            PyFunctionObject *func = (PyFunctionObject *)callable_p;
-=======
         tier2 op(_CHECK_FUNCTION_UNMODIFIED, (func_version/2, callable_p/4 --)) {
             assert(PyFunction_Check(callable_p));
             PyFunctionObject *func = (PyFunctionObject *)callable_p;
             assert(func == PyStackRef_AsPyObjectBorrow(frame->f_funcobj));
->>>>>>> 733a3b31
             DEOPT_IF(func->func_version != func_version);
         }
 
