--- conflicted
+++ resolved
@@ -2110,12 +2110,7 @@
             else {
                 Py_DECREF(old_value);
             }
-<<<<<<< HEAD
             Py_DECREF_STACKREF(owner_tagged);
-=======
-
-            Py_DECREF(owner);
->>>>>>> 85ec1c2d
         }
 
         macro(STORE_ATTR_INSTANCE_VALUE) =
