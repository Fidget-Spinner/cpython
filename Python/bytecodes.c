// This file contains instruction definitions.
// It is read by Tools/cases_generator/generate_cases.py
// to generate Python/generated_cases.c.h.
// Note that there is some dummy C code at the top and bottom of the file
// to fool text editors like VS Code into believing this is valid C code.
// The actual instruction definitions start at // BEGIN BYTECODES //.
// See Tools/cases_generator/README.md for more information.

#include "Python.h"
#include "pycore_abstract.h"      // _PyIndex_Check()
#include "pycore_ceval.h"         // _PyEval_SignalAsyncExc()
#include "pycore_code.h"
#include "pycore_emscripten_signal.h"  // _Py_CHECK_EMSCRIPTEN_SIGNALS
#include "pycore_function.h"
#include "pycore_instruments.h"
#include "pycore_intrinsics.h"
#include "pycore_long.h"          // _PyLong_GetZero()
#include "pycore_moduleobject.h"  // PyModuleObject
#include "pycore_object.h"        // _PyObject_GC_TRACK()
#include "pycore_opcode_metadata.h"  // uop names
#include "pycore_opcode_utils.h"  // MAKE_FUNCTION_*
#include "pycore_pyerrors.h"      // _PyErr_GetRaisedException()
#include "pycore_pystate.h"       // _PyInterpreterState_GET()
#include "pycore_range.h"         // _PyRangeIterObject
#include "pycore_setobject.h"     // _PySet_NextEntry()
#include "pycore_sliceobject.h"   // _PyBuildSlice_ConsumeRefs
#include "pycore_sysmodule.h"     // _PySys_Audit()
#include "pycore_tuple.h"         // _PyTuple_ITEMS()
#include "pycore_typeobject.h"    // _PySuper_Lookup()

#include "pycore_dict.h"
#include "dictobject.h"
#include "pycore_frame.h"
#include "opcode.h"
#include "optimizer.h"
#include "pydtrace.h"
#include "setobject.h"


#define USE_COMPUTED_GOTOS 0
#include "ceval_macros.h"

/* Flow control macros */
#define GO_TO_INSTRUCTION(instname) ((void)0)

#define inst(name, ...) case name:
#define op(name, ...) /* NAME is ignored */
#define macro(name) static int MACRO_##name
#define super(name) static int SUPER_##name
#define family(name, ...) static int family_##name
#define pseudo(name) static int pseudo_##name

// Dummy variables for stack effects.
static PyObject *value, *value1, *value2, *left, *right, *res, *sum, *prod, *sub;
static PyObject *container, *start, *stop, *v, *lhs, *rhs, *res2;
static PyObject *list, *tuple, *dict, *owner, *set, *str, *tup, *map, *keys;
static PyObject *exit_func, *lasti, *val, *retval, *obj, *iter, *exhausted;
static PyObject *aiter, *awaitable, *iterable, *w, *exc_value, *bc, *locals;
static PyObject *orig, *excs, *update, *b, *fromlist, *level, *from;
static PyObject **pieces, **values;
static size_t jump;
// Dummy variables for cache effects
static uint16_t invert, counter, index, hint;
#define unused 0  // Used in a macro def, can't be static
static uint32_t type_version;

static PyObject *
dummy_func(
    PyThreadState *tstate,
    _PyInterpreterFrame *frame,
    unsigned char opcode,
    unsigned int oparg,
    _Py_CODEUNIT *next_instr,
    PyObject **stack_pointer,
    int throwflag,
    PyObject *args[]
)
{
    // Dummy labels.
    pop_1_error:
    // Dummy locals.
    PyObject *dummy;
    PyObject *attr;
    PyObject *attrs;
    PyObject *bottom;
    PyObject *callable;
    PyObject *callargs;
    PyObject *codeobj;
    PyObject *cond;
    PyObject *descr;
    _PyInterpreterFrame  entry_frame;
    PyObject *exc;
    PyObject *exit;
    PyObject *fget;
    PyObject *fmt_spec;
    PyObject *func;
    uint32_t func_version;
    PyObject *getattribute;
    PyObject *kwargs;
    PyObject *kwdefaults;
    PyObject *len_o;
    PyObject *match;
    PyObject *match_type;
    PyObject *method;
    PyObject *mgr;
    Py_ssize_t min_args;
    PyObject *names;
    PyObject *new_exc;
    PyObject *next;
    PyObject *none;
    PyObject *null;
    PyObject *prev_exc;
    PyObject *receiver;
    PyObject *rest;
    int result;
    PyObject *self;
    PyObject *seq;
    PyObject *slice;
    PyObject *step;
    PyObject *subject;
    PyObject *top;
    PyObject *type;
    PyObject *typevars;
    int values_or_none;

    switch (opcode) {

// BEGIN BYTECODES //
        inst(NOP, (--)) {
        }

        family(RESUME, 0) = {
            RESUME_CHECK,
        };

        inst(RESUME, (--)) {
            TIER_ONE_ONLY
            assert(frame == tstate->current_frame);
            uintptr_t global_version =
                _Py_atomic_load_uintptr_relaxed(&tstate->interp->ceval.eval_breaker) &
                ~_PY_EVAL_EVENTS_MASK;
            uintptr_t code_version = _PyFrame_GetCode(frame)->_co_instrumentation_version;
            assert((code_version & 255) == 0);
            if (code_version != global_version) {
                int err = _Py_Instrument(_PyFrame_GetCode(frame), tstate->interp);
                ERROR_IF(err, error);
                next_instr--;
            }
            else {
                if (oparg < 2) {
                    CHECK_EVAL_BREAKER();
                }
                next_instr[-1].op.code = RESUME_CHECK;
            }
        }

        inst(RESUME_CHECK, (--)) {
#if defined(__EMSCRIPTEN__)
            DEOPT_IF(_Py_emscripten_signal_clock == 0);
            _Py_emscripten_signal_clock -= Py_EMSCRIPTEN_SIGNAL_HANDLING;
#endif
            uintptr_t eval_breaker = _Py_atomic_load_uintptr_relaxed(&tstate->interp->ceval.eval_breaker);
            uintptr_t version = _PyFrame_GetCode(frame)->_co_instrumentation_version;
            assert((version & _PY_EVAL_EVENTS_MASK) == 0);
            DEOPT_IF(eval_breaker != version);
        }

        inst(INSTRUMENTED_RESUME, (--)) {
            uintptr_t global_version = _Py_atomic_load_uintptr_relaxed(&tstate->interp->ceval.eval_breaker) & ~_PY_EVAL_EVENTS_MASK;
            uintptr_t code_version = _PyFrame_GetCode(frame)->_co_instrumentation_version;
            if (code_version != global_version) {
                if (_Py_Instrument(_PyFrame_GetCode(frame), tstate->interp)) {
                    goto error;
                }
                next_instr--;
            }
            else {
                if (oparg < 2) {
                    CHECK_EVAL_BREAKER();
                }
                _PyFrame_SetStackPointer(frame, stack_pointer);
                int err = _Py_call_instrumentation(
                        tstate, oparg > 0, frame, next_instr-1);
                stack_pointer = _PyFrame_GetStackPointer(frame);
                ERROR_IF(err, error);
                if (frame->prev_instr != next_instr-1) {
                    /* Instrumentation has jumped */
                    next_instr = frame->prev_instr;
                    DISPATCH();
                }
            }
        }

        pseudo(LOAD_CLOSURE) = {
            LOAD_FAST,
        };

        // Represents a possibly uninitialized value
        pseudo(INIT_FAST) = {
            LOAD_FAST_CHECK,
        };

        inst(LOAD_FAST_CHECK, (-- value)) {
            value = GETLOCAL(oparg);
            ERROR_IF(value == NULL, unbound_local_error);
            Py_INCREF(value);
        }

        pure inst(LOAD_FAST, (-- value)) {
            value = GETLOCAL(oparg);
            assert(value != NULL);
            Py_INCREF(value);
        }

        pure inst(LOAD_FAST_AND_CLEAR, (-- value)) {
            value = GETLOCAL(oparg);
            // do not use SETLOCAL here, it decrefs the old value
            GETLOCAL(oparg) = NULL;
        }

        inst(LOAD_FAST_LOAD_FAST, ( -- value1, value2)) {
            uint32_t oparg1 = oparg >> 4;
            uint32_t oparg2 = oparg & 15;
            value1 = GETLOCAL(oparg1);
            value2 = GETLOCAL(oparg2);
            Py_INCREF(value1);
            Py_INCREF(value2);
        }

        pure inst(LOAD_CONST, (-- value)) {
            value = GETITEM(FRAME_CO_CONSTS, oparg);
            Py_INCREF(value);
        }

        pure inst(STORE_FAST, (value --)) {
            SETLOCAL(oparg, value);
        }

        pseudo(STORE_FAST_MAYBE_NULL) = {
            STORE_FAST,
        };

        inst(STORE_FAST_LOAD_FAST, (value1 -- value2)) {
            uint32_t oparg1 = oparg >> 4;
            uint32_t oparg2 = oparg & 15;
            SETLOCAL(oparg1, value1);
            value2 = GETLOCAL(oparg2);
            Py_INCREF(value2);
        }

        inst(STORE_FAST_STORE_FAST, (value2, value1 --)) {
            uint32_t oparg1 = oparg >> 4;
            uint32_t oparg2 = oparg & 15;
            SETLOCAL(oparg1, value1);
            SETLOCAL(oparg2, value2);
        }

        pure inst(POP_TOP, (value --)) {
            DECREF_INPUTS();
        }

        pure inst(PUSH_NULL, (-- res)) {
            res = NULL;
        }

        macro(END_FOR) = POP_TOP + POP_TOP;

        inst(INSTRUMENTED_END_FOR, (receiver, value --)) {
            /* Need to create a fake StopIteration error here,
             * to conform to PEP 380 */
            if (PyGen_Check(receiver)) {
                PyErr_SetObject(PyExc_StopIteration, value);
                if (monitor_stop_iteration(tstate, frame, next_instr-1)) {
                    goto error;
                }
                PyErr_SetRaisedException(NULL);
            }
            DECREF_INPUTS();
        }

        pure inst(END_SEND, (receiver, value -- value)) {
            Py_DECREF(receiver);
        }

        inst(INSTRUMENTED_END_SEND, (receiver, value -- value)) {
            if (PyGen_Check(receiver) || PyCoro_CheckExact(receiver)) {
                PyErr_SetObject(PyExc_StopIteration, value);
                if (monitor_stop_iteration(tstate, frame, next_instr-1)) {
                    goto error;
                }
                PyErr_SetRaisedException(NULL);
            }
            Py_DECREF(receiver);
        }

        inst(UNARY_NEGATIVE, (value -- res)) {
            res = PyNumber_Negative(value);
            DECREF_INPUTS();
            ERROR_IF(res == NULL, error);
        }

        pure inst(UNARY_NOT, (value -- res)) {
            assert(PyBool_Check(value));
            res = Py_IsFalse(value) ? Py_True : Py_False;
        }

        family(TO_BOOL, INLINE_CACHE_ENTRIES_TO_BOOL) = {
            TO_BOOL_ALWAYS_TRUE,
            TO_BOOL_BOOL,
            TO_BOOL_INT,
            TO_BOOL_LIST,
            TO_BOOL_NONE,
            TO_BOOL_STR,
        };

        inst(TO_BOOL, (unused/1, unused/2, value -- res)) {
            #if ENABLE_SPECIALIZATION
            _PyToBoolCache *cache = (_PyToBoolCache *)next_instr;
            if (ADAPTIVE_COUNTER_IS_ZERO(cache->counter)) {
                next_instr--;
                _Py_Specialize_ToBool(value, next_instr);
                DISPATCH_SAME_OPARG();
            }
            STAT_INC(TO_BOOL, deferred);
            DECREMENT_ADAPTIVE_COUNTER(cache->counter);
            #endif  /* ENABLE_SPECIALIZATION */
            int err = PyObject_IsTrue(value);
            DECREF_INPUTS();
            ERROR_IF(err < 0, error);
            res = err ? Py_True : Py_False;
        }

        inst(TO_BOOL_BOOL, (unused/1, unused/2, value -- value)) {
            DEOPT_IF(!PyBool_Check(value));
            STAT_INC(TO_BOOL, hit);
        }

        inst(TO_BOOL_INT, (unused/1, unused/2, value -- res)) {
            DEOPT_IF(!PyLong_CheckExact(value));
            STAT_INC(TO_BOOL, hit);
            if (_PyLong_IsZero((PyLongObject *)value)) {
                assert(_Py_IsImmortal(value));
                res = Py_False;
            }
            else {
                DECREF_INPUTS();
                res = Py_True;
            }
        }

        inst(TO_BOOL_LIST, (unused/1, unused/2, value -- res)) {
            DEOPT_IF(!PyList_CheckExact(value));
            STAT_INC(TO_BOOL, hit);
            res = Py_SIZE(value) ? Py_True : Py_False;
            DECREF_INPUTS();
        }

        inst(TO_BOOL_NONE, (unused/1, unused/2, value -- res)) {
            // This one is a bit weird, because we expect *some* failures:
            DEOPT_IF(!Py_IsNone(value));
            STAT_INC(TO_BOOL, hit);
            res = Py_False;
        }

        inst(TO_BOOL_STR, (unused/1, unused/2, value -- res)) {
            DEOPT_IF(!PyUnicode_CheckExact(value));
            STAT_INC(TO_BOOL, hit);
            if (value == &_Py_STR(empty)) {
                assert(_Py_IsImmortal(value));
                res = Py_False;
            }
            else {
                assert(Py_SIZE(value));
                DECREF_INPUTS();
                res = Py_True;
            }
        }

        inst(TO_BOOL_ALWAYS_TRUE, (unused/1, version/2, value -- res)) {
            // This one is a bit weird, because we expect *some* failures:
            assert(version);
            DEOPT_IF(Py_TYPE(value)->tp_version_tag != version);
            STAT_INC(TO_BOOL, hit);
            DECREF_INPUTS();
            res = Py_True;
        }

        inst(UNARY_INVERT, (value -- res)) {
            res = PyNumber_Invert(value);
            DECREF_INPUTS();
            ERROR_IF(res == NULL, error);
        }

        family(BINARY_OP, INLINE_CACHE_ENTRIES_BINARY_OP) = {
            BINARY_OP_MULTIPLY_INT,
            BINARY_OP_ADD_INT,
            BINARY_OP_SUBTRACT_INT,
            BINARY_OP_MULTIPLY_FLOAT,
            BINARY_OP_ADD_FLOAT,
            BINARY_OP_SUBTRACT_FLOAT,
            BINARY_OP_ADD_UNICODE,
            // BINARY_OP_INPLACE_ADD_UNICODE,  // See comments at that opcode.
        };

        guard op(_GUARD_BOTH_INT, (left: ~(PYINT_TYPE), right: ~(PYINT_TYPE) -- left, right)) {
            DEOPT_IF(!PyLong_CheckExact(left));
            DEOPT_IF(!PyLong_CheckExact(right));
        }

        pure op(_BINARY_OP_MULTIPLY_INT, (unused/1, left, right -- res: ~(PYINT_TYPE))) {
            STAT_INC(BINARY_OP, hit);
            res = _PyLong_Multiply((PyLongObject *)left, (PyLongObject *)right);
            _Py_DECREF_SPECIALIZED(right, (destructor)PyObject_Free);
            _Py_DECREF_SPECIALIZED(left, (destructor)PyObject_Free);
            ERROR_IF(res == NULL, error);
        }

        pure op(_BINARY_OP_ADD_INT, (unused/1, left, right -- res: ~(PYINT_TYPE))) {
            STAT_INC(BINARY_OP, hit);
            res = _PyLong_Add((PyLongObject *)left, (PyLongObject *)right);
            _Py_DECREF_SPECIALIZED(right, (destructor)PyObject_Free);
            _Py_DECREF_SPECIALIZED(left, (destructor)PyObject_Free);
            ERROR_IF(res == NULL, error);
        }

        pure op(_BINARY_OP_SUBTRACT_INT, (unused/1, left, right -- res: ~(PYINT_TYPE))) {
            STAT_INC(BINARY_OP, hit);
            res = _PyLong_Subtract((PyLongObject *)left, (PyLongObject *)right);
            _Py_DECREF_SPECIALIZED(right, (destructor)PyObject_Free);
            _Py_DECREF_SPECIALIZED(left, (destructor)PyObject_Free);
            ERROR_IF(res == NULL, error);
        }

        macro(BINARY_OP_MULTIPLY_INT) =
            _GUARD_BOTH_INT + _BINARY_OP_MULTIPLY_INT;
        macro(BINARY_OP_ADD_INT) =
            _GUARD_BOTH_INT + _BINARY_OP_ADD_INT;
        macro(BINARY_OP_SUBTRACT_INT) =
            _GUARD_BOTH_INT + _BINARY_OP_SUBTRACT_INT;

        guard op(_GUARD_BOTH_FLOAT, (left: ~(PYFLOAT_TYPE), right: ~(PYFLOAT_TYPE) -- left, right)) {
            DEOPT_IF(!PyFloat_CheckExact(left));
            DEOPT_IF(!PyFloat_CheckExact(right));
        }

        pure op(_BINARY_OP_MULTIPLY_FLOAT, (unused/1, left, right -- res: ~(PYFLOAT_TYPE))) {
            STAT_INC(BINARY_OP, hit);
            double dres =
                ((PyFloatObject *)left)->ob_fval *
                ((PyFloatObject *)right)->ob_fval;
            DECREF_INPUTS_AND_REUSE_FLOAT(left, right, dres, res);
        }

        pure op(_BINARY_OP_ADD_FLOAT, (unused/1, left, right -- res: ~(PYFLOAT_TYPE))) {
            STAT_INC(BINARY_OP, hit);
            double dres =
                ((PyFloatObject *)left)->ob_fval +
                ((PyFloatObject *)right)->ob_fval;
            DECREF_INPUTS_AND_REUSE_FLOAT(left, right, dres, res);
        }

        pure op(_BINARY_OP_SUBTRACT_FLOAT, (unused/1, left, right -- res: ~(PYFLOAT_TYPE))) {
            STAT_INC(BINARY_OP, hit);
            double dres =
                ((PyFloatObject *)left)->ob_fval -
                ((PyFloatObject *)right)->ob_fval;
            DECREF_INPUTS_AND_REUSE_FLOAT(left, right, dres, res);
        }

        macro(BINARY_OP_MULTIPLY_FLOAT) =
            _GUARD_BOTH_FLOAT + _BINARY_OP_MULTIPLY_FLOAT;
        macro(BINARY_OP_ADD_FLOAT) =
            _GUARD_BOTH_FLOAT + _BINARY_OP_ADD_FLOAT;
        macro(BINARY_OP_SUBTRACT_FLOAT) =
            _GUARD_BOTH_FLOAT + _BINARY_OP_SUBTRACT_FLOAT;

        guard op(_GUARD_BOTH_UNICODE, (left: ~(PYUNICODE_TYPE), right: ~(PYUNICODE_TYPE) -- left, right)) {
            DEOPT_IF(!PyUnicode_CheckExact(left));
            DEOPT_IF(!PyUnicode_CheckExact(right));
        }

        pure op(_BINARY_OP_ADD_UNICODE, (unused/1, left, right -- res)) {
            STAT_INC(BINARY_OP, hit);
            res = PyUnicode_Concat(left, right);
            _Py_DECREF_SPECIALIZED(left, _PyUnicode_ExactDealloc);
            _Py_DECREF_SPECIALIZED(right, _PyUnicode_ExactDealloc);
            ERROR_IF(res == NULL, error);
        }

        macro(BINARY_OP_ADD_UNICODE) =
            _GUARD_BOTH_UNICODE + _BINARY_OP_ADD_UNICODE;

        // This is a subtle one. It's a super-instruction for
        // BINARY_OP_ADD_UNICODE followed by STORE_FAST
        // where the store goes into the left argument.
        // So the inputs are the same as for all BINARY_OP
        // specializations, but there is no output.
        // At the end we just skip over the STORE_FAST.
        op(_BINARY_OP_INPLACE_ADD_UNICODE, (left, right --)) {
            _Py_CODEUNIT true_next = next_instr[INLINE_CACHE_ENTRIES_BINARY_OP];
            assert(true_next.op.code == STORE_FAST);
            PyObject **target_local = &GETLOCAL(true_next.op.arg);
            DEOPT_IF(*target_local != left);
            STAT_INC(BINARY_OP, hit);
            /* Handle `left = left + right` or `left += right` for str.
             *
             * When possible, extend `left` in place rather than
             * allocating a new PyUnicodeObject. This attempts to avoid
             * quadratic behavior when one neglects to use str.join().
             *
             * If `left` has only two references remaining (one from
             * the stack, one in the locals), DECREFing `left` leaves
             * only the locals reference, so PyUnicode_Append knows
             * that the string is safe to mutate.
             */
            assert(Py_REFCNT(left) >= 2);
            _Py_DECREF_NO_DEALLOC(left);
            PyUnicode_Append(target_local, right);
            _Py_DECREF_SPECIALIZED(right, _PyUnicode_ExactDealloc);
            ERROR_IF(*target_local == NULL, error);
            // The STORE_FAST is already done.
            SKIP_OVER(INLINE_CACHE_ENTRIES_BINARY_OP + 1);
        }

        macro(BINARY_OP_INPLACE_ADD_UNICODE) =
            _GUARD_BOTH_UNICODE + _BINARY_OP_INPLACE_ADD_UNICODE;

        family(BINARY_SUBSCR, INLINE_CACHE_ENTRIES_BINARY_SUBSCR) = {
            BINARY_SUBSCR_DICT,
            BINARY_SUBSCR_GETITEM,
            BINARY_SUBSCR_LIST_INT,
            BINARY_SUBSCR_STR_INT,
            BINARY_SUBSCR_TUPLE_INT,
        };

        inst(BINARY_SUBSCR, (unused/1, container, sub -- res)) {
            #if ENABLE_SPECIALIZATION
            _PyBinarySubscrCache *cache = (_PyBinarySubscrCache *)next_instr;
            if (ADAPTIVE_COUNTER_IS_ZERO(cache->counter)) {
                next_instr--;
                _Py_Specialize_BinarySubscr(container, sub, next_instr);
                DISPATCH_SAME_OPARG();
            }
            STAT_INC(BINARY_SUBSCR, deferred);
            DECREMENT_ADAPTIVE_COUNTER(cache->counter);
            #endif  /* ENABLE_SPECIALIZATION */
            res = PyObject_GetItem(container, sub);
            DECREF_INPUTS();
            ERROR_IF(res == NULL, error);
        }

        inst(BINARY_SLICE, (container, start, stop -- res)) {
            PyObject *slice = _PyBuildSlice_ConsumeRefs(start, stop);
            // Can't use ERROR_IF() here, because we haven't
            // DECREF'ed container yet, and we still own slice.
            if (slice == NULL) {
                res = NULL;
            }
            else {
                res = PyObject_GetItem(container, slice);
                Py_DECREF(slice);
            }
            Py_DECREF(container);
            ERROR_IF(res == NULL, error);
        }

        inst(STORE_SLICE, (v, container, start, stop -- )) {
            PyObject *slice = _PyBuildSlice_ConsumeRefs(start, stop);
            int err;
            if (slice == NULL) {
                err = 1;
            }
            else {
                err = PyObject_SetItem(container, slice, v);
                Py_DECREF(slice);
            }
            Py_DECREF(v);
            Py_DECREF(container);
            ERROR_IF(err, error);
        }

        inst(BINARY_SUBSCR_LIST_INT, (unused/1, list, sub -- res)) {
            DEOPT_IF(!PyLong_CheckExact(sub));
            DEOPT_IF(!PyList_CheckExact(list));

            // Deopt unless 0 <= sub < PyList_Size(list)
            DEOPT_IF(!_PyLong_IsNonNegativeCompact((PyLongObject *)sub));
            Py_ssize_t index = ((PyLongObject*)sub)->long_value.ob_digit[0];
            DEOPT_IF(index >= PyList_GET_SIZE(list));
            STAT_INC(BINARY_SUBSCR, hit);
            res = PyList_GET_ITEM(list, index);
            assert(res != NULL);
            Py_INCREF(res);
            _Py_DECREF_SPECIALIZED(sub, (destructor)PyObject_Free);
            Py_DECREF(list);
        }

        inst(BINARY_SUBSCR_STR_INT, (unused/1, str, sub -- res)) {
            DEOPT_IF(!PyLong_CheckExact(sub));
            DEOPT_IF(!PyUnicode_CheckExact(str));
            DEOPT_IF(!_PyLong_IsNonNegativeCompact((PyLongObject *)sub));
            Py_ssize_t index = ((PyLongObject*)sub)->long_value.ob_digit[0];
            DEOPT_IF(PyUnicode_GET_LENGTH(str) <= index);
            // Specialize for reading an ASCII character from any string:
            Py_UCS4 c = PyUnicode_READ_CHAR(str, index);
            DEOPT_IF(Py_ARRAY_LENGTH(_Py_SINGLETON(strings).ascii) <= c);
            STAT_INC(BINARY_SUBSCR, hit);
            res = (PyObject*)&_Py_SINGLETON(strings).ascii[c];
            _Py_DECREF_SPECIALIZED(sub, (destructor)PyObject_Free);
            Py_DECREF(str);
        }

        inst(BINARY_SUBSCR_TUPLE_INT, (unused/1, tuple, sub -- res)) {
            DEOPT_IF(!PyLong_CheckExact(sub));
            DEOPT_IF(!PyTuple_CheckExact(tuple));

            // Deopt unless 0 <= sub < PyTuple_Size(list)
            DEOPT_IF(!_PyLong_IsNonNegativeCompact((PyLongObject *)sub));
            Py_ssize_t index = ((PyLongObject*)sub)->long_value.ob_digit[0];
            DEOPT_IF(index >= PyTuple_GET_SIZE(tuple));
            STAT_INC(BINARY_SUBSCR, hit);
            res = PyTuple_GET_ITEM(tuple, index);
            assert(res != NULL);
            Py_INCREF(res);
            _Py_DECREF_SPECIALIZED(sub, (destructor)PyObject_Free);
            Py_DECREF(tuple);
        }

        inst(BINARY_SUBSCR_DICT, (unused/1, dict, sub -- res)) {
            DEOPT_IF(!PyDict_CheckExact(dict));
            STAT_INC(BINARY_SUBSCR, hit);
            res = PyDict_GetItemWithError(dict, sub);
            if (res == NULL) {
                if (!_PyErr_Occurred(tstate)) {
                    _PyErr_SetKeyError(sub);
                }
                DECREF_INPUTS();
                ERROR_IF(true, error);
            }
            Py_INCREF(res);  // Do this before DECREF'ing dict, sub
            DECREF_INPUTS();
        }

        inst(BINARY_SUBSCR_GETITEM, (unused/1, container, sub -- unused)) {
            DEOPT_IF(tstate->interp->eval_frame);
            PyTypeObject *tp = Py_TYPE(container);
            DEOPT_IF(!PyType_HasFeature(tp, Py_TPFLAGS_HEAPTYPE));
            PyHeapTypeObject *ht = (PyHeapTypeObject *)tp;
            PyObject *cached = ht->_spec_cache.getitem;
            DEOPT_IF(cached == NULL);
            assert(PyFunction_Check(cached));
            PyFunctionObject *getitem = (PyFunctionObject *)cached;
            uint32_t cached_version = ht->_spec_cache.getitem_version;
            DEOPT_IF(getitem->func_version != cached_version);
            PyCodeObject *code = (PyCodeObject *)getitem->func_code;
            assert(code->co_argcount == 2);
            DEOPT_IF(!_PyThreadState_HasStackSpace(tstate, code->co_framesize));
            STAT_INC(BINARY_SUBSCR, hit);
            Py_INCREF(getitem);
            _PyInterpreterFrame *new_frame = _PyFrame_PushUnchecked(tstate, getitem, 2);
            STACK_SHRINK(2);
            new_frame->localsplus[0] = container;
            new_frame->localsplus[1] = sub;
            SKIP_OVER(INLINE_CACHE_ENTRIES_BINARY_SUBSCR);
            frame->return_offset = 0;
            DISPATCH_INLINED(new_frame);
        }

        inst(LIST_APPEND, (list, unused[oparg-1], v -- list, unused[oparg-1])) {
            ERROR_IF(_PyList_AppendTakeRef((PyListObject *)list, v) < 0, error);
        }

        inst(SET_ADD, (set, unused[oparg-1], v -- set, unused[oparg-1])) {
            int err = PySet_Add(set, v);
            DECREF_INPUTS();
            ERROR_IF(err, error);
        }

        family(STORE_SUBSCR, INLINE_CACHE_ENTRIES_STORE_SUBSCR) = {
            STORE_SUBSCR_DICT,
            STORE_SUBSCR_LIST_INT,
        };

        inst(STORE_SUBSCR, (unused/1, v, container, sub -- )) {
            #if ENABLE_SPECIALIZATION
            _PyStoreSubscrCache *cache = (_PyStoreSubscrCache *)next_instr;
            if (ADAPTIVE_COUNTER_IS_ZERO(cache->counter)) {
                next_instr--;
                _Py_Specialize_StoreSubscr(container, sub, next_instr);
                DISPATCH_SAME_OPARG();
            }
            STAT_INC(STORE_SUBSCR, deferred);
            DECREMENT_ADAPTIVE_COUNTER(cache->counter);
            #endif  /* ENABLE_SPECIALIZATION */
            /* container[sub] = v */
            int err = PyObject_SetItem(container, sub, v);
            DECREF_INPUTS();
            ERROR_IF(err, error);
        }

        inst(STORE_SUBSCR_LIST_INT, (unused/1, value, list, sub -- )) {
            DEOPT_IF(!PyLong_CheckExact(sub));
            DEOPT_IF(!PyList_CheckExact(list));

            // Ensure nonnegative, zero-or-one-digit ints.
            DEOPT_IF(!_PyLong_IsNonNegativeCompact((PyLongObject *)sub));
            Py_ssize_t index = ((PyLongObject*)sub)->long_value.ob_digit[0];
            // Ensure index < len(list)
            DEOPT_IF(index >= PyList_GET_SIZE(list));
            STAT_INC(STORE_SUBSCR, hit);

            PyObject *old_value = PyList_GET_ITEM(list, index);
            PyList_SET_ITEM(list, index, value);
            assert(old_value != NULL);
            Py_DECREF(old_value);
            _Py_DECREF_SPECIALIZED(sub, (destructor)PyObject_Free);
            Py_DECREF(list);
        }

        inst(STORE_SUBSCR_DICT, (unused/1, value, dict, sub -- )) {
            DEOPT_IF(!PyDict_CheckExact(dict));
            STAT_INC(STORE_SUBSCR, hit);
            int err = _PyDict_SetItem_Take2((PyDictObject *)dict, sub, value);
            Py_DECREF(dict);
            ERROR_IF(err, error);
        }

        inst(DELETE_SUBSCR, (container, sub --)) {
            /* del container[sub] */
            int err = PyObject_DelItem(container, sub);
            DECREF_INPUTS();
            ERROR_IF(err, error);
        }

        inst(CALL_INTRINSIC_1, (value -- res)) {
            assert(oparg <= MAX_INTRINSIC_1);
            res = _PyIntrinsics_UnaryFunctions[oparg].func(tstate, value);
            DECREF_INPUTS();
            ERROR_IF(res == NULL, error);
        }

        inst(CALL_INTRINSIC_2, (value2, value1 -- res)) {
            assert(oparg <= MAX_INTRINSIC_2);
            res = _PyIntrinsics_BinaryFunctions[oparg].func(tstate, value2, value1);
            DECREF_INPUTS();
            ERROR_IF(res == NULL, error);
        }

        inst(RAISE_VARARGS, (args[oparg] -- )) {
            PyObject *cause = NULL, *exc = NULL;
            switch (oparg) {
            case 2:
                cause = args[1];
                /* fall through */
            case 1:
                exc = args[0];
                /* fall through */
            case 0:
                if (do_raise(tstate, exc, cause)) {
                    assert(oparg == 0);
                    monitor_reraise(tstate, frame, next_instr-1);
                    goto exception_unwind;
                }
                break;
            default:
                _PyErr_SetString(tstate, PyExc_SystemError,
                                 "bad RAISE_VARARGS oparg");
                break;
            }
            ERROR_IF(true, error);
        }

        inst(INTERPRETER_EXIT, (retval --)) {
            assert(frame == &entry_frame);
            assert(_PyFrame_IsIncomplete(frame));
            /* Restore previous frame and return. */
            tstate->current_frame = frame->previous;
            assert(!_PyErr_Occurred(tstate));
            tstate->c_recursion_remaining += PY_EVAL_C_STACK_UNITS;
            return retval;
        }

        // The stack effect here is ambiguous.
        // We definitely pop the return value off the stack on entry.
        // We also push it onto the stack on exit, but that's a
        // different frame, and it's accounted for by _PUSH_FRAME.
        op(_POP_FRAME, (retval --)) {
            assert(EMPTY());
            #if TIER_ONE
            assert(frame != &entry_frame);
            #endif
            STORE_SP();
            _Py_LeaveRecursiveCallPy(tstate);
            // GH-99729: We need to unlink the frame *before* clearing it:
            _PyInterpreterFrame *dying = frame;
            frame = tstate->current_frame = dying->previous;
            _PyEval_FrameClearAndPop(tstate, dying);
            frame->prev_instr += frame->return_offset;
            _PyFrame_StackPush(frame, retval);
            LOAD_SP();
            LOAD_IP();
#if LLTRACE && TIER_ONE
            lltrace = maybe_lltrace_resume_frame(frame, &entry_frame, GLOBALS());
            if (lltrace < 0) {
                goto exit_unwind;
            }
#endif
        }

        macro(RETURN_VALUE) =
            _SAVE_CURRENT_IP +  // Sets frame->prev_instr
            _POP_FRAME;

        inst(INSTRUMENTED_RETURN_VALUE, (retval --)) {
            int err = _Py_call_instrumentation_arg(
                    tstate, PY_MONITORING_EVENT_PY_RETURN,
                    frame, next_instr-1, retval);
            if (err) goto error;
            STACK_SHRINK(1);
            assert(EMPTY());
            _PyFrame_SetStackPointer(frame, stack_pointer);
            _Py_LeaveRecursiveCallPy(tstate);
            assert(frame != &entry_frame);
            // GH-99729: We need to unlink the frame *before* clearing it:
            _PyInterpreterFrame *dying = frame;
            frame = tstate->current_frame = dying->previous;
            _PyEval_FrameClearAndPop(tstate, dying);
            frame->prev_instr += frame->return_offset;
            _PyFrame_StackPush(frame, retval);
            goto resume_frame;
        }

        macro(RETURN_CONST) =
            LOAD_CONST +
            _SAVE_CURRENT_IP +  // Sets frame->prev_instr
            _POP_FRAME;

        inst(INSTRUMENTED_RETURN_CONST, (--)) {
            PyObject *retval = GETITEM(FRAME_CO_CONSTS, oparg);
            int err = _Py_call_instrumentation_arg(
                    tstate, PY_MONITORING_EVENT_PY_RETURN,
                    frame, next_instr-1, retval);
            if (err) goto error;
            Py_INCREF(retval);
            assert(EMPTY());
            _PyFrame_SetStackPointer(frame, stack_pointer);
            _Py_LeaveRecursiveCallPy(tstate);
            assert(frame != &entry_frame);
            // GH-99729: We need to unlink the frame *before* clearing it:
            _PyInterpreterFrame *dying = frame;
            frame = tstate->current_frame = dying->previous;
            _PyEval_FrameClearAndPop(tstate, dying);
            frame->prev_instr += frame->return_offset;
            _PyFrame_StackPush(frame, retval);
            goto resume_frame;
        }

        inst(GET_AITER, (obj -- iter)) {
            unaryfunc getter = NULL;
            PyTypeObject *type = Py_TYPE(obj);

            if (type->tp_as_async != NULL) {
                getter = type->tp_as_async->am_aiter;
            }

            if (getter == NULL) {
                _PyErr_Format(tstate, PyExc_TypeError,
                              "'async for' requires an object with "
                              "__aiter__ method, got %.100s",
                              type->tp_name);
                DECREF_INPUTS();
                ERROR_IF(true, error);
            }

            iter = (*getter)(obj);
            DECREF_INPUTS();
            ERROR_IF(iter == NULL, error);

            if (Py_TYPE(iter)->tp_as_async == NULL ||
                    Py_TYPE(iter)->tp_as_async->am_anext == NULL) {

                _PyErr_Format(tstate, PyExc_TypeError,
                              "'async for' received an object from __aiter__ "
                              "that does not implement __anext__: %.100s",
                              Py_TYPE(iter)->tp_name);
                Py_DECREF(iter);
                ERROR_IF(true, error);
            }
        }

        inst(GET_ANEXT, (aiter -- aiter, awaitable)) {
            unaryfunc getter = NULL;
            PyObject *next_iter = NULL;
            PyTypeObject *type = Py_TYPE(aiter);

            if (PyAsyncGen_CheckExact(aiter)) {
                awaitable = type->tp_as_async->am_anext(aiter);
                if (awaitable == NULL) {
                    goto error;
                }
            } else {
                if (type->tp_as_async != NULL){
                    getter = type->tp_as_async->am_anext;
                }

                if (getter != NULL) {
                    next_iter = (*getter)(aiter);
                    if (next_iter == NULL) {
                        goto error;
                    }
                }
                else {
                    _PyErr_Format(tstate, PyExc_TypeError,
                                  "'async for' requires an iterator with "
                                  "__anext__ method, got %.100s",
                                  type->tp_name);
                    goto error;
                }

                awaitable = _PyCoro_GetAwaitableIter(next_iter);
                if (awaitable == NULL) {
                    _PyErr_FormatFromCause(
                        PyExc_TypeError,
                        "'async for' received an invalid object "
                        "from __anext__: %.100s",
                        Py_TYPE(next_iter)->tp_name);

                    Py_DECREF(next_iter);
                    goto error;
                } else {
                    Py_DECREF(next_iter);
                }
            }
        }

        inst(GET_AWAITABLE, (iterable -- iter)) {
            iter = _PyCoro_GetAwaitableIter(iterable);

            if (iter == NULL) {
                _PyEval_FormatAwaitableError(tstate, Py_TYPE(iterable), oparg);
            }

            DECREF_INPUTS();

            if (iter != NULL && PyCoro_CheckExact(iter)) {
                PyObject *yf = _PyGen_yf((PyGenObject*)iter);
                if (yf != NULL) {
                    /* `iter` is a coroutine object that is being
                       awaited, `yf` is a pointer to the current awaitable
                       being awaited on. */
                    Py_DECREF(yf);
                    Py_CLEAR(iter);
                    _PyErr_SetString(tstate, PyExc_RuntimeError,
                                     "coroutine is being awaited already");
                    /* The code below jumps to `error` if `iter` is NULL. */
                }
            }

            ERROR_IF(iter == NULL, error);
        }

        family(SEND, INLINE_CACHE_ENTRIES_SEND) = {
            SEND_GEN,
        };

        inst(SEND, (unused/1, receiver, v -- receiver, retval)) {
            #if ENABLE_SPECIALIZATION
            _PySendCache *cache = (_PySendCache *)next_instr;
            if (ADAPTIVE_COUNTER_IS_ZERO(cache->counter)) {
                next_instr--;
                _Py_Specialize_Send(receiver, next_instr);
                DISPATCH_SAME_OPARG();
            }
            STAT_INC(SEND, deferred);
            DECREMENT_ADAPTIVE_COUNTER(cache->counter);
            #endif  /* ENABLE_SPECIALIZATION */
            assert(frame != &entry_frame);
            if ((tstate->interp->eval_frame == NULL) &&
                (Py_TYPE(receiver) == &PyGen_Type || Py_TYPE(receiver) == &PyCoro_Type) &&
                ((PyGenObject *)receiver)->gi_frame_state < FRAME_EXECUTING)
            {
                PyGenObject *gen = (PyGenObject *)receiver;
                _PyInterpreterFrame *gen_frame = (_PyInterpreterFrame *)gen->gi_iframe;
                STACK_SHRINK(1);
                _PyFrame_StackPush(gen_frame, v);
                gen->gi_frame_state = FRAME_EXECUTING;
                gen->gi_exc_state.previous_item = tstate->exc_info;
                tstate->exc_info = &gen->gi_exc_state;
                SKIP_OVER(INLINE_CACHE_ENTRIES_SEND);
                frame->return_offset = oparg;
                DISPATCH_INLINED(gen_frame);
            }
            if (Py_IsNone(v) && PyIter_Check(receiver)) {
                retval = Py_TYPE(receiver)->tp_iternext(receiver);
            }
            else {
                retval = PyObject_CallMethodOneArg(receiver, &_Py_ID(send), v);
            }
            if (retval == NULL) {
                if (_PyErr_ExceptionMatches(tstate, PyExc_StopIteration)
                ) {
                    monitor_raise(tstate, frame, next_instr-1);
                }
                if (_PyGen_FetchStopIterationValue(&retval) == 0) {
                    assert(retval != NULL);
                    JUMPBY(oparg);
                }
                else {
                    goto error;
                }
            }
            Py_DECREF(v);
        }

        inst(SEND_GEN, (unused/1, receiver, v -- receiver, unused)) {
            DEOPT_IF(tstate->interp->eval_frame);
            PyGenObject *gen = (PyGenObject *)receiver;
            DEOPT_IF(Py_TYPE(gen) != &PyGen_Type && Py_TYPE(gen) != &PyCoro_Type);
            DEOPT_IF(gen->gi_frame_state >= FRAME_EXECUTING);
            STAT_INC(SEND, hit);
            _PyInterpreterFrame *gen_frame = (_PyInterpreterFrame *)gen->gi_iframe;
            STACK_SHRINK(1);
            _PyFrame_StackPush(gen_frame, v);
            gen->gi_frame_state = FRAME_EXECUTING;
            gen->gi_exc_state.previous_item = tstate->exc_info;
            tstate->exc_info = &gen->gi_exc_state;
            SKIP_OVER(INLINE_CACHE_ENTRIES_SEND);
            frame->return_offset = oparg;
            DISPATCH_INLINED(gen_frame);
        }

        inst(INSTRUMENTED_YIELD_VALUE, (retval -- unused)) {
            assert(frame != &entry_frame);
            assert(oparg >= 0); /* make the generator identify this as HAS_ARG */
            PyGenObject *gen = _PyFrame_GetGenerator(frame);
            gen->gi_frame_state = FRAME_SUSPENDED;
            _PyFrame_SetStackPointer(frame, stack_pointer - 1);
            int err = _Py_call_instrumentation_arg(
                    tstate, PY_MONITORING_EVENT_PY_YIELD,
                    frame, next_instr-1, retval);
            if (err) goto error;
            tstate->exc_info = gen->gi_exc_state.previous_item;
            gen->gi_exc_state.previous_item = NULL;
            _Py_LeaveRecursiveCallPy(tstate);
            _PyInterpreterFrame *gen_frame = frame;
            frame = tstate->current_frame = frame->previous;
            gen_frame->previous = NULL;
            _PyFrame_StackPush(frame, retval);
            goto resume_frame;
        }

        inst(YIELD_VALUE, (retval -- unused)) {
            // NOTE: It's important that YIELD_VALUE never raises an exception!
            // The compiler treats any exception raised here as a failed close()
            // or throw() call.
            assert(oparg >= 0); /* make the generator identify this as HAS_ARG */
            assert(frame != &entry_frame);
            PyGenObject *gen = _PyFrame_GetGenerator(frame);
            gen->gi_frame_state = FRAME_SUSPENDED;
            _PyFrame_SetStackPointer(frame, stack_pointer - 1);
            tstate->exc_info = gen->gi_exc_state.previous_item;
            gen->gi_exc_state.previous_item = NULL;
            _Py_LeaveRecursiveCallPy(tstate);
            _PyInterpreterFrame *gen_frame = frame;
            frame = tstate->current_frame = frame->previous;
            gen_frame->previous = NULL;
            _PyFrame_StackPush(frame, retval);
            goto resume_frame;
        }

        inst(POP_EXCEPT, (exc_value -- )) {
            _PyErr_StackItem *exc_info = tstate->exc_info;
            Py_XSETREF(exc_info->exc_value, exc_value);
        }

        inst(RERAISE, (values[oparg], exc -- values[oparg])) {
            assert(oparg >= 0 && oparg <= 2);
            if (oparg) {
                PyObject *lasti = values[0];
                if (PyLong_Check(lasti)) {
                    frame->prev_instr = _PyCode_CODE(_PyFrame_GetCode(frame)) + PyLong_AsLong(lasti);
                    assert(!_PyErr_Occurred(tstate));
                }
                else {
                    assert(PyLong_Check(lasti));
                    _PyErr_SetString(tstate, PyExc_SystemError, "lasti is not an int");
                    goto error;
                }
            }
            assert(exc && PyExceptionInstance_Check(exc));
            Py_INCREF(exc);
            _PyErr_SetRaisedException(tstate, exc);
            monitor_reraise(tstate, frame, next_instr-1);
            goto exception_unwind;
        }

        inst(END_ASYNC_FOR, (awaitable, exc -- )) {
            assert(exc && PyExceptionInstance_Check(exc));
            if (PyErr_GivenExceptionMatches(exc, PyExc_StopAsyncIteration)) {
                DECREF_INPUTS();
            }
            else {
                Py_INCREF(exc);
                _PyErr_SetRaisedException(tstate, exc);
                monitor_reraise(tstate, frame, next_instr-1);
                goto exception_unwind;
            }
        }

        inst(CLEANUP_THROW, (sub_iter, last_sent_val, exc_value -- none, value)) {
            assert(throwflag);
            assert(exc_value && PyExceptionInstance_Check(exc_value));
            if (PyErr_GivenExceptionMatches(exc_value, PyExc_StopIteration)) {
                value = Py_NewRef(((PyStopIterationObject *)exc_value)->value);
                DECREF_INPUTS();
                none = Py_None;
            }
            else {
                _PyErr_SetRaisedException(tstate, Py_NewRef(exc_value));
                monitor_reraise(tstate, frame, next_instr-1);
                goto exception_unwind;
            }
        }

        inst(LOAD_ASSERTION_ERROR, ( -- value)) {
            value = Py_NewRef(PyExc_AssertionError);
        }

        inst(LOAD_BUILD_CLASS, ( -- bc)) {
            ERROR_IF(PyMapping_GetOptionalItem(BUILTINS(), &_Py_ID(__build_class__), &bc) < 0, error);
            if (bc == NULL) {
                _PyErr_SetString(tstate, PyExc_NameError,
                                 "__build_class__ not found");
                ERROR_IF(true, error);
            }
        }


        inst(STORE_NAME, (v -- )) {
            PyObject *name = GETITEM(FRAME_CO_NAMES, oparg);
            PyObject *ns = LOCALS();
            int err;
            if (ns == NULL) {
                _PyErr_Format(tstate, PyExc_SystemError,
                              "no locals found when storing %R", name);
                DECREF_INPUTS();
                ERROR_IF(true, error);
            }
            if (PyDict_CheckExact(ns))
                err = PyDict_SetItem(ns, name, v);
            else
                err = PyObject_SetItem(ns, name, v);
            DECREF_INPUTS();
            ERROR_IF(err, error);
        }

        inst(DELETE_NAME, (--)) {
            PyObject *name = GETITEM(FRAME_CO_NAMES, oparg);
            PyObject *ns = LOCALS();
            int err;
            if (ns == NULL) {
                _PyErr_Format(tstate, PyExc_SystemError,
                              "no locals when deleting %R", name);
                goto error;
            }
            err = PyObject_DelItem(ns, name);
            // Can't use ERROR_IF here.
            if (err != 0) {
                _PyEval_FormatExcCheckArg(tstate, PyExc_NameError,
                                          NAME_ERROR_MSG,
                                          name);
                goto error;
            }
        }

        family(UNPACK_SEQUENCE, INLINE_CACHE_ENTRIES_UNPACK_SEQUENCE) = {
            UNPACK_SEQUENCE_TWO_TUPLE,
            UNPACK_SEQUENCE_TUPLE,
            UNPACK_SEQUENCE_LIST,
        };

        inst(UNPACK_SEQUENCE, (unused/1, seq -- unused[oparg])) {
            #if ENABLE_SPECIALIZATION
            _PyUnpackSequenceCache *cache = (_PyUnpackSequenceCache *)next_instr;
            if (ADAPTIVE_COUNTER_IS_ZERO(cache->counter)) {
                next_instr--;
                _Py_Specialize_UnpackSequence(seq, next_instr, oparg);
                DISPATCH_SAME_OPARG();
            }
            STAT_INC(UNPACK_SEQUENCE, deferred);
            DECREMENT_ADAPTIVE_COUNTER(cache->counter);
            #endif  /* ENABLE_SPECIALIZATION */
            PyObject **top = stack_pointer + oparg - 1;
            int res = _PyEval_UnpackIterable(tstate, seq, oparg, -1, top);
            DECREF_INPUTS();
            ERROR_IF(res == 0, error);
        }

        inst(UNPACK_SEQUENCE_TWO_TUPLE, (unused/1, seq -- values[oparg])) {
            DEOPT_IF(!PyTuple_CheckExact(seq));
            DEOPT_IF(PyTuple_GET_SIZE(seq) != 2);
            assert(oparg == 2);
            STAT_INC(UNPACK_SEQUENCE, hit);
            values[0] = Py_NewRef(PyTuple_GET_ITEM(seq, 1));
            values[1] = Py_NewRef(PyTuple_GET_ITEM(seq, 0));
            DECREF_INPUTS();
        }

        inst(UNPACK_SEQUENCE_TUPLE, (unused/1, seq -- values[oparg])) {
            DEOPT_IF(!PyTuple_CheckExact(seq));
            DEOPT_IF(PyTuple_GET_SIZE(seq) != oparg);
            STAT_INC(UNPACK_SEQUENCE, hit);
            PyObject **items = _PyTuple_ITEMS(seq);
            for (int i = oparg; --i >= 0; ) {
                *values++ = Py_NewRef(items[i]);
            }
            DECREF_INPUTS();
        }

        inst(UNPACK_SEQUENCE_LIST, (unused/1, seq -- values[oparg])) {
            DEOPT_IF(!PyList_CheckExact(seq));
            DEOPT_IF(PyList_GET_SIZE(seq) != oparg);
            STAT_INC(UNPACK_SEQUENCE, hit);
            PyObject **items = _PyList_ITEMS(seq);
            for (int i = oparg; --i >= 0; ) {
                *values++ = Py_NewRef(items[i]);
            }
            DECREF_INPUTS();
        }

        inst(UNPACK_EX, (seq -- unused[oparg & 0xFF], unused, unused[oparg >> 8])) {
            int totalargs = 1 + (oparg & 0xFF) + (oparg >> 8);
            PyObject **top = stack_pointer + totalargs - 1;
            int res = _PyEval_UnpackIterable(tstate, seq, oparg & 0xFF, oparg >> 8, top);
            DECREF_INPUTS();
            ERROR_IF(res == 0, error);
        }

        family(STORE_ATTR, INLINE_CACHE_ENTRIES_STORE_ATTR) = {
            STORE_ATTR_INSTANCE_VALUE,
            STORE_ATTR_SLOT,
            STORE_ATTR_WITH_HINT,
        };

        inst(STORE_ATTR, (unused/1, unused/3, v, owner --)) {
            #if ENABLE_SPECIALIZATION
            _PyAttrCache *cache = (_PyAttrCache *)next_instr;
            if (ADAPTIVE_COUNTER_IS_ZERO(cache->counter)) {
                PyObject *name = GETITEM(FRAME_CO_NAMES, oparg);
                next_instr--;
                _Py_Specialize_StoreAttr(owner, next_instr, name);
                DISPATCH_SAME_OPARG();
            }
            STAT_INC(STORE_ATTR, deferred);
            DECREMENT_ADAPTIVE_COUNTER(cache->counter);
            #endif  /* ENABLE_SPECIALIZATION */
            PyObject *name = GETITEM(FRAME_CO_NAMES, oparg);
            int err = PyObject_SetAttr(owner, name, v);
            DECREF_INPUTS();
            ERROR_IF(err, error);
        }

        inst(DELETE_ATTR, (owner --)) {
            PyObject *name = GETITEM(FRAME_CO_NAMES, oparg);
            int err = PyObject_DelAttr(owner, name);
            DECREF_INPUTS();
            ERROR_IF(err, error);
        }

        inst(STORE_GLOBAL, (v --)) {
            PyObject *name = GETITEM(FRAME_CO_NAMES, oparg);
            int err = PyDict_SetItem(GLOBALS(), name, v);
            DECREF_INPUTS();
            ERROR_IF(err, error);
        }

        inst(DELETE_GLOBAL, (--)) {
            PyObject *name = GETITEM(FRAME_CO_NAMES, oparg);
            int err;
            err = PyDict_DelItem(GLOBALS(), name);
            // Can't use ERROR_IF here.
            if (err != 0) {
                if (_PyErr_ExceptionMatches(tstate, PyExc_KeyError)) {
                    _PyEval_FormatExcCheckArg(tstate, PyExc_NameError,
                                              NAME_ERROR_MSG, name);
                }
                goto error;
            }
        }

        inst(LOAD_LOCALS, ( -- locals)) {
            locals = LOCALS();
            if (locals == NULL) {
                _PyErr_SetString(tstate, PyExc_SystemError,
                                 "no locals found");
                ERROR_IF(true, error);
            }
            Py_INCREF(locals);
        }

        inst(LOAD_FROM_DICT_OR_GLOBALS, (mod_or_class_dict -- v)) {
            PyObject *name = GETITEM(FRAME_CO_NAMES, oparg);
            if (PyMapping_GetOptionalItem(mod_or_class_dict, name, &v) < 0) {
                goto error;
            }
            if (v == NULL) {
                v = PyDict_GetItemWithError(GLOBALS(), name);
                if (v != NULL) {
                    Py_INCREF(v);
                }
                else if (_PyErr_Occurred(tstate)) {
                    goto error;
                }
                else {
                    if (PyMapping_GetOptionalItem(BUILTINS(), name, &v) < 0) {
                        goto error;
                    }
                    if (v == NULL) {
                        _PyEval_FormatExcCheckArg(
                                    tstate, PyExc_NameError,
                                    NAME_ERROR_MSG, name);
                        goto error;
                    }
                }
            }
            DECREF_INPUTS();
        }

        inst(LOAD_NAME, (-- v)) {
            PyObject *mod_or_class_dict = LOCALS();
            if (mod_or_class_dict == NULL) {
                _PyErr_SetString(tstate, PyExc_SystemError,
                                 "no locals found");
                ERROR_IF(true, error);
            }
            PyObject *name = GETITEM(FRAME_CO_NAMES, oparg);
            if (PyMapping_GetOptionalItem(mod_or_class_dict, name, &v) < 0) {
                goto error;
            }
            if (v == NULL) {
                v = PyDict_GetItemWithError(GLOBALS(), name);
                if (v != NULL) {
                    Py_INCREF(v);
                }
                else if (_PyErr_Occurred(tstate)) {
                    goto error;
                }
                else {
                    if (PyMapping_GetOptionalItem(BUILTINS(), name, &v) < 0) {
                        goto error;
                    }
                    if (v == NULL) {
                        _PyEval_FormatExcCheckArg(
                                    tstate, PyExc_NameError,
                                    NAME_ERROR_MSG, name);
                        goto error;
                    }
                }
            }
        }

        family(LOAD_GLOBAL, INLINE_CACHE_ENTRIES_LOAD_GLOBAL) = {
            LOAD_GLOBAL_MODULE,
            LOAD_GLOBAL_BUILTIN,
        };

        inst(LOAD_GLOBAL, (unused/1, unused/1, unused/1, unused/1 -- res, null if (oparg & 1))) {
            #if ENABLE_SPECIALIZATION
            _PyLoadGlobalCache *cache = (_PyLoadGlobalCache *)next_instr;
            if (ADAPTIVE_COUNTER_IS_ZERO(cache->counter)) {
                PyObject *name = GETITEM(FRAME_CO_NAMES, oparg>>1);
                next_instr--;
                _Py_Specialize_LoadGlobal(GLOBALS(), BUILTINS(), next_instr, name);
                DISPATCH_SAME_OPARG();
            }
            STAT_INC(LOAD_GLOBAL, deferred);
            DECREMENT_ADAPTIVE_COUNTER(cache->counter);
            #endif  /* ENABLE_SPECIALIZATION */
            PyObject *name = GETITEM(FRAME_CO_NAMES, oparg>>1);
            if (PyDict_CheckExact(GLOBALS())
                && PyDict_CheckExact(BUILTINS()))
            {
                res = _PyDict_LoadGlobal((PyDictObject *)GLOBALS(),
                                         (PyDictObject *)BUILTINS(),
                                         name);
                if (res == NULL) {
                    if (!_PyErr_Occurred(tstate)) {
                        /* _PyDict_LoadGlobal() returns NULL without raising
                         * an exception if the key doesn't exist */
                        _PyEval_FormatExcCheckArg(tstate, PyExc_NameError,
                                                  NAME_ERROR_MSG, name);
                    }
                    ERROR_IF(true, error);
                }
                Py_INCREF(res);
            }
            else {
                /* Slow-path if globals or builtins is not a dict */

                /* namespace 1: globals */
                ERROR_IF(PyMapping_GetOptionalItem(GLOBALS(), name, &res) < 0, error);
                if (res == NULL) {
                    /* namespace 2: builtins */
                    ERROR_IF(PyMapping_GetOptionalItem(BUILTINS(), name, &res) < 0, error);
                    if (res == NULL) {
                        _PyEval_FormatExcCheckArg(
                                    tstate, PyExc_NameError,
                                    NAME_ERROR_MSG, name);
                        ERROR_IF(true, error);
                    }
                }
            }
            null = NULL;
        }

        guard op(_GUARD_GLOBALS_VERSION, (version/1 --)) {
            PyDictObject *dict = (PyDictObject *)GLOBALS();
            DEOPT_IF(!PyDict_CheckExact(dict));
            DEOPT_IF(dict->ma_keys->dk_version != version);
            assert(DK_IS_UNICODE(dict->ma_keys));
        }

        guard op(_GUARD_BUILTINS_VERSION, (version/1 --)) {
            PyDictObject *dict = (PyDictObject *)BUILTINS();
            DEOPT_IF(!PyDict_CheckExact(dict));
            DEOPT_IF(dict->ma_keys->dk_version != version);
            assert(DK_IS_UNICODE(dict->ma_keys));
        }

        op(_LOAD_GLOBAL_MODULE, (index/1 -- res, null if (oparg & 1))) {
            PyDictObject *dict = (PyDictObject *)GLOBALS();
            PyDictUnicodeEntry *entries = DK_UNICODE_ENTRIES(dict->ma_keys);
            res = entries[index].me_value;
            DEOPT_IF(res == NULL);
            Py_INCREF(res);
            STAT_INC(LOAD_GLOBAL, hit);
            null = NULL;
        }

        op(_LOAD_GLOBAL_BUILTINS, (index/1 -- res, null if (oparg & 1))) {
            PyDictObject *bdict = (PyDictObject *)BUILTINS();
            PyDictUnicodeEntry *entries = DK_UNICODE_ENTRIES(bdict->ma_keys);
            res = entries[index].me_value;
            DEOPT_IF(res == NULL);
            Py_INCREF(res);
            STAT_INC(LOAD_GLOBAL, hit);
            null = NULL;
        }

        macro(LOAD_GLOBAL_MODULE) =
            unused/1 + // Skip over the counter
            _GUARD_GLOBALS_VERSION +
            unused/1 + // Skip over the builtins version
            _LOAD_GLOBAL_MODULE;

        macro(LOAD_GLOBAL_BUILTIN) =
            unused/1 + // Skip over the counter
            _GUARD_GLOBALS_VERSION +
            _GUARD_BUILTINS_VERSION +
            _LOAD_GLOBAL_BUILTINS;

        inst(DELETE_FAST, (--)) {
            PyObject *v = GETLOCAL(oparg);
            ERROR_IF(v == NULL, unbound_local_error);
            SETLOCAL(oparg, NULL);
        }

        inst(MAKE_CELL, (--)) {
            // "initial" is probably NULL but not if it's an arg (or set
            // via PyFrame_LocalsToFast() before MAKE_CELL has run).
            PyObject *initial = GETLOCAL(oparg);
            PyObject *cell = PyCell_New(initial);
            if (cell == NULL) {
                goto resume_with_error;
            }
            SETLOCAL(oparg, cell);
        }

        inst(DELETE_DEREF, (--)) {
            PyObject *cell = GETLOCAL(oparg);
            PyObject *oldobj = PyCell_GET(cell);
            // Can't use ERROR_IF here.
            // Fortunately we don't need its superpower.
            if (oldobj == NULL) {
                _PyEval_FormatExcUnbound(tstate, _PyFrame_GetCode(frame), oparg);
                goto error;
            }
            PyCell_SET(cell, NULL);
            Py_DECREF(oldobj);
        }

        inst(LOAD_FROM_DICT_OR_DEREF, (class_dict -- value)) {
            PyObject *name;
            assert(class_dict);
            assert(oparg >= 0 && oparg < _PyFrame_GetCode(frame)->co_nlocalsplus);
            name = PyTuple_GET_ITEM(_PyFrame_GetCode(frame)->co_localsplusnames, oparg);
            if (PyMapping_GetOptionalItem(class_dict, name, &value) < 0) {
                Py_DECREF(class_dict);
                goto error;
            }
            Py_DECREF(class_dict);
            if (!value) {
                PyObject *cell = GETLOCAL(oparg);
                value = PyCell_GET(cell);
                if (value == NULL) {
                    _PyEval_FormatExcUnbound(tstate, _PyFrame_GetCode(frame), oparg);
                    goto error;
                }
                Py_INCREF(value);
            }
        }

        inst(LOAD_DEREF, ( -- value)) {
            PyObject *cell = GETLOCAL(oparg);
            value = PyCell_GET(cell);
            if (value == NULL) {
                _PyEval_FormatExcUnbound(tstate, _PyFrame_GetCode(frame), oparg);
                ERROR_IF(true, error);
            }
            Py_INCREF(value);
        }

        inst(STORE_DEREF, (v --)) {
            PyObject *cell = GETLOCAL(oparg);
            PyObject *oldobj = PyCell_GET(cell);
            PyCell_SET(cell, v);
            Py_XDECREF(oldobj);
        }

        inst(COPY_FREE_VARS, (--)) {
            /* Copy closure variables to free variables */
            PyCodeObject *co = _PyFrame_GetCode(frame);
            assert(PyFunction_Check(frame->f_funcobj));
            PyObject *closure = ((PyFunctionObject *)frame->f_funcobj)->func_closure;
            assert(oparg == co->co_nfreevars);
            int offset = co->co_nlocalsplus - oparg;
            for (int i = 0; i < oparg; ++i) {
                PyObject *o = PyTuple_GET_ITEM(closure, i);
                frame->localsplus[offset + i] = Py_NewRef(o);
            }
        }

        inst(BUILD_STRING, (pieces[oparg] -- str)) {
            str = _PyUnicode_JoinArray(&_Py_STR(empty), pieces, oparg);
            DECREF_INPUTS();
            ERROR_IF(str == NULL, error);
        }

        inst(BUILD_TUPLE, (values[oparg] -- tup)) {
            tup = _PyTuple_FromArraySteal(values, oparg);
            ERROR_IF(tup == NULL, error);
        }

        inst(BUILD_LIST, (values[oparg] -- list)) {
            list = _PyList_FromArraySteal(values, oparg);
            ERROR_IF(list == NULL, error);
        }

        inst(LIST_EXTEND, (list, unused[oparg-1], iterable -- list, unused[oparg-1])) {
            PyObject *none_val = _PyList_Extend((PyListObject *)list, iterable);
            if (none_val == NULL) {
                if (_PyErr_ExceptionMatches(tstate, PyExc_TypeError) &&
                   (Py_TYPE(iterable)->tp_iter == NULL && !PySequence_Check(iterable)))
                {
                    _PyErr_Clear(tstate);
                    _PyErr_Format(tstate, PyExc_TypeError,
                          "Value after * must be an iterable, not %.200s",
                          Py_TYPE(iterable)->tp_name);
                }
                DECREF_INPUTS();
                ERROR_IF(true, error);
            }
            assert(Py_IsNone(none_val));
            DECREF_INPUTS();
        }

        inst(SET_UPDATE, (set, unused[oparg-1], iterable -- set, unused[oparg-1])) {
            int err = _PySet_Update(set, iterable);
            DECREF_INPUTS();
            ERROR_IF(err < 0, error);
        }

        inst(BUILD_SET, (values[oparg] -- set)) {
            set = PySet_New(NULL);
            if (set == NULL)
                goto error;
            int err = 0;
            for (int i = 0; i < oparg; i++) {
                PyObject *item = values[i];
                if (err == 0)
                    err = PySet_Add(set, item);
                Py_DECREF(item);
            }
            if (err != 0) {
                Py_DECREF(set);
                ERROR_IF(true, error);
            }
        }

        inst(BUILD_MAP, (values[oparg*2] -- map)) {
            map = _PyDict_FromItems(
                    values, 2,
                    values+1, 2,
                    oparg);
            DECREF_INPUTS();
            ERROR_IF(map == NULL, error);
        }

        inst(SETUP_ANNOTATIONS, (--)) {
            int err;
            PyObject *ann_dict;
            if (LOCALS() == NULL) {
                _PyErr_Format(tstate, PyExc_SystemError,
                              "no locals found when setting up annotations");
                ERROR_IF(true, error);
            }
            /* check if __annotations__ in locals()... */
            if (PyDict_CheckExact(LOCALS())) {
                ann_dict = _PyDict_GetItemWithError(LOCALS(),
                                                    &_Py_ID(__annotations__));
                if (ann_dict == NULL) {
                    ERROR_IF(_PyErr_Occurred(tstate), error);
                    /* ...if not, create a new one */
                    ann_dict = PyDict_New();
                    ERROR_IF(ann_dict == NULL, error);
                    err = PyDict_SetItem(LOCALS(), &_Py_ID(__annotations__),
                                         ann_dict);
                    Py_DECREF(ann_dict);
                    ERROR_IF(err, error);
                }
            }
            else {
                /* do the same if locals() is not a dict */
                ERROR_IF(PyMapping_GetOptionalItem(LOCALS(), &_Py_ID(__annotations__), &ann_dict) < 0, error);
                if (ann_dict == NULL) {
                    ann_dict = PyDict_New();
                    ERROR_IF(ann_dict == NULL, error);
                    err = PyObject_SetItem(LOCALS(), &_Py_ID(__annotations__),
                                           ann_dict);
                    Py_DECREF(ann_dict);
                    ERROR_IF(err, error);
                }
                else {
                    Py_DECREF(ann_dict);
                }
            }
        }

        inst(BUILD_CONST_KEY_MAP, (values[oparg], keys -- map)) {
            if (!PyTuple_CheckExact(keys) ||
                PyTuple_GET_SIZE(keys) != (Py_ssize_t)oparg) {
                _PyErr_SetString(tstate, PyExc_SystemError,
                                 "bad BUILD_CONST_KEY_MAP keys argument");
                goto error;  // Pop the keys and values.
            }
            map = _PyDict_FromItems(
                    &PyTuple_GET_ITEM(keys, 0), 1,
                    values, 1, oparg);
            DECREF_INPUTS();
            ERROR_IF(map == NULL, error);
        }

        inst(DICT_UPDATE, (dict, unused[oparg - 1], update -- dict, unused[oparg - 1])) {
            if (PyDict_Update(dict, update) < 0) {
                if (_PyErr_ExceptionMatches(tstate, PyExc_AttributeError)) {
                    _PyErr_Format(tstate, PyExc_TypeError,
                                    "'%.200s' object is not a mapping",
                                    Py_TYPE(update)->tp_name);
                }
                DECREF_INPUTS();
                ERROR_IF(true, error);
            }
            DECREF_INPUTS();
        }

        inst(DICT_MERGE, (callable, unused, unused, dict, unused[oparg - 1], update -- callable, unused, unused, dict, unused[oparg - 1])) {
            if (_PyDict_MergeEx(dict, update, 2) < 0) {
                _PyEval_FormatKwargsError(tstate, callable, update);
                DECREF_INPUTS();
                ERROR_IF(true, error);
            }
            DECREF_INPUTS();
        }

        inst(MAP_ADD, (dict, unused[oparg - 1], key, value -- dict, unused[oparg - 1])) {
            assert(PyDict_CheckExact(dict));
            /* dict[key] = value */
            // Do not DECREF INPUTS because the function steals the references
            ERROR_IF(_PyDict_SetItem_Take2((PyDictObject *)dict, key, value) != 0, error);
        }

        inst(INSTRUMENTED_LOAD_SUPER_ATTR, (unused/9, unused, unused, unused -- unused, unused if (oparg & 1))) {
            _PySuperAttrCache *cache = (_PySuperAttrCache *)next_instr;
            // cancel out the decrement that will happen in LOAD_SUPER_ATTR; we
            // don't want to specialize instrumented instructions
            INCREMENT_ADAPTIVE_COUNTER(cache->counter);
            GO_TO_INSTRUCTION(LOAD_SUPER_ATTR);
        }

        family(LOAD_SUPER_ATTR, INLINE_CACHE_ENTRIES_LOAD_SUPER_ATTR) = {
            LOAD_SUPER_ATTR_ATTR,
            LOAD_SUPER_ATTR_METHOD,
        };

        inst(LOAD_SUPER_ATTR, (unused/1, global_super, class, self -- attr, null if (oparg & 1))) {
            PyObject *name = GETITEM(FRAME_CO_NAMES, oparg >> 2);
            int load_method = oparg & 1;
            #if ENABLE_SPECIALIZATION
            _PySuperAttrCache *cache = (_PySuperAttrCache *)next_instr;
            if (ADAPTIVE_COUNTER_IS_ZERO(cache->counter)) {
                next_instr--;
                _Py_Specialize_LoadSuperAttr(global_super, class, next_instr, load_method);
                DISPATCH_SAME_OPARG();
            }
            STAT_INC(LOAD_SUPER_ATTR, deferred);
            DECREMENT_ADAPTIVE_COUNTER(cache->counter);
            #endif  /* ENABLE_SPECIALIZATION */

            if (opcode == INSTRUMENTED_LOAD_SUPER_ATTR) {
                PyObject *arg = oparg & 2 ? class : &_PyInstrumentation_MISSING;
                int err = _Py_call_instrumentation_2args(
                        tstate, PY_MONITORING_EVENT_CALL,
                        frame, next_instr-1, global_super, arg);
                ERROR_IF(err, error);
            }

            // we make no attempt to optimize here; specializations should
            // handle any case whose performance we care about
            PyObject *stack[] = {class, self};
            PyObject *super = PyObject_Vectorcall(global_super, stack, oparg & 2, NULL);
            if (opcode == INSTRUMENTED_LOAD_SUPER_ATTR) {
                PyObject *arg = oparg & 2 ? class : &_PyInstrumentation_MISSING;
                if (super == NULL) {
                    _Py_call_instrumentation_exc2(
                        tstate, PY_MONITORING_EVENT_C_RAISE,
                        frame, next_instr-1, global_super, arg);
                }
                else {
                    int err = _Py_call_instrumentation_2args(
                        tstate, PY_MONITORING_EVENT_C_RETURN,
                        frame, next_instr-1, global_super, arg);
                    if (err < 0) {
                        Py_CLEAR(super);
                    }
                }
            }
            DECREF_INPUTS();
            ERROR_IF(super == NULL, error);
            attr = PyObject_GetAttr(super, name);
            Py_DECREF(super);
            ERROR_IF(attr == NULL, error);
            null = NULL;
        }

        pseudo(LOAD_SUPER_METHOD) = {
            LOAD_SUPER_ATTR,
        };

        pseudo(LOAD_ZERO_SUPER_METHOD) = {
            LOAD_SUPER_ATTR,
        };

        pseudo(LOAD_ZERO_SUPER_ATTR) = {
            LOAD_SUPER_ATTR,
        };

        inst(LOAD_SUPER_ATTR_ATTR, (unused/1, global_super, class, self -- attr, unused if (0))) {
            assert(!(oparg & 1));
            DEOPT_IF(global_super != (PyObject *)&PySuper_Type);
            DEOPT_IF(!PyType_Check(class));
            STAT_INC(LOAD_SUPER_ATTR, hit);
            PyObject *name = GETITEM(FRAME_CO_NAMES, oparg >> 2);
            attr = _PySuper_Lookup((PyTypeObject *)class, self, name, NULL);
            DECREF_INPUTS();
            ERROR_IF(attr == NULL, error);
        }

        inst(LOAD_SUPER_ATTR_METHOD, (unused/1, global_super, class, self -- attr, self_or_null)) {
            assert(oparg & 1);
            DEOPT_IF(global_super != (PyObject *)&PySuper_Type);
            DEOPT_IF(!PyType_Check(class));
            STAT_INC(LOAD_SUPER_ATTR, hit);
            PyObject *name = GETITEM(FRAME_CO_NAMES, oparg >> 2);
            PyTypeObject *cls = (PyTypeObject *)class;
            int method_found = 0;
            attr = _PySuper_Lookup(cls, self, name,
                                   Py_TYPE(self)->tp_getattro == PyObject_GenericGetAttr ? &method_found : NULL);
            Py_DECREF(global_super);
            Py_DECREF(class);
            if (attr == NULL) {
                Py_DECREF(self);
                ERROR_IF(true, error);
            }
            if (method_found) {
                self_or_null = self; // transfer ownership
            } else {
                Py_DECREF(self);
                self_or_null = NULL;
            }
        }

        family(LOAD_ATTR, INLINE_CACHE_ENTRIES_LOAD_ATTR) = {
            LOAD_ATTR_INSTANCE_VALUE,
            LOAD_ATTR_MODULE,
            LOAD_ATTR_WITH_HINT,
            LOAD_ATTR_SLOT,
            LOAD_ATTR_CLASS,
            LOAD_ATTR_PROPERTY,
            LOAD_ATTR_GETATTRIBUTE_OVERRIDDEN,
            LOAD_ATTR_METHOD_WITH_VALUES,
            LOAD_ATTR_METHOD_NO_DICT,
            LOAD_ATTR_METHOD_LAZY_DICT,
            LOAD_ATTR_NONDESCRIPTOR_WITH_VALUES,
            LOAD_ATTR_NONDESCRIPTOR_NO_DICT,
        };

        inst(LOAD_ATTR, (unused/9, owner -- attr, self_or_null if (oparg & 1))) {
            #if ENABLE_SPECIALIZATION
            _PyAttrCache *cache = (_PyAttrCache *)next_instr;
            if (ADAPTIVE_COUNTER_IS_ZERO(cache->counter)) {
                PyObject *name = GETITEM(FRAME_CO_NAMES, oparg>>1);
                next_instr--;
                _Py_Specialize_LoadAttr(owner, next_instr, name);
                DISPATCH_SAME_OPARG();
            }
            STAT_INC(LOAD_ATTR, deferred);
            DECREMENT_ADAPTIVE_COUNTER(cache->counter);
            #endif  /* ENABLE_SPECIALIZATION */
            PyObject *name = GETITEM(FRAME_CO_NAMES, oparg >> 1);
            if (oparg & 1) {
                /* Designed to work in tandem with CALL, pushes two values. */
                attr = NULL;
                if (_PyObject_GetMethod(owner, name, &attr)) {
                    /* We can bypass temporary bound method object.
                       meth is unbound method and obj is self.

                       meth | self | arg1 | ... | argN
                     */
                    assert(attr != NULL);  // No errors on this branch
                    self_or_null = owner;  // Transfer ownership
                }
                else {
                    /* meth is not an unbound method (but a regular attr, or
                       something was returned by a descriptor protocol).  Set
                       the second element of the stack to NULL, to signal
                       CALL that it's not a method call.

                       NULL | meth | arg1 | ... | argN
                    */
                    DECREF_INPUTS();
                    ERROR_IF(attr == NULL, error);
                    self_or_null = NULL;
                }
            }
            else {
                /* Classic, pushes one value. */
                attr = PyObject_GetAttr(owner, name);
                DECREF_INPUTS();
                ERROR_IF(attr == NULL, error);
            }
        }

        pseudo(LOAD_METHOD) = {
            LOAD_ATTR,
        };

        guard op(_GUARD_TYPE_VERSION, (type_version/2, owner: ~(GUARD_TYPE_VERSION_TYPE + type_version) -- owner)) {
            PyTypeObject *tp = Py_TYPE(owner);
            assert(type_version != 0);
            DEOPT_IF(tp->tp_version_tag != type_version);
        }

        op(_CHECK_MANAGED_OBJECT_HAS_VALUES, (owner -- owner)) {
            assert(Py_TYPE(owner)->tp_dictoffset < 0);
            assert(Py_TYPE(owner)->tp_flags & Py_TPFLAGS_MANAGED_DICT);
            PyDictOrValues *dorv = _PyObject_DictOrValuesPointer(owner);
            DEOPT_IF(!_PyDictOrValues_IsValues(*dorv) && !_PyObject_MakeInstanceAttributesFromDict(owner, dorv));
        }

        op(_LOAD_ATTR_INSTANCE_VALUE, (index/1, owner -- attr, null if (oparg & 1))) {
            PyDictOrValues dorv = *_PyObject_DictOrValuesPointer(owner);
            attr = _PyDictOrValues_GetValues(dorv)->values[index];
            DEOPT_IF(attr == NULL);
            STAT_INC(LOAD_ATTR, hit);
            Py_INCREF(attr);
            null = NULL;
            DECREF_INPUTS();
        }

        macro(LOAD_ATTR_INSTANCE_VALUE) =
            unused/1 + // Skip over the counter
            _GUARD_TYPE_VERSION +
            _CHECK_MANAGED_OBJECT_HAS_VALUES +
            _LOAD_ATTR_INSTANCE_VALUE +
            unused/5;  // Skip over rest of cache

        op(_CHECK_ATTR_MODULE, (type_version/2, owner -- owner)) {
            DEOPT_IF(!PyModule_CheckExact(owner));
            PyDictObject *dict = (PyDictObject *)((PyModuleObject *)owner)->md_dict;
            assert(dict != NULL);
            DEOPT_IF(dict->ma_keys->dk_version != type_version);
        }

        op(_LOAD_ATTR_MODULE, (index/1, owner -- attr, null if (oparg & 1))) {
            PyDictObject *dict = (PyDictObject *)((PyModuleObject *)owner)->md_dict;
            assert(dict->ma_keys->dk_kind == DICT_KEYS_UNICODE);
            assert(index < dict->ma_keys->dk_nentries);
            PyDictUnicodeEntry *ep = DK_UNICODE_ENTRIES(dict->ma_keys) + index;
            attr = ep->me_value;
            DEOPT_IF(attr == NULL);
            STAT_INC(LOAD_ATTR, hit);
            Py_INCREF(attr);
            null = NULL;
            DECREF_INPUTS();
        }

        macro(LOAD_ATTR_MODULE) =
            unused/1 +
            _CHECK_ATTR_MODULE +
            _LOAD_ATTR_MODULE +
            unused/5;

        op(_CHECK_ATTR_WITH_HINT, (owner -- owner)) {
            assert(Py_TYPE(owner)->tp_flags & Py_TPFLAGS_MANAGED_DICT);
            PyDictOrValues dorv = *_PyObject_DictOrValuesPointer(owner);
            DEOPT_IF(_PyDictOrValues_IsValues(dorv));
            PyDictObject *dict = (PyDictObject *)_PyDictOrValues_GetDict(dorv);
            DEOPT_IF(dict == NULL);
            assert(PyDict_CheckExact((PyObject *)dict));
        }

        op(_LOAD_ATTR_WITH_HINT, (hint/1, owner -- attr, null if (oparg & 1))) {
            PyDictOrValues dorv = *_PyObject_DictOrValuesPointer(owner);
            PyDictObject *dict = (PyDictObject *)_PyDictOrValues_GetDict(dorv);
            DEOPT_IF(hint >= (size_t)dict->ma_keys->dk_nentries);
            PyObject *name = GETITEM(FRAME_CO_NAMES, oparg>>1);
            if (DK_IS_UNICODE(dict->ma_keys)) {
                PyDictUnicodeEntry *ep = DK_UNICODE_ENTRIES(dict->ma_keys) + hint;
                DEOPT_IF(ep->me_key != name);
                attr = ep->me_value;
            }
            else {
                PyDictKeyEntry *ep = DK_ENTRIES(dict->ma_keys) + hint;
                DEOPT_IF(ep->me_key != name);
                attr = ep->me_value;
            }
            DEOPT_IF(attr == NULL);
            STAT_INC(LOAD_ATTR, hit);
            Py_INCREF(attr);
            null = NULL;
            DECREF_INPUTS();
        }

        macro(LOAD_ATTR_WITH_HINT) =
            unused/1 +
            _GUARD_TYPE_VERSION +
            _CHECK_ATTR_WITH_HINT +
            _LOAD_ATTR_WITH_HINT +
            unused/5;

        op(_LOAD_ATTR_SLOT, (index/1, owner -- attr, null if (oparg & 1))) {
            char *addr = (char *)owner + index;
            attr = *(PyObject **)addr;
            DEOPT_IF(attr == NULL);
            STAT_INC(LOAD_ATTR, hit);
            Py_INCREF(attr);
            null = NULL;
            DECREF_INPUTS();
        }

        macro(LOAD_ATTR_SLOT) =
            unused/1 +
            _GUARD_TYPE_VERSION +
            _LOAD_ATTR_SLOT +  // NOTE: This action may also deopt
            unused/5;

        op(_CHECK_ATTR_CLASS, (type_version/2, owner -- owner)) {
            DEOPT_IF(!PyType_Check(owner));
            assert(type_version != 0);
            DEOPT_IF(((PyTypeObject *)owner)->tp_version_tag != type_version);

        }

        op(_LOAD_ATTR_CLASS, (descr/4, owner -- attr, null if (oparg & 1))) {
            STAT_INC(LOAD_ATTR, hit);
            assert(descr != NULL);
            attr = Py_NewRef(descr);
            null = NULL;
            DECREF_INPUTS();
        }

        macro(LOAD_ATTR_CLASS) =
            unused/1 +
            _CHECK_ATTR_CLASS +
            unused/2 +
            _LOAD_ATTR_CLASS;

        inst(LOAD_ATTR_PROPERTY, (unused/1, type_version/2, func_version/2, fget/4, owner -- unused, unused if (0))) {
            assert((oparg & 1) == 0);
            DEOPT_IF(tstate->interp->eval_frame);

            PyTypeObject *cls = Py_TYPE(owner);
            DEOPT_IF(cls->tp_version_tag != type_version);
            assert(type_version != 0);
            assert(Py_IS_TYPE(fget, &PyFunction_Type));
            PyFunctionObject *f = (PyFunctionObject *)fget;
            assert(func_version != 0);
            DEOPT_IF(f->func_version != func_version);
            PyCodeObject *code = (PyCodeObject *)f->func_code;
            assert(code->co_argcount == 1);
            DEOPT_IF(!_PyThreadState_HasStackSpace(tstate, code->co_framesize));
            STAT_INC(LOAD_ATTR, hit);
            Py_INCREF(fget);
            _PyInterpreterFrame *new_frame = _PyFrame_PushUnchecked(tstate, f, 1);
            // Manipulate stack directly because we exit with DISPATCH_INLINED().
            STACK_SHRINK(1);
            new_frame->localsplus[0] = owner;
            SKIP_OVER(INLINE_CACHE_ENTRIES_LOAD_ATTR);
            frame->return_offset = 0;
            DISPATCH_INLINED(new_frame);
        }

        inst(LOAD_ATTR_GETATTRIBUTE_OVERRIDDEN, (unused/1, type_version/2, func_version/2, getattribute/4, owner -- unused, unused if (0))) {
            assert((oparg & 1) == 0);
            DEOPT_IF(tstate->interp->eval_frame);
            PyTypeObject *cls = Py_TYPE(owner);
            DEOPT_IF(cls->tp_version_tag != type_version);
            assert(type_version != 0);
            assert(Py_IS_TYPE(getattribute, &PyFunction_Type));
            PyFunctionObject *f = (PyFunctionObject *)getattribute;
            assert(func_version != 0);
            DEOPT_IF(f->func_version != func_version);
            PyCodeObject *code = (PyCodeObject *)f->func_code;
            assert(code->co_argcount == 2);
            DEOPT_IF(!_PyThreadState_HasStackSpace(tstate, code->co_framesize));
            STAT_INC(LOAD_ATTR, hit);

            PyObject *name = GETITEM(FRAME_CO_NAMES, oparg >> 1);
            Py_INCREF(f);
            _PyInterpreterFrame *new_frame = _PyFrame_PushUnchecked(tstate, f, 2);
            // Manipulate stack directly because we exit with DISPATCH_INLINED().
            STACK_SHRINK(1);
            new_frame->localsplus[0] = owner;
            new_frame->localsplus[1] = Py_NewRef(name);
            SKIP_OVER(INLINE_CACHE_ENTRIES_LOAD_ATTR);
            frame->return_offset = 0;
            DISPATCH_INLINED(new_frame);
        }

        guard op(_GUARD_DORV_VALUES, (owner: ~(GUARD_DORV_VALUES_TYPE) -- owner)) {
            assert(Py_TYPE(owner)->tp_flags & Py_TPFLAGS_MANAGED_DICT);
            PyDictOrValues dorv = *_PyObject_DictOrValuesPointer(owner);
            DEOPT_IF(!_PyDictOrValues_IsValues(dorv));
        }

        op(_STORE_ATTR_INSTANCE_VALUE, (index/1, value, owner --)) {
            PyDictOrValues dorv = *_PyObject_DictOrValuesPointer(owner);
            STAT_INC(STORE_ATTR, hit);
            PyDictValues *values = _PyDictOrValues_GetValues(dorv);
            PyObject *old_value = values->values[index];
            values->values[index] = value;
            if (old_value == NULL) {
                _PyDictValues_AddToInsertionOrder(values, index);
            }
            else {
                Py_DECREF(old_value);
            }
            Py_DECREF(owner);
        }

        macro(STORE_ATTR_INSTANCE_VALUE) =
            unused/1 +
            _GUARD_TYPE_VERSION +
            _GUARD_DORV_VALUES +
            _STORE_ATTR_INSTANCE_VALUE;

        inst(STORE_ATTR_WITH_HINT, (unused/1, type_version/2, hint/1, value, owner --)) {
            PyTypeObject *tp = Py_TYPE(owner);
            assert(type_version != 0);
            DEOPT_IF(tp->tp_version_tag != type_version);
            assert(tp->tp_flags & Py_TPFLAGS_MANAGED_DICT);
            PyDictOrValues dorv = *_PyObject_DictOrValuesPointer(owner);
            DEOPT_IF(_PyDictOrValues_IsValues(dorv));
            PyDictObject *dict = (PyDictObject *)_PyDictOrValues_GetDict(dorv);
            DEOPT_IF(dict == NULL);
            assert(PyDict_CheckExact((PyObject *)dict));
            PyObject *name = GETITEM(FRAME_CO_NAMES, oparg);
            DEOPT_IF(hint >= (size_t)dict->ma_keys->dk_nentries);
            PyObject *old_value;
            uint64_t new_version;
            if (DK_IS_UNICODE(dict->ma_keys)) {
                PyDictUnicodeEntry *ep = DK_UNICODE_ENTRIES(dict->ma_keys) + hint;
                DEOPT_IF(ep->me_key != name);
                old_value = ep->me_value;
                DEOPT_IF(old_value == NULL);
                new_version = _PyDict_NotifyEvent(tstate->interp, PyDict_EVENT_MODIFIED, dict, name, value);
                ep->me_value = value;
            }
            else {
                PyDictKeyEntry *ep = DK_ENTRIES(dict->ma_keys) + hint;
                DEOPT_IF(ep->me_key != name);
                old_value = ep->me_value;
                DEOPT_IF(old_value == NULL);
                new_version = _PyDict_NotifyEvent(tstate->interp, PyDict_EVENT_MODIFIED, dict, name, value);
                ep->me_value = value;
            }
            Py_DECREF(old_value);
            STAT_INC(STORE_ATTR, hit);
            /* Ensure dict is GC tracked if it needs to be */
            if (!_PyObject_GC_IS_TRACKED(dict) && _PyObject_GC_MAY_BE_TRACKED(value)) {
                _PyObject_GC_TRACK(dict);
            }
            /* PEP 509 */
            dict->ma_version_tag = new_version;
            Py_DECREF(owner);
        }

        op(_STORE_ATTR_SLOT, (index/1, value, owner --)) {
            char *addr = (char *)owner + index;
            STAT_INC(STORE_ATTR, hit);
            PyObject *old_value = *(PyObject **)addr;
            *(PyObject **)addr = value;
            Py_XDECREF(old_value);
            Py_DECREF(owner);
        }

        macro(STORE_ATTR_SLOT) =
            unused/1 +
            _GUARD_TYPE_VERSION +
            _STORE_ATTR_SLOT;

        family(COMPARE_OP, INLINE_CACHE_ENTRIES_COMPARE_OP) = {
            COMPARE_OP_FLOAT,
            COMPARE_OP_INT,
            COMPARE_OP_STR,
        };

        inst(COMPARE_OP, (unused/1, left, right -- res)) {
            #if ENABLE_SPECIALIZATION
            _PyCompareOpCache *cache = (_PyCompareOpCache *)next_instr;
            if (ADAPTIVE_COUNTER_IS_ZERO(cache->counter)) {
                next_instr--;
                _Py_Specialize_CompareOp(left, right, next_instr, oparg);
                DISPATCH_SAME_OPARG();
            }
            STAT_INC(COMPARE_OP, deferred);
            DECREMENT_ADAPTIVE_COUNTER(cache->counter);
            #endif  /* ENABLE_SPECIALIZATION */
            assert((oparg >> 5) <= Py_GE);
            res = PyObject_RichCompare(left, right, oparg >> 5);
            DECREF_INPUTS();
            ERROR_IF(res == NULL, error);
            if (oparg & 16) {
                int res_bool = PyObject_IsTrue(res);
                Py_DECREF(res);
                ERROR_IF(res_bool < 0, error);
                res = res_bool ? Py_True : Py_False;
            }
        }

        inst(COMPARE_OP_FLOAT, (unused/1, left, right -- res)) {
            DEOPT_IF(!PyFloat_CheckExact(left));
            DEOPT_IF(!PyFloat_CheckExact(right));
            STAT_INC(COMPARE_OP, hit);
            double dleft = PyFloat_AS_DOUBLE(left);
            double dright = PyFloat_AS_DOUBLE(right);
            // 1 if NaN, 2 if <, 4 if >, 8 if ==; this matches low four bits of the oparg
            int sign_ish = COMPARISON_BIT(dleft, dright);
            _Py_DECREF_SPECIALIZED(left, _PyFloat_ExactDealloc);
            _Py_DECREF_SPECIALIZED(right, _PyFloat_ExactDealloc);
            res = (sign_ish & oparg) ? Py_True : Py_False;
            // It's always a bool, so we don't care about oparg & 16.
        }

        // Similar to COMPARE_OP_FLOAT
        inst(COMPARE_OP_INT, (unused/1, left, right -- res)) {
            DEOPT_IF(!PyLong_CheckExact(left));
            DEOPT_IF(!PyLong_CheckExact(right));
            DEOPT_IF(!_PyLong_IsCompact((PyLongObject *)left));
            DEOPT_IF(!_PyLong_IsCompact((PyLongObject *)right));
            STAT_INC(COMPARE_OP, hit);
            assert(_PyLong_DigitCount((PyLongObject *)left) <= 1 &&
                   _PyLong_DigitCount((PyLongObject *)right) <= 1);
            Py_ssize_t ileft = _PyLong_CompactValue((PyLongObject *)left);
            Py_ssize_t iright = _PyLong_CompactValue((PyLongObject *)right);
            // 2 if <, 4 if >, 8 if ==; this matches the low 4 bits of the oparg
            int sign_ish = COMPARISON_BIT(ileft, iright);
            _Py_DECREF_SPECIALIZED(left, (destructor)PyObject_Free);
            _Py_DECREF_SPECIALIZED(right, (destructor)PyObject_Free);
            res = (sign_ish & oparg) ? Py_True : Py_False;
            // It's always a bool, so we don't care about oparg & 16.
        }

        // Similar to COMPARE_OP_FLOAT, but for ==, != only
        inst(COMPARE_OP_STR, (unused/1, left, right -- res)) {
            DEOPT_IF(!PyUnicode_CheckExact(left));
            DEOPT_IF(!PyUnicode_CheckExact(right));
            STAT_INC(COMPARE_OP, hit);
            int eq = _PyUnicode_Equal(left, right);
            assert((oparg >> 5) == Py_EQ || (oparg >> 5) == Py_NE);
            _Py_DECREF_SPECIALIZED(left, _PyUnicode_ExactDealloc);
            _Py_DECREF_SPECIALIZED(right, _PyUnicode_ExactDealloc);
            assert(eq == 0 || eq == 1);
            assert((oparg & 0xf) == COMPARISON_NOT_EQUALS || (oparg & 0xf) == COMPARISON_EQUALS);
            assert(COMPARISON_NOT_EQUALS + 1 == COMPARISON_EQUALS);
            res = ((COMPARISON_NOT_EQUALS + eq) & oparg) ? Py_True : Py_False;
            // It's always a bool, so we don't care about oparg & 16.
        }

        inst(IS_OP, (left, right -- b)) {
            int res = Py_Is(left, right) ^ oparg;
            DECREF_INPUTS();
            b = res ? Py_True : Py_False;
        }

        inst(CONTAINS_OP, (left, right -- b)) {
            int res = PySequence_Contains(right, left);
            DECREF_INPUTS();
            ERROR_IF(res < 0, error);
            b = (res ^ oparg) ? Py_True : Py_False;
        }

        inst(CHECK_EG_MATCH, (exc_value, match_type -- rest, match)) {
            if (_PyEval_CheckExceptStarTypeValid(tstate, match_type) < 0) {
                DECREF_INPUTS();
                ERROR_IF(true, error);
            }

            match = NULL;
            rest = NULL;
            int res = _PyEval_ExceptionGroupMatch(exc_value, match_type,
                                                  &match, &rest);
            DECREF_INPUTS();
            ERROR_IF(res < 0, error);

            assert((match == NULL) == (rest == NULL));
            ERROR_IF(match == NULL, error);

            if (!Py_IsNone(match)) {
                PyErr_SetHandledException(match);
            }
        }

        inst(CHECK_EXC_MATCH, (left, right -- left, b)) {
            assert(PyExceptionInstance_Check(left));
            if (_PyEval_CheckExceptTypeValid(tstate, right) < 0) {
                 DECREF_INPUTS();
                 ERROR_IF(true, error);
            }

            int res = PyErr_GivenExceptionMatches(left, right);
            DECREF_INPUTS();
            b = res ? Py_True : Py_False;
        }

         inst(IMPORT_NAME, (level, fromlist -- res)) {
            PyObject *name = GETITEM(FRAME_CO_NAMES, oparg);
            res = import_name(tstate, frame, name, fromlist, level);
            DECREF_INPUTS();
            ERROR_IF(res == NULL, error);
        }

        inst(IMPORT_FROM, (from -- from, res)) {
            PyObject *name = GETITEM(FRAME_CO_NAMES, oparg);
            res = import_from(tstate, from, name);
            ERROR_IF(res == NULL, error);
        }

        inst(JUMP_FORWARD, (--)) {
            JUMPBY(oparg);
        }

        inst(JUMP_BACKWARD, (--)) {
            CHECK_EVAL_BREAKER();
            _Py_CODEUNIT *here = next_instr - 1;
            assert(oparg <= INSTR_OFFSET());
            JUMPBY(1-oparg);
            #if ENABLE_SPECIALIZATION
            here[1].cache += (1 << OPTIMIZER_BITS_IN_COUNTER);
            if (here[1].cache > tstate->interp->optimizer_backedge_threshold &&
                // Double-check that the opcode isn't instrumented or something:
                here->op.code == JUMP_BACKWARD)
            {
                OPT_STAT_INC(attempts);
                int optimized = _PyOptimizer_BackEdge(frame, here, next_instr, stack_pointer);
                ERROR_IF(optimized < 0, error);
                if (optimized) {
                    // Rewind and enter the executor:
                    assert(here->op.code == ENTER_EXECUTOR);
                    next_instr = here;
                }
                here[1].cache &= ((1 << OPTIMIZER_BITS_IN_COUNTER) - 1);
            }
            #endif  /* ENABLE_SPECIALIZATION */
        }

        pseudo(JUMP) = {
            JUMP_FORWARD,
            JUMP_BACKWARD,
        };

        pseudo(JUMP_NO_INTERRUPT) = {
            JUMP_FORWARD,
            JUMP_BACKWARD_NO_INTERRUPT,
        };

        inst(ENTER_EXECUTOR, (--)) {
            CHECK_EVAL_BREAKER();

            PyCodeObject *code = _PyFrame_GetCode(frame);
            _PyExecutorObject *executor = (_PyExecutorObject *)code->co_executors->executors[oparg&255];
            int original_oparg = executor->vm_data.oparg | (oparg & 0xfffff00);
            JUMPBY(1-original_oparg);
            frame->prev_instr = next_instr - 1;
            Py_INCREF(executor);
            frame = executor->execute(executor, frame, stack_pointer);
            if (frame == NULL) {
                frame = tstate->current_frame;
                goto resume_with_error;
            }
            goto resume_frame;
        }

        inst(POP_JUMP_IF_FALSE, (unused/1, cond -- )) {
            assert(PyBool_Check(cond));
            int flag = Py_IsFalse(cond);
            #if ENABLE_SPECIALIZATION
            next_instr->cache = (next_instr->cache << 1) | flag;
            #endif
            JUMPBY(oparg * flag);
        }

        inst(POP_JUMP_IF_TRUE, (unused/1, cond -- )) {
            assert(PyBool_Check(cond));
            int flag = Py_IsTrue(cond);
            #if ENABLE_SPECIALIZATION
            next_instr->cache = (next_instr->cache << 1) | flag;
            #endif
            JUMPBY(oparg * flag);
        }

        op(_IS_NONE, (value -- b)) {
            if (Py_IsNone(value)) {
                b = Py_True;
            }
            else {
                b = Py_False;
                DECREF_INPUTS();
            }
        }

        macro(POP_JUMP_IF_NONE) = _IS_NONE + POP_JUMP_IF_TRUE;

        macro(POP_JUMP_IF_NOT_NONE) = _IS_NONE + POP_JUMP_IF_FALSE;

        inst(JUMP_BACKWARD_NO_INTERRUPT, (--)) {
            /* This bytecode is used in the `yield from` or `await` loop.
             * If there is an interrupt, we want it handled in the innermost
             * generator or coroutine, so we deliberately do not check it here.
             * (see bpo-30039).
             */
            JUMPBY(-oparg);
        }

        inst(GET_LEN, (obj -- obj, len_o)) {
            // PUSH(len(TOS))
            Py_ssize_t len_i = PyObject_Length(obj);
            ERROR_IF(len_i < 0, error);
            len_o = PyLong_FromSsize_t(len_i);
            ERROR_IF(len_o == NULL, error);
        }

        inst(MATCH_CLASS, (subject, type, names -- attrs)) {
            // Pop TOS and TOS1. Set TOS to a tuple of attributes on success, or
            // None on failure.
            assert(PyTuple_CheckExact(names));
            attrs = _PyEval_MatchClass(tstate, subject, type, oparg, names);
            DECREF_INPUTS();
            if (attrs) {
                assert(PyTuple_CheckExact(attrs));  // Success!
            }
            else {
                ERROR_IF(_PyErr_Occurred(tstate), error);  // Error!
                attrs = Py_None;  // Failure!
            }
        }

        inst(MATCH_MAPPING, (subject -- subject, res)) {
            int match = Py_TYPE(subject)->tp_flags & Py_TPFLAGS_MAPPING;
            res = match ? Py_True : Py_False;
        }

        inst(MATCH_SEQUENCE, (subject -- subject, res)) {
            int match = Py_TYPE(subject)->tp_flags & Py_TPFLAGS_SEQUENCE;
            res = match ? Py_True : Py_False;
        }

        inst(MATCH_KEYS, (subject, keys -- subject, keys, values_or_none)) {
            // On successful match, PUSH(values). Otherwise, PUSH(None).
            values_or_none = _PyEval_MatchKeys(tstate, subject, keys);
            ERROR_IF(values_or_none == NULL, error);
        }

        inst(GET_ITER, (iterable -- iter)) {
            /* before: [obj]; after [getiter(obj)] */
            iter = PyObject_GetIter(iterable);
            DECREF_INPUTS();
            ERROR_IF(iter == NULL, error);
        }

        inst(GET_YIELD_FROM_ITER, (iterable -- iter)) {
            /* before: [obj]; after [getiter(obj)] */
            if (PyCoro_CheckExact(iterable)) {
                /* `iterable` is a coroutine */
                if (!(_PyFrame_GetCode(frame)->co_flags & (CO_COROUTINE | CO_ITERABLE_COROUTINE))) {
                    /* and it is used in a 'yield from' expression of a
                       regular generator. */
                    _PyErr_SetString(tstate, PyExc_TypeError,
                                     "cannot 'yield from' a coroutine object "
                                     "in a non-coroutine generator");
                    goto error;
                }
                iter = iterable;
            }
            else if (PyGen_CheckExact(iterable)) {
                iter = iterable;
            }
            else {
                /* `iterable` is not a generator. */
                iter = PyObject_GetIter(iterable);
                if (iter == NULL) {
                    goto error;
                }
                DECREF_INPUTS();
            }
        }

        // Most members of this family are "secretly" super-instructions.
        // When the loop is exhausted, they jump, and the jump target is
        // always END_FOR, which pops two values off the stack.
        // This is optimized by skipping that instruction and combining
        // its effect (popping 'iter' instead of pushing 'next'.)

        family(FOR_ITER, INLINE_CACHE_ENTRIES_FOR_ITER) = {
            FOR_ITER_LIST,
            FOR_ITER_TUPLE,
            FOR_ITER_RANGE,
            FOR_ITER_GEN,
        };

        inst(FOR_ITER, (unused/1, iter -- iter, next)) {
            #if ENABLE_SPECIALIZATION
            _PyForIterCache *cache = (_PyForIterCache *)next_instr;
            if (ADAPTIVE_COUNTER_IS_ZERO(cache->counter)) {
                next_instr--;
                _Py_Specialize_ForIter(iter, next_instr, oparg);
                DISPATCH_SAME_OPARG();
            }
            STAT_INC(FOR_ITER, deferred);
            DECREMENT_ADAPTIVE_COUNTER(cache->counter);
            #endif  /* ENABLE_SPECIALIZATION */
            /* before: [iter]; after: [iter, iter()] *or* [] (and jump over END_FOR.) */
            next = (*Py_TYPE(iter)->tp_iternext)(iter);
            if (next == NULL) {
                if (_PyErr_Occurred(tstate)) {
                    if (!_PyErr_ExceptionMatches(tstate, PyExc_StopIteration)) {
                        goto error;
                    }
                    monitor_raise(tstate, frame, next_instr-1);
                    _PyErr_Clear(tstate);
                }
                /* iterator ended normally */
                assert(next_instr[INLINE_CACHE_ENTRIES_FOR_ITER + oparg].op.code == END_FOR ||
                       next_instr[INLINE_CACHE_ENTRIES_FOR_ITER + oparg].op.code == INSTRUMENTED_END_FOR);
                Py_DECREF(iter);
                STACK_SHRINK(1);
                SKIP_OVER(INLINE_CACHE_ENTRIES_FOR_ITER);
                /* Jump forward oparg, then skip following END_FOR instruction */
                JUMPBY(oparg + 1);
                DISPATCH();
            }
            // Common case: no jump, leave it to the code generator
        }

        inst(INSTRUMENTED_FOR_ITER, ( -- )) {
            _Py_CODEUNIT *here = next_instr-1;
            _Py_CODEUNIT *target;
            PyObject *iter = TOP();
            PyObject *next = (*Py_TYPE(iter)->tp_iternext)(iter);
            if (next != NULL) {
                PUSH(next);
                target = next_instr + INLINE_CACHE_ENTRIES_FOR_ITER;
            }
            else {
                if (_PyErr_Occurred(tstate)) {
                    if (!_PyErr_ExceptionMatches(tstate, PyExc_StopIteration)) {
                        goto error;
                    }
                    monitor_raise(tstate, frame, here);
                    _PyErr_Clear(tstate);
                }
                /* iterator ended normally */
                assert(next_instr[INLINE_CACHE_ENTRIES_FOR_ITER + oparg].op.code == END_FOR ||
                       next_instr[INLINE_CACHE_ENTRIES_FOR_ITER + oparg].op.code == INSTRUMENTED_END_FOR);
                STACK_SHRINK(1);
                Py_DECREF(iter);
                /* Skip END_FOR */
                target = next_instr + INLINE_CACHE_ENTRIES_FOR_ITER + oparg + 1;
            }
            INSTRUMENTED_JUMP(here, target, PY_MONITORING_EVENT_BRANCH);
        }

        op(_ITER_CHECK_LIST, (iter -- iter)) {
            DEOPT_IF(Py_TYPE(iter) != &PyListIter_Type);
        }

        op(_ITER_JUMP_LIST, (iter -- iter)) {
            _PyListIterObject *it = (_PyListIterObject *)iter;
            assert(Py_TYPE(iter) == &PyListIter_Type);
            STAT_INC(FOR_ITER, hit);
            PyListObject *seq = it->it_seq;
            if (seq == NULL || it->it_index >= PyList_GET_SIZE(seq)) {
                if (seq != NULL) {
                    it->it_seq = NULL;
                    Py_DECREF(seq);
                }
                Py_DECREF(iter);
                STACK_SHRINK(1);
                SKIP_OVER(INLINE_CACHE_ENTRIES_FOR_ITER);
                /* Jump forward oparg, then skip following END_FOR instruction */
                JUMPBY(oparg + 1);
                DISPATCH();
            }
        }

        // Only used by Tier 2
        op(_IS_ITER_EXHAUSTED_LIST, (iter -- iter, exhausted)) {
            _PyListIterObject *it = (_PyListIterObject *)iter;
            assert(Py_TYPE(iter) == &PyListIter_Type);
            PyListObject *seq = it->it_seq;
            if (seq == NULL) {
                exhausted = Py_True;
            }
            else if (it->it_index >= PyList_GET_SIZE(seq)) {
                Py_DECREF(seq);
                it->it_seq = NULL;
                exhausted = Py_True;
            }
            else {
                exhausted = Py_False;
            }
        }

        op(_ITER_NEXT_LIST, (iter -- iter, next)) {
            _PyListIterObject *it = (_PyListIterObject *)iter;
            assert(Py_TYPE(iter) == &PyListIter_Type);
            PyListObject *seq = it->it_seq;
            assert(seq);
            assert(it->it_index < PyList_GET_SIZE(seq));
            next = Py_NewRef(PyList_GET_ITEM(seq, it->it_index++));
        }

        macro(FOR_ITER_LIST) =
            unused/1 +  // Skip over the counter
            _ITER_CHECK_LIST +
            _ITER_JUMP_LIST +
            _ITER_NEXT_LIST;

        op(_ITER_CHECK_TUPLE, (iter -- iter)) {
            DEOPT_IF(Py_TYPE(iter) != &PyTupleIter_Type);
        }

        op(_ITER_JUMP_TUPLE, (iter -- iter)) {
            _PyTupleIterObject *it = (_PyTupleIterObject *)iter;
            assert(Py_TYPE(iter) == &PyTupleIter_Type);
            STAT_INC(FOR_ITER, hit);
            PyTupleObject *seq = it->it_seq;
            if (seq == NULL || it->it_index >= PyTuple_GET_SIZE(seq)) {
                if (seq != NULL) {
                    it->it_seq = NULL;
                    Py_DECREF(seq);
                }
                Py_DECREF(iter);
                STACK_SHRINK(1);
                SKIP_OVER(INLINE_CACHE_ENTRIES_FOR_ITER);
                /* Jump forward oparg, then skip following END_FOR instruction */
                JUMPBY(oparg + 1);
                DISPATCH();
            }
        }

        // Only used by Tier 2
        op(_IS_ITER_EXHAUSTED_TUPLE, (iter -- iter, exhausted)) {
            _PyTupleIterObject *it = (_PyTupleIterObject *)iter;
            assert(Py_TYPE(iter) == &PyTupleIter_Type);
            PyTupleObject *seq = it->it_seq;
            if (seq == NULL) {
                exhausted = Py_True;
            }
            else if (it->it_index >= PyTuple_GET_SIZE(seq)) {
                Py_DECREF(seq);
                it->it_seq = NULL;
                exhausted = Py_True;
            }
            else {
                exhausted = Py_False;
            }
        }

        op(_ITER_NEXT_TUPLE, (iter -- iter, next)) {
            _PyTupleIterObject *it = (_PyTupleIterObject *)iter;
            assert(Py_TYPE(iter) == &PyTupleIter_Type);
            PyTupleObject *seq = it->it_seq;
            assert(seq);
            assert(it->it_index < PyTuple_GET_SIZE(seq));
            next = Py_NewRef(PyTuple_GET_ITEM(seq, it->it_index++));
        }

        macro(FOR_ITER_TUPLE) =
            unused/1 +  // Skip over the counter
            _ITER_CHECK_TUPLE +
            _ITER_JUMP_TUPLE +
            _ITER_NEXT_TUPLE;

        op(_ITER_CHECK_RANGE, (iter -- iter)) {
            _PyRangeIterObject *r = (_PyRangeIterObject *)iter;
            DEOPT_IF(Py_TYPE(r) != &PyRangeIter_Type);
        }

        op(_ITER_JUMP_RANGE, (iter -- iter)) {
            _PyRangeIterObject *r = (_PyRangeIterObject *)iter;
            assert(Py_TYPE(r) == &PyRangeIter_Type);
            STAT_INC(FOR_ITER, hit);
            if (r->len <= 0) {
                STACK_SHRINK(1);
                Py_DECREF(r);
                SKIP_OVER(INLINE_CACHE_ENTRIES_FOR_ITER);
                // Jump over END_FOR instruction.
                JUMPBY(oparg + 1);
                DISPATCH();
            }
        }

        // Only used by Tier 2
        op(_IS_ITER_EXHAUSTED_RANGE, (iter -- iter, exhausted)) {
            _PyRangeIterObject *r = (_PyRangeIterObject *)iter;
            assert(Py_TYPE(r) == &PyRangeIter_Type);
            exhausted = r->len <= 0 ? Py_True : Py_False;
        }

        op(_ITER_NEXT_RANGE, (iter -- iter, next)) {
            _PyRangeIterObject *r = (_PyRangeIterObject *)iter;
            assert(Py_TYPE(r) == &PyRangeIter_Type);
            assert(r->len > 0);
            long value = r->start;
            r->start = value + r->step;
            r->len--;
            next = PyLong_FromLong(value);
            ERROR_IF(next == NULL, error);
        }

        macro(FOR_ITER_RANGE) =
            unused/1 +  // Skip over the counter
            _ITER_CHECK_RANGE +
            _ITER_JUMP_RANGE +
            _ITER_NEXT_RANGE;

        inst(FOR_ITER_GEN, (unused/1, iter -- iter, unused)) {
            DEOPT_IF(tstate->interp->eval_frame);
            PyGenObject *gen = (PyGenObject *)iter;
            DEOPT_IF(Py_TYPE(gen) != &PyGen_Type);
            DEOPT_IF(gen->gi_frame_state >= FRAME_EXECUTING);
            STAT_INC(FOR_ITER, hit);
            _PyInterpreterFrame *gen_frame = (_PyInterpreterFrame *)gen->gi_iframe;
            _PyFrame_StackPush(gen_frame, Py_None);
            gen->gi_frame_state = FRAME_EXECUTING;
            gen->gi_exc_state.previous_item = tstate->exc_info;
            tstate->exc_info = &gen->gi_exc_state;
            SKIP_OVER(INLINE_CACHE_ENTRIES_FOR_ITER);
            assert(next_instr[oparg].op.code == END_FOR ||
                   next_instr[oparg].op.code == INSTRUMENTED_END_FOR);
            frame->return_offset = oparg;
            DISPATCH_INLINED(gen_frame);
        }

        inst(BEFORE_ASYNC_WITH, (mgr -- exit, res)) {
            PyObject *enter = _PyObject_LookupSpecial(mgr, &_Py_ID(__aenter__));
            if (enter == NULL) {
                if (!_PyErr_Occurred(tstate)) {
                    _PyErr_Format(tstate, PyExc_TypeError,
                                  "'%.200s' object does not support the "
                                  "asynchronous context manager protocol",
                                  Py_TYPE(mgr)->tp_name);
                }
                goto error;
            }
            exit = _PyObject_LookupSpecial(mgr, &_Py_ID(__aexit__));
            if (exit == NULL) {
                if (!_PyErr_Occurred(tstate)) {
                    _PyErr_Format(tstate, PyExc_TypeError,
                                  "'%.200s' object does not support the "
                                  "asynchronous context manager protocol "
                                  "(missed __aexit__ method)",
                                  Py_TYPE(mgr)->tp_name);
                }
                Py_DECREF(enter);
                goto error;
            }
            DECREF_INPUTS();
            res = _PyObject_CallNoArgs(enter);
            Py_DECREF(enter);
            if (res == NULL) {
                Py_DECREF(exit);
                ERROR_IF(true, error);
            }
        }

        inst(BEFORE_WITH, (mgr -- exit, res)) {
            /* pop the context manager, push its __exit__ and the
             * value returned from calling its __enter__
             */
            PyObject *enter = _PyObject_LookupSpecial(mgr, &_Py_ID(__enter__));
            if (enter == NULL) {
                if (!_PyErr_Occurred(tstate)) {
                    _PyErr_Format(tstate, PyExc_TypeError,
                                  "'%.200s' object does not support the "
                                  "context manager protocol",
                                  Py_TYPE(mgr)->tp_name);
                }
                goto error;
            }
            exit = _PyObject_LookupSpecial(mgr, &_Py_ID(__exit__));
            if (exit == NULL) {
                if (!_PyErr_Occurred(tstate)) {
                    _PyErr_Format(tstate, PyExc_TypeError,
                                  "'%.200s' object does not support the "
                                  "context manager protocol "
                                  "(missed __exit__ method)",
                                  Py_TYPE(mgr)->tp_name);
                }
                Py_DECREF(enter);
                goto error;
            }
            DECREF_INPUTS();
            res = _PyObject_CallNoArgs(enter);
            Py_DECREF(enter);
            if (res == NULL) {
                Py_DECREF(exit);
                ERROR_IF(true, error);
            }
        }

        inst(WITH_EXCEPT_START, (exit_func, lasti, unused, val -- exit_func, lasti, unused, val, res)) {
            /* At the top of the stack are 4 values:
               - val: TOP = exc_info()
               - unused: SECOND = previous exception
               - lasti: THIRD = lasti of exception in exc_info()
               - exit_func: FOURTH = the context.__exit__ bound method
               We call FOURTH(type(TOP), TOP, GetTraceback(TOP)).
               Then we push the __exit__ return value.
            */
            PyObject *exc, *tb;

            assert(val && PyExceptionInstance_Check(val));
            exc = PyExceptionInstance_Class(val);
            tb = PyException_GetTraceback(val);
            if (tb == NULL) {
                tb = Py_None;
            }
            else {
                Py_DECREF(tb);
            }
            assert(PyLong_Check(lasti));
            (void)lasti; // Shut up compiler warning if asserts are off
            PyObject *stack[4] = {NULL, exc, val, tb};
            res = PyObject_Vectorcall(exit_func, stack + 1,
                    3 | PY_VECTORCALL_ARGUMENTS_OFFSET, NULL);
            ERROR_IF(res == NULL, error);
        }

        pseudo(SETUP_FINALLY) = {
            NOP,
        };

        pseudo(SETUP_CLEANUP) = {
            NOP,
        };

        pseudo(SETUP_WITH) = {
            NOP,
        };

        pseudo(POP_BLOCK) = {
            NOP,
        };

        inst(PUSH_EXC_INFO, (new_exc -- prev_exc, new_exc)) {
            _PyErr_StackItem *exc_info = tstate->exc_info;
            if (exc_info->exc_value != NULL) {
                prev_exc = exc_info->exc_value;
            }
            else {
                prev_exc = Py_None;
            }
            assert(PyExceptionInstance_Check(new_exc));
            exc_info->exc_value = Py_NewRef(new_exc);
        }

        guard op(_GUARD_DORV_VALUES_INST_ATTR_FROM_DICT, (owner: ~(GUARD_DORV_VALUES_INST_ATTR_FROM_DICT_TYPE) -- owner)) {
            assert(Py_TYPE(owner)->tp_flags & Py_TPFLAGS_MANAGED_DICT);
            PyDictOrValues *dorv = _PyObject_DictOrValuesPointer(owner);
            DEOPT_IF(!_PyDictOrValues_IsValues(*dorv) && !_PyObject_MakeInstanceAttributesFromDict(owner, dorv));
        }

        guard op(_GUARD_KEYS_VERSION, (keys_version/2, owner: ~(GUARD_KEYS_VERSION_TYPE + keys_version) -- owner)) {
            PyTypeObject *owner_cls = Py_TYPE(owner);
            PyHeapTypeObject *owner_heap_type = (PyHeapTypeObject *)owner_cls;
            DEOPT_IF(owner_heap_type->ht_cached_keys->dk_version != keys_version);
        }

        op(_LOAD_ATTR_METHOD_WITH_VALUES, (descr/4, owner -- attr, self if (1))) {
            assert(oparg & 1);
            /* Cached method object */
            STAT_INC(LOAD_ATTR, hit);
            assert(descr != NULL);
            attr = Py_NewRef(descr);
            assert(_PyType_HasFeature(Py_TYPE(attr), Py_TPFLAGS_METHOD_DESCRIPTOR));
            self = owner;
        }

        macro(LOAD_ATTR_METHOD_WITH_VALUES) =
            unused/1 +
            _GUARD_TYPE_VERSION +
            _GUARD_DORV_VALUES_INST_ATTR_FROM_DICT +
            _GUARD_KEYS_VERSION +
            _LOAD_ATTR_METHOD_WITH_VALUES;

        op(_LOAD_ATTR_METHOD_NO_DICT, (descr/4, owner -- attr, self if (1))) {
            assert(oparg & 1);
            assert(Py_TYPE(owner)->tp_dictoffset == 0);
            STAT_INC(LOAD_ATTR, hit);
            assert(descr != NULL);
            assert(_PyType_HasFeature(Py_TYPE(descr), Py_TPFLAGS_METHOD_DESCRIPTOR));
            attr = Py_NewRef(descr);
            self = owner;
        }

        macro(LOAD_ATTR_METHOD_NO_DICT) =
            unused/1 +
            _GUARD_TYPE_VERSION +
            unused/2 +
            _LOAD_ATTR_METHOD_NO_DICT;

        op(_LOAD_ATTR_NONDESCRIPTOR_WITH_VALUES, (descr/4, owner -- attr, unused if (0))) {
            assert((oparg & 1) == 0);
            STAT_INC(LOAD_ATTR, hit);
            assert(descr != NULL);
            DECREF_INPUTS();
            attr = Py_NewRef(descr);
        }

        macro(LOAD_ATTR_NONDESCRIPTOR_WITH_VALUES) =
            unused/1 +
            _GUARD_TYPE_VERSION +
            _GUARD_DORV_VALUES_INST_ATTR_FROM_DICT +
            _GUARD_KEYS_VERSION +
            _LOAD_ATTR_NONDESCRIPTOR_WITH_VALUES;

        op(_LOAD_ATTR_NONDESCRIPTOR_NO_DICT, (descr/4, owner -- attr, unused if (0))) {
            assert((oparg & 1) == 0);
            assert(Py_TYPE(owner)->tp_dictoffset == 0);
            STAT_INC(LOAD_ATTR, hit);
            assert(descr != NULL);
            DECREF_INPUTS();
            attr = Py_NewRef(descr);
        }

        macro(LOAD_ATTR_NONDESCRIPTOR_NO_DICT) =
            unused/1 +
            _GUARD_TYPE_VERSION +
            unused/2 +
            _LOAD_ATTR_NONDESCRIPTOR_NO_DICT;

        op(_CHECK_ATTR_METHOD_LAZY_DICT, (owner -- owner)) {
            Py_ssize_t dictoffset = Py_TYPE(owner)->tp_dictoffset;
            assert(dictoffset > 0);
            PyObject *dict = *(PyObject **)((char *)owner + dictoffset);
            /* This object has a __dict__, just not yet created */
            DEOPT_IF(dict != NULL);
        }

        op(_LOAD_ATTR_METHOD_LAZY_DICT, (descr/4, owner -- attr, self if (1))) {
            assert(oparg & 1);
            STAT_INC(LOAD_ATTR, hit);
            assert(descr != NULL);
            assert(_PyType_HasFeature(Py_TYPE(descr), Py_TPFLAGS_METHOD_DESCRIPTOR));
            attr = Py_NewRef(descr);
            self = owner;
        }

        macro(LOAD_ATTR_METHOD_LAZY_DICT) =
            unused/1 +
            _GUARD_TYPE_VERSION +
            _CHECK_ATTR_METHOD_LAZY_DICT +
            unused/2 +
            _LOAD_ATTR_METHOD_LAZY_DICT;

        inst(INSTRUMENTED_CALL, ( -- )) {
            int is_meth = PEEK(oparg + 1) != NULL;
            int total_args = oparg + is_meth;
            PyObject *function = PEEK(oparg + 2);
            PyObject *arg = total_args == 0 ?
                &_PyInstrumentation_MISSING : PEEK(total_args);
            int err = _Py_call_instrumentation_2args(
                    tstate, PY_MONITORING_EVENT_CALL,
                    frame, next_instr-1, function, arg);
            ERROR_IF(err, error);
            _PyCallCache *cache = (_PyCallCache *)next_instr;
            INCREMENT_ADAPTIVE_COUNTER(cache->counter);
            GO_TO_INSTRUCTION(CALL);
        }

        // Cache layout: counter/1, func_version/2
        // CALL_INTRINSIC_1/2, CALL_KW, and CALL_FUNCTION_EX aren't members!
        family(CALL, INLINE_CACHE_ENTRIES_CALL) = {
            CALL_BOUND_METHOD_EXACT_ARGS,
            CALL_PY_EXACT_ARGS,
            CALL_PY_WITH_DEFAULTS,
            CALL_TYPE_1,
            CALL_STR_1,
            CALL_TUPLE_1,
            CALL_BUILTIN_CLASS,
            CALL_BUILTIN_O,
            CALL_BUILTIN_FAST,
            CALL_BUILTIN_FAST_WITH_KEYWORDS,
            CALL_LEN,
            CALL_ISINSTANCE,
            CALL_LIST_APPEND,
            CALL_METHOD_DESCRIPTOR_O,
            CALL_METHOD_DESCRIPTOR_FAST_WITH_KEYWORDS,
            CALL_METHOD_DESCRIPTOR_NOARGS,
            CALL_METHOD_DESCRIPTOR_FAST,
            CALL_ALLOC_AND_ENTER_INIT,
        };

        // When calling Python, inline the call using DISPATCH_INLINED().
        inst(CALL, (unused/1, unused/2, callable, self_or_null, args[oparg] -- res)) {
            // oparg counts all of the args, but *not* self:
            int total_args = oparg;
            if (self_or_null != NULL) {
                args--;
                total_args++;
            }
            #if ENABLE_SPECIALIZATION
            _PyCallCache *cache = (_PyCallCache *)next_instr;
            if (ADAPTIVE_COUNTER_IS_ZERO(cache->counter)) {
                next_instr--;
                _Py_Specialize_Call(callable, next_instr, total_args);
                DISPATCH_SAME_OPARG();
            }
            STAT_INC(CALL, deferred);
            DECREMENT_ADAPTIVE_COUNTER(cache->counter);
            #endif  /* ENABLE_SPECIALIZATION */
            if (self_or_null == NULL && Py_TYPE(callable) == &PyMethod_Type) {
                args--;
                total_args++;
                PyObject *self = ((PyMethodObject *)callable)->im_self;
                args[0] = Py_NewRef(self);
                PyObject *method = ((PyMethodObject *)callable)->im_func;
                args[-1] = Py_NewRef(method);
                Py_DECREF(callable);
                callable = method;
            }
            // Check if the call can be inlined or not
            if (Py_TYPE(callable) == &PyFunction_Type &&
                tstate->interp->eval_frame == NULL &&
                ((PyFunctionObject *)callable)->vectorcall == _PyFunction_Vectorcall)
            {
                int code_flags = ((PyCodeObject*)PyFunction_GET_CODE(callable))->co_flags;
                PyObject *locals = code_flags & CO_OPTIMIZED ? NULL : Py_NewRef(PyFunction_GET_GLOBALS(callable));
                _PyInterpreterFrame *new_frame = _PyEvalFramePushAndInit(
                    tstate, (PyFunctionObject *)callable, locals,
                    args, total_args, NULL
                );
                // Manipulate stack directly since we leave using DISPATCH_INLINED().
                STACK_SHRINK(oparg + 2);
                // The frame has stolen all the arguments from the stack,
                // so there is no need to clean them up.
                if (new_frame == NULL) {
                    goto error;
                }
                SKIP_OVER(INLINE_CACHE_ENTRIES_CALL);
                frame->return_offset = 0;
                DISPATCH_INLINED(new_frame);
            }
            /* Callable is not a normal Python function */
            res = PyObject_Vectorcall(
                callable, args,
                total_args | PY_VECTORCALL_ARGUMENTS_OFFSET,
                NULL);
            if (opcode == INSTRUMENTED_CALL) {
                PyObject *arg = total_args == 0 ?
                    &_PyInstrumentation_MISSING : args[0];
                if (res == NULL) {
                    _Py_call_instrumentation_exc2(
                        tstate, PY_MONITORING_EVENT_C_RAISE,
                        frame, next_instr-1, callable, arg);
                }
                else {
                    int err = _Py_call_instrumentation_2args(
                        tstate, PY_MONITORING_EVENT_C_RETURN,
                        frame, next_instr-1, callable, arg);
                    if (err < 0) {
                        Py_CLEAR(res);
                    }
                }
            }
            assert((res != NULL) ^ (_PyErr_Occurred(tstate) != NULL));
            Py_DECREF(callable);
            for (int i = 0; i < total_args; i++) {
                Py_DECREF(args[i]);
            }
            ERROR_IF(res == NULL, error);
            CHECK_EVAL_BREAKER();
        }

        guard op(_CHECK_CALL_BOUND_METHOD_EXACT_ARGS, (callable, null, unused[oparg] -- callable, null, unused[oparg])) {
            DEOPT_IF(null != NULL);
            DEOPT_IF(Py_TYPE(callable) != &PyMethod_Type);
        }

        op(_INIT_CALL_BOUND_METHOD_EXACT_ARGS, (callable, unused, unused[oparg] -- func, self, unused[oparg])) {
            STAT_INC(CALL, hit);
            self = Py_NewRef(((PyMethodObject *)callable)->im_self);
            stack_pointer[-1 - oparg] = self;  // Patch stack as it is used by _INIT_CALL_PY_EXACT_ARGS
            func = Py_NewRef(((PyMethodObject *)callable)->im_func);
            stack_pointer[-2 - oparg] = func;  // This is used by CALL, upon deoptimization
            Py_DECREF(callable);
        }

        guard op(_CHECK_PEP_523, (--)) {
            DEOPT_IF(tstate->interp->eval_frame);
        }

        guard op(_CHECK_FUNCTION_EXACT_ARGS, (func_version/2, callable, self_or_null, unused[oparg] -- callable, self_or_null, unused[oparg])) {
            DEOPT_IF(!PyFunction_Check(callable));
            PyFunctionObject *func = (PyFunctionObject *)callable;
            DEOPT_IF(func->func_version != func_version);
            PyCodeObject *code = (PyCodeObject *)func->func_code;
            DEOPT_IF(code->co_argcount != oparg + (self_or_null != NULL));
        }

        guard op(_CHECK_STACK_SPACE, (callable, unused, unused[oparg] -- callable, unused, unused[oparg])) {
            PyFunctionObject *func = (PyFunctionObject *)callable;
            PyCodeObject *code = (PyCodeObject *)func->func_code;
            DEOPT_IF(!_PyThreadState_HasStackSpace(tstate, code->co_framesize));
            DEOPT_IF(tstate->py_recursion_remaining <= 1);
        }

        op(_INIT_CALL_PY_EXACT_ARGS, (callable, self_or_null, args[oparg] -- new_frame: _PyInterpreterFrame*)) {
            int argcount = oparg;
            if (self_or_null != NULL) {
                args--;
                argcount++;
            }
            STAT_INC(CALL, hit);
            PyFunctionObject *func = (PyFunctionObject *)callable;
            new_frame = _PyFrame_PushUnchecked(tstate, func, argcount);
            for (int i = 0; i < argcount; i++) {
                new_frame->localsplus[i] = args[i];
            }
        }

        // The 'unused' output effect represents the return value
        // (which will be pushed when the frame returns).
        // It is needed so CALL_PY_EXACT_ARGS matches its family.
        op(_PUSH_FRAME, (new_frame: _PyInterpreterFrame* -- unused)) {
            // Write it out explicitly because it's subtly different.
            // Eventually this should be the only occurrence of this code.
            frame->return_offset = 0;
            assert(tstate->interp->eval_frame == NULL);
            STORE_SP();
            new_frame->previous = frame;
            CALL_STAT_INC(inlined_py_calls);
            frame = tstate->current_frame = new_frame;
            tstate->py_recursion_remaining--;
            LOAD_SP();
            LOAD_IP();
#if LLTRACE && TIER_ONE
            lltrace = maybe_lltrace_resume_frame(frame, &entry_frame, GLOBALS());
            if (lltrace < 0) {
                goto exit_unwind;
            }
#endif
        }

        macro(CALL_BOUND_METHOD_EXACT_ARGS) =
            unused/1 + // Skip over the counter
            _CHECK_PEP_523 +
            _CHECK_CALL_BOUND_METHOD_EXACT_ARGS +
            _INIT_CALL_BOUND_METHOD_EXACT_ARGS +
            _CHECK_FUNCTION_EXACT_ARGS +
            _CHECK_STACK_SPACE +
            _INIT_CALL_PY_EXACT_ARGS +
            _SAVE_CURRENT_IP +  // Sets frame->prev_instr
            _PUSH_FRAME;

        macro(CALL_PY_EXACT_ARGS) =
            unused/1 + // Skip over the counter
            _CHECK_PEP_523 +
            _CHECK_FUNCTION_EXACT_ARGS +
            _CHECK_STACK_SPACE +
            _INIT_CALL_PY_EXACT_ARGS +
            _SAVE_CURRENT_IP +  // Sets frame->prev_instr
            _PUSH_FRAME;

        inst(CALL_PY_WITH_DEFAULTS, (unused/1, func_version/2, callable, self_or_null, args[oparg] -- unused)) {
            DEOPT_IF(tstate->interp->eval_frame);
            int argcount = oparg;
            if (self_or_null != NULL) {
                args--;
                argcount++;
            }
            DEOPT_IF(!PyFunction_Check(callable));
            PyFunctionObject *func = (PyFunctionObject *)callable;
            DEOPT_IF(func->func_version != func_version);
            PyCodeObject *code = (PyCodeObject *)func->func_code;
            assert(func->func_defaults);
            assert(PyTuple_CheckExact(func->func_defaults));
            int defcount = (int)PyTuple_GET_SIZE(func->func_defaults);
            assert(defcount <= code->co_argcount);
            int min_args = code->co_argcount - defcount;
            DEOPT_IF(argcount > code->co_argcount);
            DEOPT_IF(argcount < min_args);
            DEOPT_IF(!_PyThreadState_HasStackSpace(tstate, code->co_framesize));
            STAT_INC(CALL, hit);
            _PyInterpreterFrame *new_frame = _PyFrame_PushUnchecked(tstate, func, code->co_argcount);
            for (int i = 0; i < argcount; i++) {
                new_frame->localsplus[i] = args[i];
            }
            for (int i = argcount; i < code->co_argcount; i++) {
                PyObject *def = PyTuple_GET_ITEM(func->func_defaults, i - min_args);
                new_frame->localsplus[i] = Py_NewRef(def);
            }
            // Manipulate stack and cache directly since we leave using DISPATCH_INLINED().
            STACK_SHRINK(oparg + 2);
            SKIP_OVER(INLINE_CACHE_ENTRIES_CALL);
            frame->return_offset = 0;
            DISPATCH_INLINED(new_frame);
        }

        inst(CALL_TYPE_1, (unused/1, unused/2, callable, null, args[oparg] -- res)) {
            assert(oparg == 1);
            DEOPT_IF(null != NULL);
            PyObject *obj = args[0];
            DEOPT_IF(callable != (PyObject *)&PyType_Type);
            STAT_INC(CALL, hit);
            res = Py_NewRef(Py_TYPE(obj));
            Py_DECREF(obj);
            Py_DECREF(&PyType_Type);  // I.e., callable
        }

        inst(CALL_STR_1, (unused/1, unused/2, callable, null, args[oparg] -- res)) {
            assert(oparg == 1);
            DEOPT_IF(null != NULL);
            DEOPT_IF(callable != (PyObject *)&PyUnicode_Type);
            STAT_INC(CALL, hit);
            PyObject *arg = args[0];
            res = PyObject_Str(arg);
            Py_DECREF(arg);
            Py_DECREF(&PyUnicode_Type);  // I.e., callable
            ERROR_IF(res == NULL, error);
            CHECK_EVAL_BREAKER();
        }

        inst(CALL_TUPLE_1, (unused/1, unused/2, callable, null, args[oparg] -- res)) {
            assert(oparg == 1);
            DEOPT_IF(null != NULL);
            DEOPT_IF(callable != (PyObject *)&PyTuple_Type);
            STAT_INC(CALL, hit);
            PyObject *arg = args[0];
            res = PySequence_Tuple(arg);
            Py_DECREF(arg);
            Py_DECREF(&PyTuple_Type);  // I.e., tuple
            ERROR_IF(res == NULL, error);
            CHECK_EVAL_BREAKER();
        }

        inst(CALL_ALLOC_AND_ENTER_INIT, (unused/1, unused/2, callable, null, args[oparg] -- unused)) {
            /* This instruction does the following:
             * 1. Creates the object (by calling ``object.__new__``)
             * 2. Pushes a shim frame to the frame stack (to cleanup after ``__init__``)
             * 3. Pushes the frame for ``__init__`` to the frame stack
             * */
            _PyCallCache *cache = (_PyCallCache *)next_instr;
            DEOPT_IF(null != NULL);
            DEOPT_IF(!PyType_Check(callable));
            PyTypeObject *tp = (PyTypeObject *)callable;
            DEOPT_IF(tp->tp_version_tag != read_u32(cache->func_version));
            PyHeapTypeObject *cls = (PyHeapTypeObject *)callable;
            PyFunctionObject *init = (PyFunctionObject *)cls->_spec_cache.init;
            PyCodeObject *code = (PyCodeObject *)init->func_code;
            DEOPT_IF(code->co_argcount != oparg+1);
            DEOPT_IF(!_PyThreadState_HasStackSpace(tstate, code->co_framesize + _Py_InitCleanup.co_framesize));
            STAT_INC(CALL, hit);
            PyObject *self = _PyType_NewManagedObject(tp);
            if (self == NULL) {
                goto error;
            }
            Py_DECREF(tp);
            _PyInterpreterFrame *shim = _PyFrame_PushTrampolineUnchecked(
                tstate, (PyCodeObject *)&_Py_InitCleanup, 1);
            assert(_PyCode_CODE((PyCodeObject *)shim->f_executable)[1].op.code == EXIT_INIT_CHECK);
            /* Push self onto stack of shim */
            Py_INCREF(self);
            shim->localsplus[0] = self;
            Py_INCREF(init);
            _PyInterpreterFrame *init_frame = _PyFrame_PushUnchecked(tstate, init, oparg+1);
            /* Copy self followed by args to __init__ frame */
            init_frame->localsplus[0] = self;
            for (int i = 0; i < oparg; i++) {
                init_frame->localsplus[i+1] = args[i];
            }
            SKIP_OVER(INLINE_CACHE_ENTRIES_CALL);
            frame->prev_instr = next_instr - 1;
            frame->return_offset = 0;
            STACK_SHRINK(oparg+2);
            _PyFrame_SetStackPointer(frame, stack_pointer);
            /* Link frames */
            init_frame->previous = shim;
            shim->previous = frame;
            frame = tstate->current_frame = init_frame;
            CALL_STAT_INC(inlined_py_calls);
            /* Account for pushing the extra frame.
             * We don't check recursion depth here,
             * as it will be checked after start_frame */
            tstate->py_recursion_remaining--;
            goto start_frame;
        }

        inst(EXIT_INIT_CHECK, (should_be_none -- )) {
            assert(STACK_LEVEL() == 2);
            if (should_be_none != Py_None) {
                PyErr_Format(PyExc_TypeError,
                    "__init__() should return None, not '%.200s'",
                    Py_TYPE(should_be_none)->tp_name);
                goto error;
            }
        }

        inst(CALL_BUILTIN_CLASS, (unused/1, unused/2, callable, self_or_null, args[oparg] -- res)) {
            int total_args = oparg;
            if (self_or_null != NULL) {
                args--;
                total_args++;
            }
            DEOPT_IF(!PyType_Check(callable));
            PyTypeObject *tp = (PyTypeObject *)callable;
            DEOPT_IF(tp->tp_vectorcall == NULL);
            STAT_INC(CALL, hit);
            res = tp->tp_vectorcall((PyObject *)tp, args, total_args, NULL);
            /* Free the arguments. */
            for (int i = 0; i < total_args; i++) {
                Py_DECREF(args[i]);
            }
            Py_DECREF(tp);
            ERROR_IF(res == NULL, error);
            CHECK_EVAL_BREAKER();
        }

        inst(CALL_BUILTIN_O, (unused/1, unused/2, callable, self_or_null, args[oparg] -- res)) {
            /* Builtin METH_O functions */
            int total_args = oparg;
            if (self_or_null != NULL) {
                args--;
                total_args++;
            }
            DEOPT_IF(total_args != 1);
            DEOPT_IF(!PyCFunction_CheckExact(callable));
            DEOPT_IF(PyCFunction_GET_FLAGS(callable) != METH_O);
            STAT_INC(CALL, hit);
            PyCFunction cfunc = PyCFunction_GET_FUNCTION(callable);
            // This is slower but CPython promises to check all non-vectorcall
            // function calls.
            if (_Py_EnterRecursiveCallTstate(tstate, " while calling a Python object")) {
                goto error;
            }
            PyObject *arg = args[0];
            res = _PyCFunction_TrampolineCall(cfunc, PyCFunction_GET_SELF(callable), arg);
            _Py_LeaveRecursiveCallTstate(tstate);
            assert((res != NULL) ^ (_PyErr_Occurred(tstate) != NULL));

            Py_DECREF(arg);
            Py_DECREF(callable);
            ERROR_IF(res == NULL, error);
            CHECK_EVAL_BREAKER();
        }

        inst(CALL_BUILTIN_FAST, (unused/1, unused/2, callable, self_or_null, args[oparg] -- res)) {
            /* Builtin METH_FASTCALL functions, without keywords */
            int total_args = oparg;
            if (self_or_null != NULL) {
                args--;
                total_args++;
            }
            DEOPT_IF(!PyCFunction_CheckExact(callable));
            DEOPT_IF(PyCFunction_GET_FLAGS(callable) != METH_FASTCALL);
            STAT_INC(CALL, hit);
            PyCFunction cfunc = PyCFunction_GET_FUNCTION(callable);
            /* res = func(self, args, nargs) */
            res = ((_PyCFunctionFast)(void(*)(void))cfunc)(
                PyCFunction_GET_SELF(callable),
                args,
                total_args);
            assert((res != NULL) ^ (_PyErr_Occurred(tstate) != NULL));

            /* Free the arguments. */
            for (int i = 0; i < total_args; i++) {
                Py_DECREF(args[i]);
            }
            Py_DECREF(callable);
            ERROR_IF(res == NULL, error);
                /* Not deopting because this doesn't mean our optimization was
                   wrong. `res` can be NULL for valid reasons. Eg. getattr(x,
                   'invalid'). In those cases an exception is set, so we must
                   handle it.
                */
            CHECK_EVAL_BREAKER();
        }

        inst(CALL_BUILTIN_FAST_WITH_KEYWORDS, (unused/1, unused/2, callable, self_or_null, args[oparg] -- res)) {
            /* Builtin METH_FASTCALL | METH_KEYWORDS functions */
            int total_args = oparg;
            if (self_or_null != NULL) {
                args--;
                total_args++;
            }
            DEOPT_IF(!PyCFunction_CheckExact(callable));
            DEOPT_IF(PyCFunction_GET_FLAGS(callable) != (METH_FASTCALL | METH_KEYWORDS));
            STAT_INC(CALL, hit);
            /* res = func(self, args, nargs, kwnames) */
            _PyCFunctionFastWithKeywords cfunc =
                (_PyCFunctionFastWithKeywords)(void(*)(void))
                PyCFunction_GET_FUNCTION(callable);
            res = cfunc(PyCFunction_GET_SELF(callable), args, total_args, NULL);
            assert((res != NULL) ^ (_PyErr_Occurred(tstate) != NULL));

            /* Free the arguments. */
            for (int i = 0; i < total_args; i++) {
                Py_DECREF(args[i]);
            }
            Py_DECREF(callable);
            ERROR_IF(res == NULL, error);
            CHECK_EVAL_BREAKER();
        }

        inst(CALL_LEN, (unused/1, unused/2, callable, self_or_null, args[oparg] -- res)) {
            /* len(o) */
            int total_args = oparg;
            if (self_or_null != NULL) {
                args--;
                total_args++;
            }
            DEOPT_IF(total_args != 1);
            PyInterpreterState *interp = tstate->interp;
            DEOPT_IF(callable != interp->callable_cache.len);
            STAT_INC(CALL, hit);
            PyObject *arg = args[0];
            Py_ssize_t len_i = PyObject_Length(arg);
            if (len_i < 0) {
                goto error;
            }
            res = PyLong_FromSsize_t(len_i);
            assert((res != NULL) ^ (_PyErr_Occurred(tstate) != NULL));

            Py_DECREF(callable);
            Py_DECREF(arg);
            ERROR_IF(res == NULL, error);
        }

        inst(CALL_ISINSTANCE, (unused/1, unused/2, callable, self_or_null, args[oparg] -- res)) {
            /* isinstance(o, o2) */
            int total_args = oparg;
            if (self_or_null != NULL) {
                args--;
                total_args++;
            }
            DEOPT_IF(total_args != 2);
            PyInterpreterState *interp = tstate->interp;
            DEOPT_IF(callable != interp->callable_cache.isinstance);
            STAT_INC(CALL, hit);
            PyObject *cls = args[1];
            PyObject *inst = args[0];
            int retval = PyObject_IsInstance(inst, cls);
            if (retval < 0) {
                goto error;
            }
            res = PyBool_FromLong(retval);
            assert((res != NULL) ^ (_PyErr_Occurred(tstate) != NULL));

            Py_DECREF(inst);
            Py_DECREF(cls);
            Py_DECREF(callable);
            ERROR_IF(res == NULL, error);
        }

        // This is secretly a super-instruction
        inst(CALL_LIST_APPEND, (unused/1, unused/2, callable, self, args[oparg] -- unused)) {
            assert(oparg == 1);
            PyInterpreterState *interp = tstate->interp;
            DEOPT_IF(callable != interp->callable_cache.list_append);
            assert(self != NULL);
            DEOPT_IF(!PyList_Check(self));
            STAT_INC(CALL, hit);
            if (_PyList_AppendTakeRef((PyListObject *)self, args[0]) < 0) {
                goto pop_1_error;  // Since arg is DECREF'ed already
            }
            Py_DECREF(self);
            Py_DECREF(callable);
            STACK_SHRINK(3);
            // CALL + POP_TOP
            SKIP_OVER(INLINE_CACHE_ENTRIES_CALL + 1);
            assert(next_instr[-1].op.code == POP_TOP);
            DISPATCH();
        }

        inst(CALL_METHOD_DESCRIPTOR_O, (unused/1, unused/2, callable, self_or_null, args[oparg] -- res)) {
            int total_args = oparg;
            if (self_or_null != NULL) {
                args--;
                total_args++;
            }
            PyMethodDescrObject *method = (PyMethodDescrObject *)callable;
            DEOPT_IF(total_args != 2);
            DEOPT_IF(!Py_IS_TYPE(method, &PyMethodDescr_Type));
            PyMethodDef *meth = method->d_method;
            DEOPT_IF(meth->ml_flags != METH_O);
            PyObject *arg = args[1];
            PyObject *self = args[0];
            DEOPT_IF(!Py_IS_TYPE(self, method->d_common.d_type));
            STAT_INC(CALL, hit);
            PyCFunction cfunc = meth->ml_meth;
            // This is slower but CPython promises to check all non-vectorcall
            // function calls.
            if (_Py_EnterRecursiveCallTstate(tstate, " while calling a Python object")) {
                goto error;
            }
            res = _PyCFunction_TrampolineCall(cfunc, self, arg);
            _Py_LeaveRecursiveCallTstate(tstate);
            assert((res != NULL) ^ (_PyErr_Occurred(tstate) != NULL));
            Py_DECREF(self);
            Py_DECREF(arg);
            Py_DECREF(callable);
            ERROR_IF(res == NULL, error);
            CHECK_EVAL_BREAKER();
        }

        inst(CALL_METHOD_DESCRIPTOR_FAST_WITH_KEYWORDS, (unused/1, unused/2, callable, self_or_null, args[oparg] -- res)) {
            int total_args = oparg;
            if (self_or_null != NULL) {
                args--;
                total_args++;
            }
            PyMethodDescrObject *method = (PyMethodDescrObject *)callable;
            DEOPT_IF(!Py_IS_TYPE(method, &PyMethodDescr_Type));
            PyMethodDef *meth = method->d_method;
            DEOPT_IF(meth->ml_flags != (METH_FASTCALL|METH_KEYWORDS));
            PyTypeObject *d_type = method->d_common.d_type;
            PyObject *self = args[0];
            DEOPT_IF(!Py_IS_TYPE(self, d_type));
            STAT_INC(CALL, hit);
            int nargs = total_args - 1;
            _PyCFunctionFastWithKeywords cfunc =
                (_PyCFunctionFastWithKeywords)(void(*)(void))meth->ml_meth;
            res = cfunc(self, args + 1, nargs, NULL);
            assert((res != NULL) ^ (_PyErr_Occurred(tstate) != NULL));

            /* Free the arguments. */
            for (int i = 0; i < total_args; i++) {
                Py_DECREF(args[i]);
            }
            Py_DECREF(callable);
            ERROR_IF(res == NULL, error);
            CHECK_EVAL_BREAKER();
        }

        inst(CALL_METHOD_DESCRIPTOR_NOARGS, (unused/1, unused/2, callable, self_or_null, args[oparg] -- res)) {
            assert(oparg == 0 || oparg == 1);
            int total_args = oparg;
            if (self_or_null != NULL) {
                args--;
                total_args++;
            }
            DEOPT_IF(total_args != 1);
            PyMethodDescrObject *method = (PyMethodDescrObject *)callable;
            DEOPT_IF(!Py_IS_TYPE(method, &PyMethodDescr_Type));
            PyMethodDef *meth = method->d_method;
            PyObject *self = args[0];
            DEOPT_IF(!Py_IS_TYPE(self, method->d_common.d_type));
            DEOPT_IF(meth->ml_flags != METH_NOARGS);
            STAT_INC(CALL, hit);
            PyCFunction cfunc = meth->ml_meth;
            // This is slower but CPython promises to check all non-vectorcall
            // function calls.
            if (_Py_EnterRecursiveCallTstate(tstate, " while calling a Python object")) {
                goto error;
            }
            res = _PyCFunction_TrampolineCall(cfunc, self, NULL);
            _Py_LeaveRecursiveCallTstate(tstate);
            assert((res != NULL) ^ (_PyErr_Occurred(tstate) != NULL));
            Py_DECREF(self);
            Py_DECREF(callable);
            ERROR_IF(res == NULL, error);
            CHECK_EVAL_BREAKER();
        }

        inst(CALL_METHOD_DESCRIPTOR_FAST, (unused/1, unused/2, callable, self_or_null, args[oparg] -- res)) {
            int total_args = oparg;
            if (self_or_null != NULL) {
                args--;
                total_args++;
            }
            PyMethodDescrObject *method = (PyMethodDescrObject *)callable;
            /* Builtin METH_FASTCALL methods, without keywords */
            DEOPT_IF(!Py_IS_TYPE(method, &PyMethodDescr_Type));
            PyMethodDef *meth = method->d_method;
            DEOPT_IF(meth->ml_flags != METH_FASTCALL);
            PyObject *self = args[0];
            DEOPT_IF(!Py_IS_TYPE(self, method->d_common.d_type));
            STAT_INC(CALL, hit);
            _PyCFunctionFast cfunc =
                (_PyCFunctionFast)(void(*)(void))meth->ml_meth;
            int nargs = total_args - 1;
            res = cfunc(self, args + 1, nargs);
            assert((res != NULL) ^ (_PyErr_Occurred(tstate) != NULL));
            /* Clear the stack of the arguments. */
            for (int i = 0; i < total_args; i++) {
                Py_DECREF(args[i]);
            }
            Py_DECREF(callable);
            ERROR_IF(res == NULL, error);
            CHECK_EVAL_BREAKER();
        }

        inst(INSTRUMENTED_CALL_KW, ( -- )) {
            int is_meth = PEEK(oparg + 2) != NULL;
            int total_args = oparg + is_meth;
            PyObject *function = PEEK(oparg + 3);
            PyObject *arg = total_args == 0 ? &_PyInstrumentation_MISSING
                                            : PEEK(total_args + 1);
            int err = _Py_call_instrumentation_2args(
                    tstate, PY_MONITORING_EVENT_CALL,
                    frame, next_instr - 1, function, arg);
            ERROR_IF(err, error);
            GO_TO_INSTRUCTION(CALL_KW);
        }

        inst(CALL_KW, (callable, self_or_null, args[oparg], kwnames -- res)) {
            // oparg counts all of the args, but *not* self:
            int total_args = oparg;
            if (self_or_null != NULL) {
                args--;
                total_args++;
            }
            if (self_or_null == NULL && Py_TYPE(callable) == &PyMethod_Type) {
                args--;
                total_args++;
                PyObject *self = ((PyMethodObject *)callable)->im_self;
                args[0] = Py_NewRef(self);
                PyObject *method = ((PyMethodObject *)callable)->im_func;
                args[-1] = Py_NewRef(method);
                Py_DECREF(callable);
                callable = method;
            }
            int positional_args = total_args - (int)PyTuple_GET_SIZE(kwnames);
            // Check if the call can be inlined or not
            if (Py_TYPE(callable) == &PyFunction_Type &&
                tstate->interp->eval_frame == NULL &&
                ((PyFunctionObject *)callable)->vectorcall == _PyFunction_Vectorcall)
            {
                int code_flags = ((PyCodeObject*)PyFunction_GET_CODE(callable))->co_flags;
                PyObject *locals = code_flags & CO_OPTIMIZED ? NULL : Py_NewRef(PyFunction_GET_GLOBALS(callable));
                _PyInterpreterFrame *new_frame = _PyEvalFramePushAndInit(
                    tstate, (PyFunctionObject *)callable, locals,
                    args, positional_args, kwnames
                );
                Py_DECREF(kwnames);
                // Manipulate stack directly since we leave using DISPATCH_INLINED().
                STACK_SHRINK(oparg + 3);
                // The frame has stolen all the arguments from the stack,
                // so there is no need to clean them up.
                if (new_frame == NULL) {
                    goto error;
                }
                frame->return_offset = 0;
                DISPATCH_INLINED(new_frame);
            }
            /* Callable is not a normal Python function */
            res = PyObject_Vectorcall(
                callable, args,
                positional_args | PY_VECTORCALL_ARGUMENTS_OFFSET,
                kwnames);
            if (opcode == INSTRUMENTED_CALL_KW) {
                PyObject *arg = total_args == 0 ?
                    &_PyInstrumentation_MISSING : args[0];
                if (res == NULL) {
                    _Py_call_instrumentation_exc2(
                        tstate, PY_MONITORING_EVENT_C_RAISE,
                        frame, next_instr-1, callable, arg);
                }
                else {
                    int err = _Py_call_instrumentation_2args(
                        tstate, PY_MONITORING_EVENT_C_RETURN,
                        frame, next_instr-1, callable, arg);
                    if (err < 0) {
                        Py_CLEAR(res);
                    }
                }
            }
            Py_DECREF(kwnames);
            assert((res != NULL) ^ (_PyErr_Occurred(tstate) != NULL));
            Py_DECREF(callable);
            for (int i = 0; i < total_args; i++) {
                Py_DECREF(args[i]);
            }
            ERROR_IF(res == NULL, error);
            CHECK_EVAL_BREAKER();
        }

        inst(INSTRUMENTED_CALL_FUNCTION_EX, ( -- )) {
            GO_TO_INSTRUCTION(CALL_FUNCTION_EX);
        }

        inst(CALL_FUNCTION_EX, (func, unused, callargs, kwargs if (oparg & 1) -- result)) {
            // DICT_MERGE is called before this opcode if there are kwargs.
            // It converts all dict subtypes in kwargs into regular dicts.
            assert(kwargs == NULL || PyDict_CheckExact(kwargs));
            if (!PyTuple_CheckExact(callargs)) {
                if (check_args_iterable(tstate, func, callargs) < 0) {
                    goto error;
                }
                PyObject *tuple = PySequence_Tuple(callargs);
                if (tuple == NULL) {
                    goto error;
                }
                Py_SETREF(callargs, tuple);
            }
            assert(PyTuple_CheckExact(callargs));
            EVAL_CALL_STAT_INC_IF_FUNCTION(EVAL_CALL_FUNCTION_EX, func);
            if (opcode == INSTRUMENTED_CALL_FUNCTION_EX &&
                !PyFunction_Check(func) && !PyMethod_Check(func)
            ) {
                PyObject *arg = PyTuple_GET_SIZE(callargs) > 0 ?
                    PyTuple_GET_ITEM(callargs, 0) : Py_None;
                int err = _Py_call_instrumentation_2args(
                    tstate, PY_MONITORING_EVENT_CALL,
                    frame, next_instr-1, func, arg);
                if (err) goto error;
                result = PyObject_Call(func, callargs, kwargs);
                if (result == NULL) {
                    _Py_call_instrumentation_exc2(
                        tstate, PY_MONITORING_EVENT_C_RAISE,
                        frame, next_instr-1, func, arg);
                }
                else {
                    int err = _Py_call_instrumentation_2args(
                        tstate, PY_MONITORING_EVENT_C_RETURN,
                        frame, next_instr-1, func, arg);
                    if (err < 0) {
                        Py_CLEAR(result);
                    }
                }
            }
            else {
                if (Py_TYPE(func) == &PyFunction_Type &&
                    tstate->interp->eval_frame == NULL &&
                    ((PyFunctionObject *)func)->vectorcall == _PyFunction_Vectorcall) {
                    assert(PyTuple_CheckExact(callargs));
                    Py_ssize_t nargs = PyTuple_GET_SIZE(callargs);
                    int code_flags = ((PyCodeObject *)PyFunction_GET_CODE(func))->co_flags;
                    PyObject *locals = code_flags & CO_OPTIMIZED ? NULL : Py_NewRef(PyFunction_GET_GLOBALS(func));

                    _PyInterpreterFrame *new_frame = _PyEvalFramePushAndInit_Ex(tstate,
                                                                                (PyFunctionObject *)func, locals,
                                                                                nargs, callargs, kwargs);
                    // Need to manually shrink the stack since we exit with DISPATCH_INLINED.
                    STACK_SHRINK(oparg + 3);
                    if (new_frame == NULL) {
                        goto error;
                    }
                    frame->return_offset = 0;
                    DISPATCH_INLINED(new_frame);
                }
                result = PyObject_Call(func, callargs, kwargs);
            }
            DECREF_INPUTS();
            assert(PEEK(2 + (oparg & 1)) == NULL);
            ERROR_IF(result == NULL, error);
            CHECK_EVAL_BREAKER();
        }

        inst(MAKE_FUNCTION, (codeobj -- func)) {

            PyFunctionObject *func_obj = (PyFunctionObject *)
                PyFunction_New(codeobj, GLOBALS());

            Py_DECREF(codeobj);
            if (func_obj == NULL) {
                goto error;
            }

            _PyFunction_SetVersion(
                func_obj, ((PyCodeObject *)codeobj)->co_version);
            func = (PyObject *)func_obj;
        }

        inst(SET_FUNCTION_ATTRIBUTE, (attr, func -- func)) {
            assert(PyFunction_Check(func));
            PyFunctionObject *func_obj = (PyFunctionObject *)func;
            switch(oparg) {
                case MAKE_FUNCTION_CLOSURE:
                    assert(func_obj->func_closure == NULL);
                    func_obj->func_closure = attr;
                    break;
                case MAKE_FUNCTION_ANNOTATIONS:
                    assert(func_obj->func_annotations == NULL);
                    func_obj->func_annotations = attr;
                    break;
                case MAKE_FUNCTION_KWDEFAULTS:
                    assert(PyDict_CheckExact(attr));
                    assert(func_obj->func_kwdefaults == NULL);
                    func_obj->func_kwdefaults = attr;
                    break;
                case MAKE_FUNCTION_DEFAULTS:
                    assert(PyTuple_CheckExact(attr));
                    assert(func_obj->func_defaults == NULL);
                    func_obj->func_defaults = attr;
                    break;
                default:
                    Py_UNREACHABLE();
            }
        }

        inst(RETURN_GENERATOR, (--)) {
            assert(PyFunction_Check(frame->f_funcobj));
            PyFunctionObject *func = (PyFunctionObject *)frame->f_funcobj;
            PyGenObject *gen = (PyGenObject *)_Py_MakeCoro(func);
            if (gen == NULL) {
                goto error;
            }
            assert(EMPTY());
            _PyFrame_SetStackPointer(frame, stack_pointer);
            _PyInterpreterFrame *gen_frame = (_PyInterpreterFrame *)gen->gi_iframe;
            _PyFrame_Copy(frame, gen_frame);
            assert(frame->frame_obj == NULL);
            gen->gi_frame_state = FRAME_CREATED;
            gen_frame->owner = FRAME_OWNED_BY_GENERATOR;
            _Py_LeaveRecursiveCallPy(tstate);
            assert(frame != &entry_frame);
            _PyInterpreterFrame *prev = frame->previous;
            _PyThreadState_PopFrame(tstate, frame);
            frame = tstate->current_frame = prev;
            _PyFrame_StackPush(frame, (PyObject *)gen);
            goto resume_frame;
        }

        inst(BUILD_SLICE, (start, stop, step if (oparg == 3) -- slice)) {
            slice = PySlice_New(start, stop, step);
            DECREF_INPUTS();
            ERROR_IF(slice == NULL, error);
        }

        inst(CONVERT_VALUE, (value -- result)) {
            convertion_func_ptr  conv_fn;
            assert(oparg >= FVC_STR && oparg <= FVC_ASCII);
            conv_fn = CONVERSION_FUNCTIONS[oparg];
            result = conv_fn(value);
            Py_DECREF(value);
            ERROR_IF(result == NULL, error);
        }

        inst(FORMAT_SIMPLE, (value -- res)) {
            /* If value is a unicode object, then we know the result
             * of format(value) is value itself. */
            if (!PyUnicode_CheckExact(value)) {
                res = PyObject_Format(value, NULL);
                Py_DECREF(value);
                ERROR_IF(res == NULL, error);
            }
            else {
                res = value;
            }
        }

        inst(FORMAT_WITH_SPEC, (value, fmt_spec -- res)) {
            res = PyObject_Format(value, fmt_spec);
            Py_DECREF(value);
            Py_DECREF(fmt_spec);
            ERROR_IF(res == NULL, error);
        }

        pure inst(COPY, (bottom, unused[oparg-1] -- bottom, unused[oparg-1], top)) {
            assert(oparg > 0);
            top = Py_NewRef(bottom);
        }

        inst(BINARY_OP, (unused/1, lhs, rhs -- res)) {
            #if ENABLE_SPECIALIZATION
            _PyBinaryOpCache *cache = (_PyBinaryOpCache *)next_instr;
            if (ADAPTIVE_COUNTER_IS_ZERO(cache->counter)) {
                next_instr--;
                _Py_Specialize_BinaryOp(lhs, rhs, next_instr, oparg, LOCALS_ARRAY);
                DISPATCH_SAME_OPARG();
            }
            STAT_INC(BINARY_OP, deferred);
            DECREMENT_ADAPTIVE_COUNTER(cache->counter);
            #endif  /* ENABLE_SPECIALIZATION */
            assert(NB_ADD <= oparg);
            assert(oparg <= NB_INPLACE_XOR);
            assert(_PyEval_BinaryOps[oparg]);
            res = _PyEval_BinaryOps[oparg](lhs, rhs);
            DECREF_INPUTS();
            ERROR_IF(res == NULL, error);
        }

        pure inst(SWAP, (bottom, unused[oparg-2], top --
                    top, unused[oparg-2], bottom)) {
            assert(oparg >= 2);
        }

        inst(INSTRUMENTED_INSTRUCTION, ( -- )) {
            int next_opcode = _Py_call_instrumentation_instruction(
                tstate, frame, next_instr-1);
            ERROR_IF(next_opcode < 0, error);
            next_instr--;
            if (_PyOpcode_Caches[next_opcode]) {
                _PyBinaryOpCache *cache = (_PyBinaryOpCache *)(next_instr+1);
                INCREMENT_ADAPTIVE_COUNTER(cache->counter);
            }
            assert(next_opcode > 0 && next_opcode < 256);
            opcode = next_opcode;
            DISPATCH_GOTO();
        }

        inst(INSTRUMENTED_JUMP_FORWARD, ( -- )) {
            INSTRUMENTED_JUMP(next_instr-1, next_instr+oparg, PY_MONITORING_EVENT_JUMP);
        }

        inst(INSTRUMENTED_JUMP_BACKWARD, ( -- )) {
            CHECK_EVAL_BREAKER();
            INSTRUMENTED_JUMP(next_instr-1, next_instr+1-oparg, PY_MONITORING_EVENT_JUMP);
        }

        inst(INSTRUMENTED_POP_JUMP_IF_TRUE, (unused/1 -- )) {
            PyObject *cond = POP();
            assert(PyBool_Check(cond));
            _Py_CODEUNIT *here = next_instr - 1;
            int flag = Py_IsTrue(cond);
            int offset = flag * oparg;
            #if ENABLE_SPECIALIZATION
            next_instr->cache = (next_instr->cache << 1) | flag;
            #endif
            INSTRUMENTED_JUMP(here, next_instr + offset, PY_MONITORING_EVENT_BRANCH);
        }

        inst(INSTRUMENTED_POP_JUMP_IF_FALSE, (unused/1 -- )) {
            PyObject *cond = POP();
            assert(PyBool_Check(cond));
            _Py_CODEUNIT *here = next_instr - 1;
            int flag = Py_IsFalse(cond);
            int offset = flag * oparg;
            #if ENABLE_SPECIALIZATION
            next_instr->cache = (next_instr->cache << 1) | flag;
            #endif
            INSTRUMENTED_JUMP(here, next_instr + offset, PY_MONITORING_EVENT_BRANCH);
        }

        inst(INSTRUMENTED_POP_JUMP_IF_NONE, (unused/1 -- )) {
            PyObject *value = POP();
            _Py_CODEUNIT *here = next_instr - 1;
            int flag = Py_IsNone(value);
            int offset;
            if (flag) {
                offset = oparg;
            }
            else {
                Py_DECREF(value);
                offset = 0;
            }
            #if ENABLE_SPECIALIZATION
            next_instr->cache = (next_instr->cache << 1) | flag;
            #endif
            INSTRUMENTED_JUMP(here, next_instr + offset, PY_MONITORING_EVENT_BRANCH);
        }

        inst(INSTRUMENTED_POP_JUMP_IF_NOT_NONE, (unused/1 -- )) {
            PyObject *value = POP();
            _Py_CODEUNIT *here = next_instr-1;
            int offset;
            int nflag = Py_IsNone(value);
            if (nflag) {
                offset = 0;
            }
            else {
                Py_DECREF(value);
                offset = oparg;
            }
            #if ENABLE_SPECIALIZATION
            next_instr->cache = (next_instr->cache << 1) | !nflag;
            #endif
            INSTRUMENTED_JUMP(here, next_instr + offset, PY_MONITORING_EVENT_BRANCH);
        }

        inst(EXTENDED_ARG, ( -- )) {
            assert(oparg);
            opcode = next_instr->op.code;
            oparg = oparg << 8 | next_instr->op.arg;
            PRE_DISPATCH_GOTO();
            DISPATCH_GOTO();
        }

        inst(CACHE, (--)) {
            assert(0 && "Executing a cache.");
            Py_UNREACHABLE();
        }

        inst(RESERVED, (--)) {
            assert(0 && "Executing RESERVED instruction.");
            Py_UNREACHABLE();
        }

        ///////// Tier-2 only opcodes /////////

        op(_POP_JUMP_IF_FALSE, (flag -- )) {
            if (Py_IsFalse(flag)) {
                pc = oparg;
            }
        }

        op(_POP_JUMP_IF_TRUE, (flag -- )) {
            if (Py_IsTrue(flag)) {
                pc = oparg;
            }
        }

        op(_JUMP_TO_TOP, (--)) {
            pc = 0;
            CHECK_EVAL_BREAKER();
        }

<<<<<<< HEAD
        pure op(_SET_IP, (--)) {
=======
        op(_SET_IP, (--)) {
            TIER_TWO_ONLY
>>>>>>> 0f9d0fb4
            frame->prev_instr = ip_offset + oparg;
        }

        op(_SAVE_CURRENT_IP, (--)) {
            TIER_ONE_ONLY
            frame->prev_instr = next_instr - 1;
        }

        op(_EXIT_TRACE, (--)) {
            frame->prev_instr--;  // Back up to just before destination
            _PyFrame_SetStackPointer(frame, stack_pointer);
            Py_DECREF(self);
            OPT_HIST(trace_uop_execution_counter, trace_run_length_hist);
            return frame;
        }

        op(_INSERT, (unused[oparg], top -- top, unused[oparg])) {
            // Inserts TOS at position specified by oparg;
            memmove(&stack_pointer[-1 - oparg], &stack_pointer[-oparg], oparg * sizeof(stack_pointer[0]));
        }


// END BYTECODES //

    }
 dispatch_opcode:
 error:
 exception_unwind:
 exit_unwind:
 handle_eval_breaker:
 resume_frame:
 resume_with_error:
 start_frame:
 unbound_local_error:
    ;
}

// Future families go below this point //<|MERGE_RESOLUTION|>--- conflicted
+++ resolved
@@ -3948,12 +3948,8 @@
             CHECK_EVAL_BREAKER();
         }
 
-<<<<<<< HEAD
         pure op(_SET_IP, (--)) {
-=======
-        op(_SET_IP, (--)) {
             TIER_TWO_ONLY
->>>>>>> 0f9d0fb4
             frame->prev_instr = ip_offset + oparg;
         }
 
