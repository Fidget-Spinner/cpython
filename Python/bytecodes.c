// This file contains instruction definitions.
// It is read by Tools/cases_generator/generate_cases.py
// to generate Python/generated_cases.c.h.
// Note that there is some dummy C code at the top and bottom of the file
// to fool text editors like VS Code into believing this is valid C code.
// The actual instruction definitions start at // BEGIN BYTECODES //.
// See Tools/cases_generator/README.md for more information.

#include "Python.h"
#include "pycore_abstract.h"      // _PyIndex_Check()
#include "pycore_call.h"          // _PyObject_FastCallDictTstate()
#include "pycore_ceval.h"         // _PyEval_SignalAsyncExc()
#include "pycore_code.h"
#include "pycore_function.h"
#include "pycore_intrinsics.h"
#include "pycore_long.h"          // _PyLong_GetZero()
#include "pycore_object.h"        // _PyObject_GC_TRACK()
#include "pycore_moduleobject.h"  // PyModuleObject
#include "pycore_opcode.h"        // EXTRA_CASES
#include "pycore_pyerrors.h"      // _PyErr_GetRaisedException()
#include "pycore_pymem.h"         // _PyMem_IsPtrFreed()
#include "pycore_pystate.h"       // _PyInterpreterState_GET()
#include "pycore_range.h"         // _PyRangeIterObject
#include "pycore_sliceobject.h"   // _PyBuildSlice_ConsumeRefs
#include "pycore_sysmodule.h"     // _PySys_Audit()
#include "pycore_tuple.h"         // _PyTuple_ITEMS()
#include "pycore_emscripten_signal.h"  // _Py_CHECK_EMSCRIPTEN_SIGNALS

#include "pycore_dict.h"
#include "dictobject.h"
#include "pycore_frame.h"
#include "opcode.h"
#include "pydtrace.h"
#include "setobject.h"
#include "structmember.h"         // struct PyMemberDef, T_OFFSET_EX

#define USE_COMPUTED_GOTOS 0
#include "ceval_macros.h"

/* Flow control macros */
#define DEOPT_IF(cond, instname) ((void)0)
#define ERROR_IF(cond, labelname) ((void)0)
#define GO_TO_INSTRUCTION(instname) ((void)0)
#define PREDICT(opname) ((void)0)

#define inst(name, ...) case name:
#define op(name, ...) /* NAME is ignored */
#define macro(name) static int MACRO_##name
#define super(name) static int SUPER_##name
#define family(name, ...) static int family_##name

// Dummy variables for stack effects.
static PyObject *value, *value1, *value2, *left, *right, *res, *sum, *prod, *sub;
static PyObject *container, *start, *stop, *v, *lhs, *rhs, *res2;
static PyObject *list, *tuple, *dict, *owner, *set, *str, *tup, *map, *keys;
static PyObject *exit_func, *lasti, *val, *retval, *obj, *iter;
static PyObject *aiter, *awaitable, *iterable, *w, *exc_value, *bc;
static PyObject *orig, *excs, *update, *b, *fromlist, *level, *from;
static PyObject **pieces, **values;
static size_t jump;
// Dummy variables for cache effects
static uint16_t invert, counter, index, hint;
static uint32_t type_version;

static PyObject *
dummy_func(
    PyThreadState *tstate,
    _PyInterpreterFrame *frame,
    unsigned char opcode,
    unsigned int oparg,
    _Py_atomic_int * const eval_breaker,
    _PyCFrame cframe,
    _Py_CODEUNIT *next_instr,
    PyObject **stack_pointer,
    PyObject *kwnames,
    int throwflag,
    binaryfunc binary_ops[]
)
{
    _PyInterpreterFrame  entry_frame;

    switch (opcode) {

// BEGIN BYTECODES //
        inst(NOP, (--)) {
        }

        inst(RESUME, (--)) {
            if (cframe.use_tracing == 0) {
                next_instr = _PyCode_Tier2Warmup(frame, next_instr);
            }
            GO_TO_INSTRUCTION(RESUME_QUICK);
        }

        inst(RESUME_QUICK, (--)) {
            assert(tstate->cframe == &cframe);
            assert(frame == cframe.current_frame);
            if (_Py_atomic_load_relaxed_int32(eval_breaker) && oparg < 2) {
                goto handle_eval_breaker;
            }
        }

        inst(LOAD_CLOSURE, (-- value : locals[oparg])) {
            /* We keep LOAD_CLOSURE so that the bytecode stays more readable. */
            value = GETLOCAL(oparg);
            ERROR_IF(value == NULL, unbound_local_error);
            Py_INCREF(value);
        }

        inst(LOAD_FAST_CHECK, (-- value : locals[oparg])) {
            value = GETLOCAL(oparg);
            ERROR_IF(value == NULL, unbound_local_error);
            Py_INCREF(value);
        }

        inst(LOAD_FAST, (-- value : locals[oparg])) {
            value = GETLOCAL(oparg);
            assert(value != NULL);
            Py_INCREF(value);
        }

        inst(LOAD_FAST_NO_INCREF, (-- value : locals[oparg])) {
            value = GETLOCAL(oparg);
        }

        inst(LOAD_CONST, (-- value : consts[oparg])) {
            value = GETITEM(frame->f_code->co_consts, oparg);
            Py_INCREF(value);
        }

        inst(STORE_FAST, (value --), locals[oparg] = *value) {
            SETLOCAL(oparg, value);
        }

        inst(STORE_FAST_BOXED_UNBOXED, (value --), locals[oparg] = *value) {
            SETLOCAL_NO_DECREF(oparg, value);
            _PyFrame_GetUnboxedBitMask(frame)[oparg] = false;
        }

        inst(STORE_FAST_UNBOXED_BOXED, (value--), locals[oparg] = *value) {
            SETLOCAL(oparg, value);
            _PyFrame_GetUnboxedBitMask(frame)[oparg] = true;
        }

        inst(STORE_FAST_UNBOXED_UNBOXED, (value--), locals[oparg] = *value) {
            SETLOCAL_NO_DECREF(oparg, value);
        }

        super(LOAD_FAST__LOAD_FAST) = LOAD_FAST + LOAD_FAST;
        super(LOAD_FAST__LOAD_CONST) = LOAD_FAST + LOAD_CONST;
        super(STORE_FAST__LOAD_FAST)  = STORE_FAST + LOAD_FAST;
        super(STORE_FAST__STORE_FAST) = STORE_FAST + STORE_FAST;
        super(LOAD_CONST__LOAD_FAST) = LOAD_CONST + LOAD_FAST;

        inst(POP_TOP, (value --)) {
            DECREF_INPUTS();
        }

        inst(POP_TOP_NO_DECREF, (value--)) {
        }

        inst(PUSH_NULL, (-- res: NULL)) {
            res = NULL;
        }

        macro(END_FOR) = POP_TOP + POP_TOP;

        inst(UNARY_NEGATIVE, (value -- res)) {
            res = PyNumber_Negative(value);
            DECREF_INPUTS();
            ERROR_IF(res == NULL, error);
        }

        inst(UNARY_NOT, (value -- res)) {
            int err = PyObject_IsTrue(value);
            DECREF_INPUTS();
            ERROR_IF(err < 0, error);
            if (err == 0) {
                res = Py_True;
            }
            else {
                res = Py_False;
            }
            Py_INCREF(res);
        }

        inst(UNARY_INVERT, (value -- res)) {
            res = PyNumber_Invert(value);
            DECREF_INPUTS();
            ERROR_IF(res == NULL, error);
        }

        family(binary_op, INLINE_CACHE_ENTRIES_BINARY_OP) = {
            BINARY_OP,
            BINARY_OP_ADD_FLOAT,
            BINARY_OP_ADD_INT,
            BINARY_OP_ADD_UNICODE,
            // BINARY_OP_INPLACE_ADD_UNICODE,  // This is an odd duck.
            BINARY_OP_MULTIPLY_FLOAT,
            BINARY_OP_MULTIPLY_INT,
            BINARY_OP_SUBTRACT_FLOAT,
            BINARY_OP_SUBTRACT_INT,
        };


        macro_inst(BINARY_OP_MULTIPLY_INT, (unused/1, left, right -- prod)) {
            assert(cframe.use_tracing == 0);
            DEOPT_IF(!PyLong_CheckExact(left), BINARY_OP);
            DEOPT_IF(!PyLong_CheckExact(right), BINARY_OP);
            U_INST(BINARY_OP_MULTIPLY_INT_REST);
        }

        u_inst(BINARY_OP_MULTIPLY_INT_REST, (left, right -- prod : PyLong_Type)) {
            STAT_INC(BINARY_OP, hit);
            prod = _PyLong_Multiply((PyLongObject *)left, (PyLongObject *)right);
            _Py_DECREF_SPECIALIZED(right, (destructor)PyObject_Free);
            _Py_DECREF_SPECIALIZED(left, (destructor)PyObject_Free);
            ERROR_IF(prod == NULL, error);
        }

        inst(BINARY_OP_MULTIPLY_FLOAT, (unused/1, left, right -- prod)) {
            assert(cframe.use_tracing == 0);
            DEOPT_IF(!PyFloat_CheckExact(left), BINARY_OP);
            DEOPT_IF(!PyFloat_CheckExact(right), BINARY_OP);
            STAT_INC(BINARY_OP, hit);
            double dprod = ((PyFloatObject *)left)->ob_fval *
                ((PyFloatObject *)right)->ob_fval;
            DECREF_INPUTS_AND_REUSE_FLOAT(left, right, dprod, prod);
        }

        macro_inst(BINARY_OP_SUBTRACT_INT, (unused/1, left, right -- sub)) {
            assert(cframe.use_tracing == 0);
            DEOPT_IF(!PyLong_CheckExact(left), BINARY_OP);
            DEOPT_IF(!PyLong_CheckExact(right), BINARY_OP);
            U_INST(BINARY_OP_SUBTRACT_INT_REST);
        }

        u_inst(BINARY_OP_SUBTRACT_INT_REST, (left, right -- sub : PyLong_Type)) {
            STAT_INC(BINARY_OP, hit);
            sub = _PyLong_Subtract((PyLongObject *)left, (PyLongObject *)right);
            _Py_DECREF_SPECIALIZED(right, (destructor)PyObject_Free);
            _Py_DECREF_SPECIALIZED(left, (destructor)PyObject_Free);
            ERROR_IF(sub == NULL, error);
        }

        inst(BINARY_OP_SUBTRACT_FLOAT, (unused/1, left, right -- sub)) {
            assert(cframe.use_tracing == 0);
            DEOPT_IF(!PyFloat_CheckExact(left), BINARY_OP);
            DEOPT_IF(!PyFloat_CheckExact(right), BINARY_OP);
            STAT_INC(BINARY_OP, hit);
            double dsub = ((PyFloatObject *)left)->ob_fval - ((PyFloatObject *)right)->ob_fval;
            DECREF_INPUTS_AND_REUSE_FLOAT(left, right, dsub, sub);
        }

        inst(BINARY_OP_ADD_UNICODE, (unused/1, left, right -- res)) {
            assert(cframe.use_tracing == 0);
            DEOPT_IF(!PyUnicode_CheckExact(left), BINARY_OP);
            DEOPT_IF(Py_TYPE(right) != Py_TYPE(left), BINARY_OP);
            STAT_INC(BINARY_OP, hit);
            res = PyUnicode_Concat(left, right);
            _Py_DECREF_SPECIALIZED(left, _PyUnicode_ExactDealloc);
            _Py_DECREF_SPECIALIZED(right, _PyUnicode_ExactDealloc);
            ERROR_IF(res == NULL, error);
        }

        // This is a subtle one. It's a super-instruction for
        // BINARY_OP_ADD_UNICODE followed by STORE_FAST
        // where the store goes into the left argument.
        // So the inputs are the same as for all BINARY_OP
        // specializations, but there is no output.
        // At the end we just skip over the STORE_FAST.
        inst(BINARY_OP_INPLACE_ADD_UNICODE, (left, right --)) {
            assert(cframe.use_tracing == 0);
            DEOPT_IF(!PyUnicode_CheckExact(left), BINARY_OP);
            DEOPT_IF(Py_TYPE(right) != Py_TYPE(left), BINARY_OP);
            _Py_CODEUNIT true_next = next_instr[INLINE_CACHE_ENTRIES_BINARY_OP];
            assert(true_next.op.code == STORE_FAST ||
                   true_next.op.code == STORE_FAST__LOAD_FAST);
            PyObject **target_local = &GETLOCAL(true_next.op.arg);
            DEOPT_IF(*target_local != left, BINARY_OP);
            STAT_INC(BINARY_OP, hit);
            /* Handle `left = left + right` or `left += right` for str.
             *
             * When possible, extend `left` in place rather than
             * allocating a new PyUnicodeObject. This attempts to avoid
             * quadratic behavior when one neglects to use str.join().
             *
             * If `left` has only two references remaining (one from
             * the stack, one in the locals), DECREFing `left` leaves
             * only the locals reference, so PyUnicode_Append knows
             * that the string is safe to mutate.
             */
            assert(Py_REFCNT(left) >= 2);
            _Py_DECREF_NO_DEALLOC(left);
            PyUnicode_Append(target_local, right);
            _Py_DECREF_SPECIALIZED(right, _PyUnicode_ExactDealloc);
            ERROR_IF(*target_local == NULL, error);
            // The STORE_FAST is already done.
            JUMPBY(INLINE_CACHE_ENTRIES_BINARY_OP + 1);
        }

        inst(BINARY_OP_ADD_FLOAT, (unused/1, left, right -- sum)) {
            assert(cframe.use_tracing == 0);
            DEOPT_IF(!PyFloat_CheckExact(left), BINARY_OP);
            DEOPT_IF(Py_TYPE(right) != Py_TYPE(left), BINARY_OP);
            STAT_INC(BINARY_OP, hit);
            double dsum = ((PyFloatObject *)left)->ob_fval +
                ((PyFloatObject *)right)->ob_fval;
            DECREF_INPUTS_AND_REUSE_FLOAT(left, right, dsum, sum);
        }

        inst(BINARY_CHECK_FLOAT, (
                left, right 
                -- left_unboxed : {<<= PyFloat_Type, PyRawFloat_Type}, 
                   right_unboxed: {<<= PyFloat_Type, PyRawFloat_Type})
            ) {
            assert(cframe.use_tracing == 0);
            char is_successor = PyFloat_CheckExact(left) && (Py_TYPE(left) == Py_TYPE(right));
            bb_test = BB_TEST(is_successor, 0);

            if (is_successor) {
                left_unboxed = *((PyObject **)(&(((PyFloatObject *)left)->ob_fval)));
                right_unboxed = *((PyObject **)(&(((PyFloatObject *)right)->ob_fval)));
                DECREF_INPUTS();
            } else {
                left_unboxed = left;
                right_unboxed = right;
            }
        }

<<<<<<< HEAD
        inst(UNARY_CHECK_FLOAT, (arg, unused[oparg] -- arg_unboxed : { <<= PyFloat_Type, PyRawFloat_Type}, unused[oparg])) {
            assert(cframe.use_tracing == 0);
            char is_successor = PyFloat_CheckExact(arg);
            bb_test = BB_TEST(is_successor, 0);
            if (is_successor) {
                arg_unboxed = *((PyObject **)(&(((PyFloatObject *)arg)->ob_fval)));
                DECREF_INPUTS();
            } else {
                arg_unboxed = arg;
            }
        }

=======
>>>>>>> 48212848
        inst(BINARY_OP_ADD_FLOAT_UNBOXED, (left, right -- sum : PyRawFloat_Type)) {
            STAT_INC(BINARY_OP, hit);
            double temp = *(double *)(&(left)) + *(double *)(&(right));
            sum = *(PyObject **)(&temp);
        }

        inst(BINARY_OP_SUBTRACT_FLOAT_UNBOXED, (left, right -- sum : PyRawFloat_Type)) {
            STAT_INC(BINARY_OP, hit);
            double temp = *(double *)(&(left)) - *(double *)(&(right));
            sum = *(PyObject **)(&temp);
        }

        inst(BINARY_OP_MULTIPLY_FLOAT_UNBOXED, (left, right -- prod : PyRawFloat_Type)) {
            STAT_INC(BINARY_OP, hit);
            double temp = *(double *)(&(left)) * *(double *)(&(right));
            prod = *(PyObject **)(&temp);
        }

        inst(UNBOX_FLOAT, (boxed_float, unused[oparg] -- unboxed_float : PyRawFloat_Type, unused[oparg])) {
            double temp = ((PyFloatObject *)boxed_float)->ob_fval;
            Py_DECREF(boxed_float);
            unboxed_float = (*(PyObject **)(&temp));
        }

        inst(BOX_FLOAT, (raw_float, unused[oparg] -- boxed_float : PyFloat_Type, unused[oparg])) {
            boxed_float = PyFloat_FromDouble(*(double *)(&(raw_float)));
        }

        macro_inst(BINARY_OP_ADD_INT, (unused/1, left, right -- sum)) {
            assert(cframe.use_tracing == 0);
            DEOPT_IF(!PyLong_CheckExact(left), BINARY_OP);
            DEOPT_IF(Py_TYPE(right) != Py_TYPE(left), BINARY_OP);
            U_INST(BINARY_OP_ADD_INT_REST);
        }

        inst(BINARY_CHECK_INT, (left, right -- left : <<= PyLong_Type, right : <<= PyLong_Type)) {
            assert(cframe.use_tracing == 0);
            char is_successor = PyLong_CheckExact(left) && (Py_TYPE(left) == Py_TYPE(right));
            bb_test = BB_TEST(is_successor, 0);
        }

        u_inst(BINARY_OP_ADD_INT_REST, (left, right -- sum : PyLong_Type)) {
            STAT_INC(BINARY_OP, hit);
            sum = _PyLong_Add((PyLongObject *)left, (PyLongObject *)right);
            _Py_DECREF_SPECIALIZED(right, (destructor)PyObject_Free);
            _Py_DECREF_SPECIALIZED(left, (destructor)PyObject_Free);
            ERROR_IF(sum == NULL, error);
        }

        family(binary_subscr, INLINE_CACHE_ENTRIES_BINARY_SUBSCR) = {
            BINARY_SUBSCR,
            BINARY_SUBSCR_DICT,
            BINARY_SUBSCR_GETITEM,
            BINARY_SUBSCR_LIST_INT,
            BINARY_SUBSCR_TUPLE_INT,
        };

        inst(BINARY_SUBSCR, (unused/4, container, sub -- res)) {
            #if ENABLE_SPECIALIZATION
            _PyBinarySubscrCache *cache = (_PyBinarySubscrCache *)next_instr;
            if (ADAPTIVE_COUNTER_IS_ZERO(cache->counter)) {
                assert(cframe.use_tracing == 0);
                next_instr--;
                _Py_Specialize_BinarySubscr(container, sub, next_instr);
                DISPATCH_SAME_OPARG();
            }
            STAT_INC(BINARY_SUBSCR, deferred);
            DECREMENT_ADAPTIVE_COUNTER(cache->counter);
            #endif  /* ENABLE_SPECIALIZATION */
            res = PyObject_GetItem(container, sub);
            DECREF_INPUTS();
            ERROR_IF(res == NULL, error);
        }

        inst(BINARY_SLICE, (container, start, stop -- res)) {
            PyObject *slice = _PyBuildSlice_ConsumeRefs(start, stop);
            // Can't use ERROR_IF() here, because we haven't
            // DECREF'ed container yet, and we still own slice.
            if (slice == NULL) {
                res = NULL;
            }
            else {
                res = PyObject_GetItem(container, slice);
                Py_DECREF(slice);
            }
            Py_DECREF(container);
            ERROR_IF(res == NULL, error);
        }

        inst(STORE_SLICE, (v, container, start, stop -- )) {
            PyObject *slice = _PyBuildSlice_ConsumeRefs(start, stop);
            int err;
            if (slice == NULL) {
                err = 1;
            }
            else {
                err = PyObject_SetItem(container, slice, v);
                Py_DECREF(slice);
            }
            Py_DECREF(v);
            Py_DECREF(container);
            ERROR_IF(err, error);
        }

        macro_inst(BINARY_SUBSCR_LIST_INT, (unused/4, list, sub -- res)) {
            assert(cframe.use_tracing == 0);
            DEOPT_IF(!PyLong_CheckExact(sub), BINARY_SUBSCR);
            DEOPT_IF(!PyList_CheckExact(list), BINARY_SUBSCR);

            // Deopt unless 0 <= sub < PyList_Size(list)
            DEOPT_IF(!_PyLong_IsNonNegativeCompact((PyLongObject *)sub), BINARY_SUBSCR);
            U_INST(BINARY_SUBSCR_LIST_INT_REST);
        }

        u_inst(BINARY_SUBSCR_LIST_INT_REST, (list, sub -- res)) {
            Py_ssize_t index = ((PyLongObject *)sub)->long_value.ob_digit[0];
            DEOPT_IF(index >= PyList_GET_SIZE(list), BINARY_SUBSCR);
            STAT_INC(BINARY_SUBSCR, hit);
            res = PyList_GET_ITEM(list, index);
            assert(res != NULL);
            Py_INCREF(res);
            _Py_DECREF_SPECIALIZED(sub, (destructor)PyObject_Free);
            Py_DECREF(list);
        }

        inst(CHECK_LIST, (container, unused[oparg] -- container : { <<= PyList_Type, PyList_Type}, unused[oparg])) {
            char is_successor = PyList_CheckExact(container);
            bb_test = BB_TEST(is_successor, 0);
        }

        inst(BINARY_SUBSCR_TUPLE_INT, (unused/4, tuple, sub -- res)) {
            assert(cframe.use_tracing == 0);
            DEOPT_IF(!PyLong_CheckExact(sub), BINARY_SUBSCR);
            DEOPT_IF(!PyTuple_CheckExact(tuple), BINARY_SUBSCR);

            // Deopt unless 0 <= sub < PyTuple_Size(list)
            DEOPT_IF(!_PyLong_IsNonNegativeCompact((PyLongObject *)sub), BINARY_SUBSCR);
            Py_ssize_t index = ((PyLongObject*)sub)->long_value.ob_digit[0];
            DEOPT_IF(index >= PyTuple_GET_SIZE(tuple), BINARY_SUBSCR);
            STAT_INC(BINARY_SUBSCR, hit);
            res = PyTuple_GET_ITEM(tuple, index);
            assert(res != NULL);
            Py_INCREF(res);
            _Py_DECREF_SPECIALIZED(sub, (destructor)PyObject_Free);
            Py_DECREF(tuple);
        }

        inst(BINARY_SUBSCR_DICT, (unused/4, dict, sub -- res)) {
            assert(cframe.use_tracing == 0);
            DEOPT_IF(!PyDict_CheckExact(dict), BINARY_SUBSCR);
            STAT_INC(BINARY_SUBSCR, hit);
            res = PyDict_GetItemWithError(dict, sub);
            if (res == NULL) {
                if (!_PyErr_Occurred(tstate)) {
                    _PyErr_SetKeyError(sub);
                }
                DECREF_INPUTS();
                ERROR_IF(true, error);
            }
            Py_INCREF(res);  // Do this before DECREF'ing dict, sub
            DECREF_INPUTS();
        }

        inst(BINARY_SUBSCR_GETITEM, (unused/1, type_version/2, func_version/1, container, sub -- unused)) {
            PyTypeObject *tp = Py_TYPE(container);
            DEOPT_IF(tp->tp_version_tag != type_version, BINARY_SUBSCR);
            assert(tp->tp_flags & Py_TPFLAGS_HEAPTYPE);
            PyObject *cached = ((PyHeapTypeObject *)tp)->_spec_cache.getitem;
            assert(PyFunction_Check(cached));
            PyFunctionObject *getitem = (PyFunctionObject *)cached;
            DEOPT_IF(getitem->func_version != func_version, BINARY_SUBSCR);
            PyCodeObject *code = (PyCodeObject *)getitem->func_code;
            assert(code->co_argcount == 2);
            DEOPT_IF(!_PyThreadState_HasStackSpace(tstate, code->co_framesize), BINARY_SUBSCR);
            STAT_INC(BINARY_SUBSCR, hit);
            Py_INCREF(getitem);
            _PyInterpreterFrame *new_frame = _PyFrame_PushUnchecked(tstate, getitem, 2);
            STACK_SHRINK(2);
            new_frame->localsplus[0] = container;
            new_frame->localsplus[1] = sub;
            JUMPBY(INLINE_CACHE_ENTRIES_BINARY_SUBSCR);
            DISPATCH_INLINED(new_frame);
        }

        inst(LIST_APPEND, (list, unused[oparg-1], v -- list : PyList_Type, unused[oparg-1])) {
            ERROR_IF(_PyList_AppendTakeRef((PyListObject *)list, v) < 0, error);
            PREDICT(JUMP_BACKWARD);
        }

        inst(SET_ADD, (set, unused[oparg-1], v -- set, unused[oparg-1])) {
            int err = PySet_Add(set, v);
            DECREF_INPUTS();
            ERROR_IF(err, error);
            PREDICT(JUMP_BACKWARD);
        }

        family(store_subscr, INLINE_CACHE_ENTRIES_STORE_SUBSCR) = {
            STORE_SUBSCR,
            STORE_SUBSCR_DICT,
            STORE_SUBSCR_LIST_INT,
        };

        inst(STORE_SUBSCR, (counter/1, v, container, sub -- )) {
            #if ENABLE_SPECIALIZATION
            if (ADAPTIVE_COUNTER_IS_ZERO(counter)) {
                assert(cframe.use_tracing == 0);
                next_instr--;
                _Py_Specialize_StoreSubscr(container, sub, next_instr);
                DISPATCH_SAME_OPARG();
            }
            STAT_INC(STORE_SUBSCR, deferred);
            _PyStoreSubscrCache *cache = (_PyStoreSubscrCache *)next_instr;
            DECREMENT_ADAPTIVE_COUNTER(cache->counter);
            #else
            (void)counter;  // Unused.
            #endif  /* ENABLE_SPECIALIZATION */
            /* container[sub] = v */
            int err = PyObject_SetItem(container, sub, v);
            DECREF_INPUTS();
            ERROR_IF(err, error);
        }

        macro_inst(STORE_SUBSCR_LIST_INT, (unused/1, value, list, sub -- )) {
            assert(cframe.use_tracing == 0);
            DEOPT_IF(!PyLong_CheckExact(sub), STORE_SUBSCR);
            DEOPT_IF(!PyList_CheckExact(list), STORE_SUBSCR);

            // Ensure nonnegative, zero-or-one-digit ints.
            DEOPT_IF(!_PyLong_IsNonNegativeCompact((PyLongObject *)sub), STORE_SUBSCR);
            Py_ssize_t index = ((PyLongObject*)sub)->long_value.ob_digit[0];
            U_INST(STORE_SUBSCR_LIST_INT_REST);
        }

        u_inst(STORE_SUBSCR_LIST_INT_REST, (value, list, sub -- )) {
            Py_ssize_t index = ((PyLongObject *)sub)->long_value.ob_digit[0];
            /* Ensure index < len(list) */
            DEOPT_IF(index >= PyList_GET_SIZE(list), STORE_SUBSCR);
            STAT_INC(STORE_SUBSCR, hit);

            PyObject *old_value = PyList_GET_ITEM(list, index);
            PyList_SET_ITEM(list, index, value);
            assert(old_value != NULL);
            Py_DECREF(old_value);
            _Py_DECREF_SPECIALIZED(sub, (destructor)PyObject_Free);
            Py_DECREF(list);
        }

        inst(STORE_SUBSCR_DICT, (unused/1, value, dict, sub -- )) {
            assert(cframe.use_tracing == 0);
            DEOPT_IF(!PyDict_CheckExact(dict), STORE_SUBSCR);
            STAT_INC(STORE_SUBSCR, hit);
            int err = _PyDict_SetItem_Take2((PyDictObject *)dict, sub, value);
            Py_DECREF(dict);
            ERROR_IF(err, error);
        }

        inst(DELETE_SUBSCR, (container, sub --)) {
            /* del container[sub] */
            int err = PyObject_DelItem(container, sub);
            DECREF_INPUTS();
            ERROR_IF(err, error);
        }

        inst(CALL_INTRINSIC_1, (value -- res)) {
            assert(oparg <= MAX_INTRINSIC_1);
            res = _PyIntrinsics_UnaryFunctions[oparg](tstate, value);
            DECREF_INPUTS();
            ERROR_IF(res == NULL, error);
        }

        inst(CALL_INTRINSIC_2, (value2, value1 -- res)) {
            assert(oparg <= MAX_INTRINSIC_2);
            res = _PyIntrinsics_BinaryFunctions[oparg](tstate, value2, value1);
            DECREF_INPUTS();
            ERROR_IF(res == NULL, error);
        }

        inst(RAISE_VARARGS, (args[oparg] -- )) {
            PyObject *cause = NULL, *exc = NULL;
            switch (oparg) {
            case 2:
                cause = args[1];
                /* fall through */
            case 1:
                exc = args[0];
                /* fall through */
            case 0:
                ERROR_IF(do_raise(tstate, exc, cause), exception_unwind);
                break;
            default:
                _PyErr_SetString(tstate, PyExc_SystemError,
                                 "bad RAISE_VARARGS oparg");
                break;
            }
            ERROR_IF(true, error);
        }

        inst(INTERPRETER_EXIT, (retval --)) {
            assert(frame == &entry_frame);
            assert(_PyFrame_IsIncomplete(frame));
            STACK_SHRINK(1);  // Since we're not going to DISPATCH()
            assert(EMPTY());
            /* Restore previous cframe and return. */
            tstate->cframe = cframe.previous;
            tstate->cframe->use_tracing = cframe.use_tracing;
            assert(tstate->cframe->current_frame == frame->previous);
            assert(!_PyErr_Occurred(tstate));
            _Py_LeaveRecursiveCallTstate(tstate);
            return retval;
        }

        inst(RETURN_VALUE, (retval --)) {
            STACK_SHRINK(1);
            assert(EMPTY());
            _PyFrame_SetStackPointer(frame, stack_pointer);
            TRACE_FUNCTION_EXIT();
            DTRACE_FUNCTION_EXIT();
            _Py_LeaveRecursiveCallPy(tstate);
            assert(frame != &entry_frame);
            // GH-99729: We need to unlink the frame *before* clearing it:
            _PyInterpreterFrame *dying = frame;
            frame = cframe.current_frame = dying->previous;
            _PyEvalFrameClearAndPop(tstate, dying);
            _PyFrame_StackPush(frame, retval);
            goto resume_frame;
        }

        inst(RETURN_CONST, (--)) {
            PyObject *retval = GETITEM(frame->f_code->co_consts, oparg);
            Py_INCREF(retval);
            assert(EMPTY());
            _PyFrame_SetStackPointer(frame, stack_pointer);
            TRACE_FUNCTION_EXIT();
            DTRACE_FUNCTION_EXIT();
            _Py_LeaveRecursiveCallPy(tstate);
            assert(frame != &entry_frame);
            // GH-99729: We need to unlink the frame *before* clearing it:
            _PyInterpreterFrame *dying = frame;
            frame = cframe.current_frame = dying->previous;
            _PyEvalFrameClearAndPop(tstate, dying);
            _PyFrame_StackPush(frame, retval);
            goto resume_frame;
        }

        inst(GET_AITER, (obj -- iter)) {
            unaryfunc getter = NULL;
            PyTypeObject *type = Py_TYPE(obj);

            if (type->tp_as_async != NULL) {
                getter = type->tp_as_async->am_aiter;
            }

            if (getter == NULL) {
                _PyErr_Format(tstate, PyExc_TypeError,
                              "'async for' requires an object with "
                              "__aiter__ method, got %.100s",
                              type->tp_name);
                DECREF_INPUTS();
                ERROR_IF(true, error);
            }

            iter = (*getter)(obj);
            DECREF_INPUTS();
            ERROR_IF(iter == NULL, error);

            if (Py_TYPE(iter)->tp_as_async == NULL ||
                    Py_TYPE(iter)->tp_as_async->am_anext == NULL) {

                _PyErr_Format(tstate, PyExc_TypeError,
                              "'async for' received an object from __aiter__ "
                              "that does not implement __anext__: %.100s",
                              Py_TYPE(iter)->tp_name);
                Py_DECREF(iter);
                ERROR_IF(true, error);
            }
        }

        inst(GET_ANEXT, (aiter -- aiter, awaitable)) {
            unaryfunc getter = NULL;
            PyObject *next_iter = NULL;
            PyTypeObject *type = Py_TYPE(aiter);

            if (PyAsyncGen_CheckExact(aiter)) {
                awaitable = type->tp_as_async->am_anext(aiter);
                if (awaitable == NULL) {
                    goto error;
                }
            } else {
                if (type->tp_as_async != NULL){
                    getter = type->tp_as_async->am_anext;
                }

                if (getter != NULL) {
                    next_iter = (*getter)(aiter);
                    if (next_iter == NULL) {
                        goto error;
                    }
                }
                else {
                    _PyErr_Format(tstate, PyExc_TypeError,
                                  "'async for' requires an iterator with "
                                  "__anext__ method, got %.100s",
                                  type->tp_name);
                    goto error;
                }

                awaitable = _PyCoro_GetAwaitableIter(next_iter);
                if (awaitable == NULL) {
                    _PyErr_FormatFromCause(
                        PyExc_TypeError,
                        "'async for' received an invalid object "
                        "from __anext__: %.100s",
                        Py_TYPE(next_iter)->tp_name);

                    Py_DECREF(next_iter);
                    goto error;
                } else {
                    Py_DECREF(next_iter);
                }
            }

            PREDICT(LOAD_CONST);
        }

        inst(GET_AWAITABLE, (iterable -- iter)) {
            iter = _PyCoro_GetAwaitableIter(iterable);

            if (iter == NULL) {
                format_awaitable_error(tstate, Py_TYPE(iterable), oparg);
            }

            DECREF_INPUTS();

            if (iter != NULL && PyCoro_CheckExact(iter)) {
                PyObject *yf = _PyGen_yf((PyGenObject*)iter);
                if (yf != NULL) {
                    /* `iter` is a coroutine object that is being
                       awaited, `yf` is a pointer to the current awaitable
                       being awaited on. */
                    Py_DECREF(yf);
                    Py_CLEAR(iter);
                    _PyErr_SetString(tstate, PyExc_RuntimeError,
                                     "coroutine is being awaited already");
                    /* The code below jumps to `error` if `iter` is NULL. */
                }
            }

            ERROR_IF(iter == NULL, error);

            PREDICT(LOAD_CONST);
        }

        family(for_iter, INLINE_CACHE_ENTRIES_FOR_ITER) = {
            SEND,
            SEND_GEN,
        };

        inst(SEND, (unused/1, receiver, v -- receiver, retval)) {
            #if ENABLE_SPECIALIZATION
            _PySendCache *cache = (_PySendCache *)next_instr;
            if (ADAPTIVE_COUNTER_IS_ZERO(cache->counter)) {
                assert(cframe.use_tracing == 0);
                next_instr--;
                _Py_Specialize_Send(receiver, next_instr);
                DISPATCH_SAME_OPARG();
            }
            STAT_INC(SEND, deferred);
            DECREMENT_ADAPTIVE_COUNTER(cache->counter);
            #endif  /* ENABLE_SPECIALIZATION */
            assert(frame != &entry_frame);
            if (Py_IsNone(v) && PyIter_Check(receiver)) {
                retval = Py_TYPE(receiver)->tp_iternext(receiver);
            }
            else {
                retval = PyObject_CallMethodOneArg(receiver, &_Py_ID(send), v);
            }
            if (retval == NULL) {
                if (tstate->c_tracefunc != NULL
                        && _PyErr_ExceptionMatches(tstate, PyExc_StopIteration))
                    call_exc_trace(tstate->c_tracefunc, tstate->c_traceobj, tstate, frame);
                if (_PyGen_FetchStopIterationValue(&retval) == 0) {
                    assert(retval != NULL);
                    JUMPBY(oparg);
                }
                else {
                    assert(retval == NULL);
                    goto error;
                }
            }
            else {
                assert(retval != NULL);
            }
            Py_DECREF(v);
        }

        inst(SEND_GEN, (unused/1, receiver, v -- receiver)) {
            assert(cframe.use_tracing == 0);
            PyGenObject *gen = (PyGenObject *)receiver;
            DEOPT_IF(Py_TYPE(gen) != &PyGen_Type &&
                     Py_TYPE(gen) != &PyCoro_Type, SEND);
            DEOPT_IF(gen->gi_frame_state >= FRAME_EXECUTING, SEND);
            STAT_INC(SEND, hit);
            _PyInterpreterFrame *gen_frame = (_PyInterpreterFrame *)gen->gi_iframe;
            frame->yield_offset = oparg;
            STACK_SHRINK(1);
            _PyFrame_StackPush(gen_frame, v);
            gen->gi_frame_state = FRAME_EXECUTING;
            gen->gi_exc_state.previous_item = tstate->exc_info;
            tstate->exc_info = &gen->gi_exc_state;
            JUMPBY(INLINE_CACHE_ENTRIES_SEND + oparg);
            DISPATCH_INLINED(gen_frame);
        }

        inst(YIELD_VALUE, (retval -- unused)) {
            // NOTE: It's important that YIELD_VALUE never raises an exception!
            // The compiler treats any exception raised here as a failed close()
            // or throw() call.
            assert(frame != &entry_frame);
            PyGenObject *gen = _PyFrame_GetGenerator(frame);
            gen->gi_frame_state = FRAME_SUSPENDED;
            _PyFrame_SetStackPointer(frame, stack_pointer - 1);
            TRACE_FUNCTION_EXIT();
            DTRACE_FUNCTION_EXIT();
            tstate->exc_info = gen->gi_exc_state.previous_item;
            gen->gi_exc_state.previous_item = NULL;
            _Py_LeaveRecursiveCallPy(tstate);
            _PyInterpreterFrame *gen_frame = frame;
            frame = cframe.current_frame = frame->previous;
            gen_frame->previous = NULL;
            frame->prev_instr -= frame->yield_offset;
            _PyFrame_StackPush(frame, retval);
            goto resume_frame;
        }

        inst(POP_EXCEPT, (exc_value -- )) {
            _PyErr_StackItem *exc_info = tstate->exc_info;
            Py_XSETREF(exc_info->exc_value, exc_value);
        }

        inst(RERAISE, (values[oparg], exc -- values[oparg])) {
            assert(oparg >= 0 && oparg <= 2);
            if (oparg) {
                PyObject *lasti = values[0];
                if (PyLong_Check(lasti)) {
                    frame->prev_instr = _PyCode_CODE(frame->f_code) + PyLong_AsLong(lasti);
                    assert(!_PyErr_Occurred(tstate));
                }
                else {
                    assert(PyLong_Check(lasti));
                    _PyErr_SetString(tstate, PyExc_SystemError, "lasti is not an int");
                    goto error;
                }
            }
            assert(exc && PyExceptionInstance_Check(exc));
            Py_INCREF(exc);
            _PyErr_SetRaisedException(tstate, exc);
            goto exception_unwind;
        }

        inst(END_ASYNC_FOR, (awaitable, exc -- )) {
            assert(exc && PyExceptionInstance_Check(exc));
            if (PyErr_GivenExceptionMatches(exc, PyExc_StopAsyncIteration)) {
                DECREF_INPUTS();
            }
            else {
                Py_INCREF(exc);
                _PyErr_SetRaisedException(tstate, exc);
                goto exception_unwind;
            }
        }

        inst(CLEANUP_THROW, (sub_iter, last_sent_val, exc_value -- none, value)) {
            assert(throwflag);
            assert(exc_value && PyExceptionInstance_Check(exc_value));
            if (PyErr_GivenExceptionMatches(exc_value, PyExc_StopIteration)) {
                value = Py_NewRef(((PyStopIterationObject *)exc_value)->value);
                DECREF_INPUTS();
                none = Py_NewRef(Py_None);
            }
            else {
                _PyErr_SetRaisedException(tstate, Py_NewRef(exc_value));
                goto exception_unwind;
            }
        }

        inst(LOAD_ASSERTION_ERROR, ( -- value)) {
            value = Py_NewRef(PyExc_AssertionError);
        }

        inst(LOAD_BUILD_CLASS, ( -- bc)) {
            if (PyDict_CheckExact(BUILTINS())) {
                bc = _PyDict_GetItemWithError(BUILTINS(),
                                              &_Py_ID(__build_class__));
                if (bc == NULL) {
                    if (!_PyErr_Occurred(tstate)) {
                        _PyErr_SetString(tstate, PyExc_NameError,
                                         "__build_class__ not found");
                    }
                    ERROR_IF(true, error);
                }
                Py_INCREF(bc);
            }
            else {
                bc = PyObject_GetItem(BUILTINS(), &_Py_ID(__build_class__));
                if (bc == NULL) {
                    if (_PyErr_ExceptionMatches(tstate, PyExc_KeyError))
                        _PyErr_SetString(tstate, PyExc_NameError,
                                         "__build_class__ not found");
                    ERROR_IF(true, error);
                }
            }
        }

        inst(STORE_NAME, (v -- )) {
            PyObject *name = GETITEM(frame->f_code->co_names, oparg);
            PyObject *ns = LOCALS();
            int err;
            if (ns == NULL) {
                _PyErr_Format(tstate, PyExc_SystemError,
                              "no locals found when storing %R", name);
                DECREF_INPUTS();
                ERROR_IF(true, error);
            }
            if (PyDict_CheckExact(ns))
                err = PyDict_SetItem(ns, name, v);
            else
                err = PyObject_SetItem(ns, name, v);
            DECREF_INPUTS();
            ERROR_IF(err, error);
        }

        inst(DELETE_NAME, (--)) {
            PyObject *name = GETITEM(frame->f_code->co_names, oparg);
            PyObject *ns = LOCALS();
            int err;
            if (ns == NULL) {
                _PyErr_Format(tstate, PyExc_SystemError,
                              "no locals when deleting %R", name);
                goto error;
            }
            err = PyObject_DelItem(ns, name);
            // Can't use ERROR_IF here.
            if (err != 0) {
                format_exc_check_arg(tstate, PyExc_NameError,
                                     NAME_ERROR_MSG,
                                     name);
                goto error;
            }
        }

        family(unpack_sequence, INLINE_CACHE_ENTRIES_UNPACK_SEQUENCE) = {
            UNPACK_SEQUENCE,
            UNPACK_SEQUENCE_TWO_TUPLE,
            UNPACK_SEQUENCE_TUPLE,
            UNPACK_SEQUENCE_LIST,
        };

        inst(UNPACK_SEQUENCE, (unused/1, seq -- values[oparg])) {
            #if ENABLE_SPECIALIZATION
            _PyUnpackSequenceCache *cache = (_PyUnpackSequenceCache *)next_instr;
            if (ADAPTIVE_COUNTER_IS_ZERO(cache->counter)) {
                assert(cframe.use_tracing == 0);
                next_instr--;
                _Py_Specialize_UnpackSequence(seq, next_instr, oparg);
                DISPATCH_SAME_OPARG();
            }
            STAT_INC(UNPACK_SEQUENCE, deferred);
            DECREMENT_ADAPTIVE_COUNTER(cache->counter);
            #endif  /* ENABLE_SPECIALIZATION */
            PyObject **top = stack_pointer + oparg - 1;
            int res = unpack_iterable(tstate, seq, oparg, -1, top);
            DECREF_INPUTS();
            ERROR_IF(res == 0, error);
        }

        inst(UNPACK_SEQUENCE_TWO_TUPLE, (unused/1, seq -- values[oparg])) {
            DEOPT_IF(!PyTuple_CheckExact(seq), UNPACK_SEQUENCE);
            DEOPT_IF(PyTuple_GET_SIZE(seq) != 2, UNPACK_SEQUENCE);
            assert(oparg == 2);
            STAT_INC(UNPACK_SEQUENCE, hit);
            values[0] = Py_NewRef(PyTuple_GET_ITEM(seq, 1));
            values[1] = Py_NewRef(PyTuple_GET_ITEM(seq, 0));
            DECREF_INPUTS();
        }

        inst(UNPACK_SEQUENCE_TUPLE, (unused/1, seq -- values[oparg])) {
            DEOPT_IF(!PyTuple_CheckExact(seq), UNPACK_SEQUENCE);
            DEOPT_IF(PyTuple_GET_SIZE(seq) != oparg, UNPACK_SEQUENCE);
            STAT_INC(UNPACK_SEQUENCE, hit);
            PyObject **items = _PyTuple_ITEMS(seq);
            for (int i = oparg; --i >= 0; ) {
                *values++ = Py_NewRef(items[i]);
            }
            DECREF_INPUTS();
        }

        inst(UNPACK_SEQUENCE_LIST, (unused/1, seq -- values[oparg])) {
            DEOPT_IF(!PyList_CheckExact(seq), UNPACK_SEQUENCE);
            DEOPT_IF(PyList_GET_SIZE(seq) != oparg, UNPACK_SEQUENCE);
            STAT_INC(UNPACK_SEQUENCE, hit);
            PyObject **items = _PyList_ITEMS(seq);
            for (int i = oparg; --i >= 0; ) {
                *values++ = Py_NewRef(items[i]);
            }
            DECREF_INPUTS();
        }

        inst(UNPACK_EX, (seq -- unused[oparg >> 8], unused, values[oparg & 0xFF])) {
            int totalargs = 1 + (oparg & 0xFF) + (oparg >> 8);
            PyObject **top = stack_pointer + totalargs - 1;
            int res = unpack_iterable(tstate, seq, oparg & 0xFF, oparg >> 8, top);
            DECREF_INPUTS();
            ERROR_IF(res == 0, error);
        }

        family(store_attr, INLINE_CACHE_ENTRIES_STORE_ATTR) = {
            STORE_ATTR,
            STORE_ATTR_INSTANCE_VALUE,
            STORE_ATTR_SLOT,
            STORE_ATTR_WITH_HINT,
        };

        inst(STORE_ATTR, (counter/1, unused/3, v, owner --)) {
            #if ENABLE_SPECIALIZATION
            if (ADAPTIVE_COUNTER_IS_ZERO(counter)) {
                assert(cframe.use_tracing == 0);
                PyObject *name = GETITEM(frame->f_code->co_names, oparg);
                next_instr--;
                _Py_Specialize_StoreAttr(owner, next_instr, name);
                DISPATCH_SAME_OPARG();
            }
            STAT_INC(STORE_ATTR, deferred);
            _PyAttrCache *cache = (_PyAttrCache *)next_instr;
            DECREMENT_ADAPTIVE_COUNTER(cache->counter);
            #else
            (void)counter;  // Unused.
            #endif  /* ENABLE_SPECIALIZATION */
            PyObject *name = GETITEM(frame->f_code->co_names, oparg);
            int err = PyObject_SetAttr(owner, name, v);
            DECREF_INPUTS();
            ERROR_IF(err, error);
        }

        inst(DELETE_ATTR, (owner --)) {
            PyObject *name = GETITEM(frame->f_code->co_names, oparg);
            int err = PyObject_SetAttr(owner, name, (PyObject *)NULL);
            DECREF_INPUTS();
            ERROR_IF(err, error);
        }

        inst(STORE_GLOBAL, (v --)) {
            PyObject *name = GETITEM(frame->f_code->co_names, oparg);
            int err = PyDict_SetItem(GLOBALS(), name, v);
            DECREF_INPUTS();
            ERROR_IF(err, error);
        }

        inst(DELETE_GLOBAL, (--)) {
            PyObject *name = GETITEM(frame->f_code->co_names, oparg);
            int err;
            err = PyDict_DelItem(GLOBALS(), name);
            // Can't use ERROR_IF here.
            if (err != 0) {
                if (_PyErr_ExceptionMatches(tstate, PyExc_KeyError)) {
                    format_exc_check_arg(tstate, PyExc_NameError,
                                         NAME_ERROR_MSG, name);
                }
                goto error;
            }
        }

        inst(LOAD_NAME, ( -- v)) {
            PyObject *name = GETITEM(frame->f_code->co_names, oparg);
            PyObject *locals = LOCALS();
            if (locals == NULL) {
                _PyErr_Format(tstate, PyExc_SystemError,
                              "no locals when loading %R", name);
                goto error;
            }
            if (PyDict_CheckExact(locals)) {
                v = PyDict_GetItemWithError(locals, name);
                if (v != NULL) {
                    Py_INCREF(v);
                }
                else if (_PyErr_Occurred(tstate)) {
                    goto error;
                }
            }
            else {
                v = PyObject_GetItem(locals, name);
                if (v == NULL) {
                    if (!_PyErr_ExceptionMatches(tstate, PyExc_KeyError))
                        goto error;
                    _PyErr_Clear(tstate);
                }
            }
            if (v == NULL) {
                v = PyDict_GetItemWithError(GLOBALS(), name);
                if (v != NULL) {
                    Py_INCREF(v);
                }
                else if (_PyErr_Occurred(tstate)) {
                    goto error;
                }
                else {
                    if (PyDict_CheckExact(BUILTINS())) {
                        v = PyDict_GetItemWithError(BUILTINS(), name);
                        if (v == NULL) {
                            if (!_PyErr_Occurred(tstate)) {
                                format_exc_check_arg(
                                        tstate, PyExc_NameError,
                                        NAME_ERROR_MSG, name);
                            }
                            goto error;
                        }
                        Py_INCREF(v);
                    }
                    else {
                        v = PyObject_GetItem(BUILTINS(), name);
                        if (v == NULL) {
                            if (_PyErr_ExceptionMatches(tstate, PyExc_KeyError)) {
                                format_exc_check_arg(
                                            tstate, PyExc_NameError,
                                            NAME_ERROR_MSG, name);
                            }
                            goto error;
                        }
                    }
                }
            }
        }

        family(load_global, INLINE_CACHE_ENTRIES_LOAD_GLOBAL) = {
            LOAD_GLOBAL,
            LOAD_GLOBAL_MODULE,
            LOAD_GLOBAL_BUILTIN,
        };

        inst(LOAD_GLOBAL, (unused/1, unused/1, unused/1, unused/1 -- null if (oparg & 1), v)) {
            #if ENABLE_SPECIALIZATION
            _PyLoadGlobalCache *cache = (_PyLoadGlobalCache *)next_instr;
            if (ADAPTIVE_COUNTER_IS_ZERO(cache->counter)) {
                assert(cframe.use_tracing == 0);
                PyObject *name = GETITEM(frame->f_code->co_names, oparg>>1);
                next_instr--;
                _Py_Specialize_LoadGlobal(GLOBALS(), BUILTINS(), next_instr, name);
                DISPATCH_SAME_OPARG();
            }
            STAT_INC(LOAD_GLOBAL, deferred);
            DECREMENT_ADAPTIVE_COUNTER(cache->counter);
            #endif  /* ENABLE_SPECIALIZATION */
            PyObject *name = GETITEM(frame->f_code->co_names, oparg>>1);
            if (PyDict_CheckExact(GLOBALS())
                && PyDict_CheckExact(BUILTINS()))
            {
                v = _PyDict_LoadGlobal((PyDictObject *)GLOBALS(),
                                       (PyDictObject *)BUILTINS(),
                                       name);
                if (v == NULL) {
                    if (!_PyErr_Occurred(tstate)) {
                        /* _PyDict_LoadGlobal() returns NULL without raising
                         * an exception if the key doesn't exist */
                        format_exc_check_arg(tstate, PyExc_NameError,
                                             NAME_ERROR_MSG, name);
                    }
                    ERROR_IF(true, error);
                }
                Py_INCREF(v);
            }
            else {
                /* Slow-path if globals or builtins is not a dict */

                /* namespace 1: globals */
                v = PyObject_GetItem(GLOBALS(), name);
                if (v == NULL) {
                    ERROR_IF(!_PyErr_ExceptionMatches(tstate, PyExc_KeyError), error);
                    _PyErr_Clear(tstate);

                    /* namespace 2: builtins */
                    v = PyObject_GetItem(BUILTINS(), name);
                    if (v == NULL) {
                        if (_PyErr_ExceptionMatches(tstate, PyExc_KeyError)) {
                            format_exc_check_arg(
                                        tstate, PyExc_NameError,
                                        NAME_ERROR_MSG, name);
                        }
                        ERROR_IF(true, error);
                    }
                }
            }
            null = NULL;
        }

        inst(LOAD_GLOBAL_MODULE, (unused/1, index/1, version/1, unused/1 -- null if (oparg & 1), res)) {
            assert(cframe.use_tracing == 0);
            DEOPT_IF(!PyDict_CheckExact(GLOBALS()), LOAD_GLOBAL);
            PyDictObject *dict = (PyDictObject *)GLOBALS();
            DEOPT_IF(dict->ma_keys->dk_version != version, LOAD_GLOBAL);
            assert(DK_IS_UNICODE(dict->ma_keys));
            PyDictUnicodeEntry *entries = DK_UNICODE_ENTRIES(dict->ma_keys);
            res = entries[index].me_value;
            DEOPT_IF(res == NULL, LOAD_GLOBAL);
            Py_INCREF(res);
            STAT_INC(LOAD_GLOBAL, hit);
            null = NULL;
        }

        inst(LOAD_GLOBAL_BUILTIN, (unused/1, index/1, mod_version/1, bltn_version/1 -- null if (oparg & 1), res)) {
            assert(cframe.use_tracing == 0);
            DEOPT_IF(!PyDict_CheckExact(GLOBALS()), LOAD_GLOBAL);
            DEOPT_IF(!PyDict_CheckExact(BUILTINS()), LOAD_GLOBAL);
            PyDictObject *mdict = (PyDictObject *)GLOBALS();
            PyDictObject *bdict = (PyDictObject *)BUILTINS();
            DEOPT_IF(mdict->ma_keys->dk_version != mod_version, LOAD_GLOBAL);
            DEOPT_IF(bdict->ma_keys->dk_version != bltn_version, LOAD_GLOBAL);
            assert(DK_IS_UNICODE(bdict->ma_keys));
            PyDictUnicodeEntry *entries = DK_UNICODE_ENTRIES(bdict->ma_keys);
            res = entries[index].me_value;
            DEOPT_IF(res == NULL, LOAD_GLOBAL);
            Py_INCREF(res);
            STAT_INC(LOAD_GLOBAL, hit);
            null = NULL;
        }

        inst(DELETE_FAST, (--), locals[oparg] = NULL) {
            PyObject *v = GETLOCAL(oparg);
            ERROR_IF(v == NULL, unbound_local_error);
            SETLOCAL(oparg, NULL);
        }

        inst(MAKE_CELL, (--), locals[oparg] = NULL) {
            // "initial" is probably NULL but not if it's an arg (or set
            // via PyFrame_LocalsToFast() before MAKE_CELL has run).
            PyObject *initial = GETLOCAL(oparg);
            PyObject *cell = PyCell_New(initial);
            if (cell == NULL) {
                goto resume_with_error;
            }
            SETLOCAL(oparg, cell);
        }

        inst(DELETE_DEREF, (--)) {
            PyObject *cell = GETLOCAL(oparg);
            PyObject *oldobj = PyCell_GET(cell);
            // Can't use ERROR_IF here.
            // Fortunately we don't need its superpower.
            if (oldobj == NULL) {
                format_exc_unbound(tstate, frame->f_code, oparg);
                goto error;
            }
            PyCell_SET(cell, NULL);
            Py_DECREF(oldobj);
        }

        inst(LOAD_CLASSDEREF, ( -- value)) {
            PyObject *name, *locals = LOCALS();
            assert(locals);
            assert(oparg >= 0 && oparg < frame->f_code->co_nlocalsplus);
            name = PyTuple_GET_ITEM(frame->f_code->co_localsplusnames, oparg);
            if (PyDict_CheckExact(locals)) {
                value = PyDict_GetItemWithError(locals, name);
                if (value != NULL) {
                    Py_INCREF(value);
                }
                else if (_PyErr_Occurred(tstate)) {
                    goto error;
                }
            }
            else {
                value = PyObject_GetItem(locals, name);
                if (value == NULL) {
                    if (!_PyErr_ExceptionMatches(tstate, PyExc_KeyError)) {
                        goto error;
                    }
                    _PyErr_Clear(tstate);
                }
            }
            if (!value) {
                PyObject *cell = GETLOCAL(oparg);
                value = PyCell_GET(cell);
                if (value == NULL) {
                    format_exc_unbound(tstate, frame->f_code, oparg);
                    goto error;
                }
                Py_INCREF(value);
            }
        }

        inst(LOAD_DEREF, ( -- value)) {
            PyObject *cell = GETLOCAL(oparg);
            value = PyCell_GET(cell);
            if (value == NULL) {
                format_exc_unbound(tstate, frame->f_code, oparg);
                ERROR_IF(true, error);
            }
            Py_INCREF(value);
        }

        inst(STORE_DEREF, (v --)) {
            PyObject *cell = GETLOCAL(oparg);
            PyObject *oldobj = PyCell_GET(cell);
            PyCell_SET(cell, v);
            Py_XDECREF(oldobj);
        }

        inst(COPY_FREE_VARS, (--)) {
            /* Copy closure variables to free variables */
            PyCodeObject *co = frame->f_code;
            assert(PyFunction_Check(frame->f_funcobj));
            PyObject *closure = ((PyFunctionObject *)frame->f_funcobj)->func_closure;
            assert(oparg == co->co_nfreevars);
            int offset = co->co_nlocalsplus - oparg;
            for (int i = 0; i < oparg; ++i) {
                PyObject *o = PyTuple_GET_ITEM(closure, i);
                frame->localsplus[offset + i] = Py_NewRef(o);
            }
        }

        inst(BUILD_STRING, (pieces[oparg] -- str: PyUnicode_Type)) {
            str = _PyUnicode_JoinArray(&_Py_STR(empty), pieces, oparg);
            DECREF_INPUTS();
            ERROR_IF(str == NULL, error);
        }

        inst(BUILD_TUPLE, (values[oparg] -- tup: PyTuple_Type)) {
            tup = _PyTuple_FromArraySteal(values, oparg);
            ERROR_IF(tup == NULL, error);
        }

        inst(BUILD_LIST, (values[oparg] -- list: PyList_Type)) {
            list = _PyList_FromArraySteal(values, oparg);
            ERROR_IF(list == NULL, error);
        }

        inst(LIST_EXTEND, (list, unused[oparg-1], iterable -- list, unused[oparg-1])) {
            PyObject *none_val = _PyList_Extend((PyListObject *)list, iterable);
            if (none_val == NULL) {
                if (_PyErr_ExceptionMatches(tstate, PyExc_TypeError) &&
                   (Py_TYPE(iterable)->tp_iter == NULL && !PySequence_Check(iterable)))
                {
                    _PyErr_Clear(tstate);
                    _PyErr_Format(tstate, PyExc_TypeError,
                          "Value after * must be an iterable, not %.200s",
                          Py_TYPE(iterable)->tp_name);
                }
                DECREF_INPUTS();
                ERROR_IF(true, error);
            }
            Py_DECREF(none_val);
            DECREF_INPUTS();
        }

        inst(SET_UPDATE, (set, unused[oparg-1], iterable -- set: PySet_Type, unused[oparg-1])) {
            int err = _PySet_Update(set, iterable);
            DECREF_INPUTS();
            ERROR_IF(err < 0, error);
        }

        inst(BUILD_SET, (values[oparg] -- set: PySet_Type)) {
            set = PySet_New(NULL);
            if (set == NULL)
                goto error;
            int err = 0;
            for (int i = 0; i < oparg; i++) {
                PyObject *item = values[i];
                if (err == 0)
                    err = PySet_Add(set, item);
                Py_DECREF(item);
            }
            if (err != 0) {
                Py_DECREF(set);
                ERROR_IF(true, error);
            }
        }

        inst(BUILD_MAP, (values[oparg*2] -- map: PyDict_Type)) {
            map = _PyDict_FromItems(
                    values, 2,
                    values+1, 2,
                    oparg);
            if (map == NULL)
                goto error;

            DECREF_INPUTS();
            ERROR_IF(map == NULL, error);
        }

        inst(SETUP_ANNOTATIONS, (--)) {
            int err;
            PyObject *ann_dict;
            if (LOCALS() == NULL) {
                _PyErr_Format(tstate, PyExc_SystemError,
                              "no locals found when setting up annotations");
                ERROR_IF(true, error);
            }
            /* check if __annotations__ in locals()... */
            if (PyDict_CheckExact(LOCALS())) {
                ann_dict = _PyDict_GetItemWithError(LOCALS(),
                                                    &_Py_ID(__annotations__));
                if (ann_dict == NULL) {
                    ERROR_IF(_PyErr_Occurred(tstate), error);
                    /* ...if not, create a new one */
                    ann_dict = PyDict_New();
                    ERROR_IF(ann_dict == NULL, error);
                    err = PyDict_SetItem(LOCALS(), &_Py_ID(__annotations__),
                                         ann_dict);
                    Py_DECREF(ann_dict);
                    ERROR_IF(err, error);
                }
            }
            else {
                /* do the same if locals() is not a dict */
                ann_dict = PyObject_GetItem(LOCALS(), &_Py_ID(__annotations__));
                if (ann_dict == NULL) {
                    ERROR_IF(!_PyErr_ExceptionMatches(tstate, PyExc_KeyError), error);
                    _PyErr_Clear(tstate);
                    ann_dict = PyDict_New();
                    ERROR_IF(ann_dict == NULL, error);
                    err = PyObject_SetItem(LOCALS(), &_Py_ID(__annotations__),
                                           ann_dict);
                    Py_DECREF(ann_dict);
                    ERROR_IF(err, error);
                }
                else {
                    Py_DECREF(ann_dict);
                }
            }
        }

        inst(BUILD_CONST_KEY_MAP, (values[oparg], keys -- map: PyDict_Type)) {
            if (!PyTuple_CheckExact(keys) ||
                PyTuple_GET_SIZE(keys) != (Py_ssize_t)oparg) {
                _PyErr_SetString(tstate, PyExc_SystemError,
                                 "bad BUILD_CONST_KEY_MAP keys argument");
                goto error;  // Pop the keys and values.
            }
            map = _PyDict_FromItems(
                    &PyTuple_GET_ITEM(keys, 0), 1,
                    values, 1, oparg);
            DECREF_INPUTS();
            ERROR_IF(map == NULL, error);
        }

        inst(DICT_UPDATE, (update --)) {
            PyObject *dict = PEEK(oparg + 1);  // update is still on the stack
            if (PyDict_Update(dict, update) < 0) {
                if (_PyErr_ExceptionMatches(tstate, PyExc_AttributeError)) {
                    _PyErr_Format(tstate, PyExc_TypeError,
                                    "'%.200s' object is not a mapping",
                                    Py_TYPE(update)->tp_name);
                }
                DECREF_INPUTS();
                ERROR_IF(true, error);
            }
            DECREF_INPUTS();
        }

        inst(DICT_MERGE, (update --)) {
            PyObject *dict = PEEK(oparg + 1);  // update is still on the stack

            if (_PyDict_MergeEx(dict, update, 2) < 0) {
                format_kwargs_error(tstate, PEEK(3 + oparg), update);
                DECREF_INPUTS();
                ERROR_IF(true, error);
            }
            DECREF_INPUTS();
            PREDICT(CALL_FUNCTION_EX);
        }

        inst(MAP_ADD, (key, value --)) {
            PyObject *dict = PEEK(oparg + 2);  // key, value are still on the stack
            assert(PyDict_CheckExact(dict));
            /* dict[key] = value */
            // Do not DECREF INPUTS because the function steals the references
            ERROR_IF(_PyDict_SetItem_Take2((PyDictObject *)dict, key, value) != 0, error);
            PREDICT(JUMP_BACKWARD);
        }

        family(load_attr, INLINE_CACHE_ENTRIES_LOAD_ATTR) = {
            LOAD_ATTR,
            LOAD_ATTR_INSTANCE_VALUE,
            LOAD_ATTR_MODULE,
            LOAD_ATTR_WITH_HINT,
            LOAD_ATTR_SLOT,
            LOAD_ATTR_CLASS,
            LOAD_ATTR_PROPERTY,
            LOAD_ATTR_GETATTRIBUTE_OVERRIDDEN,
            LOAD_ATTR_METHOD_WITH_VALUES,
            LOAD_ATTR_METHOD_NO_DICT,
            LOAD_ATTR_METHOD_LAZY_DICT,
        };

        inst(LOAD_ATTR, (unused/9, owner -- res2 if (oparg & 1), res)) {
            #if ENABLE_SPECIALIZATION
            _PyAttrCache *cache = (_PyAttrCache *)next_instr;
            if (ADAPTIVE_COUNTER_IS_ZERO(cache->counter)) {
                assert(cframe.use_tracing == 0);
                PyObject *name = GETITEM(frame->f_code->co_names, oparg>>1);
                next_instr--;
                _Py_Specialize_LoadAttr(owner, next_instr, name);
                DISPATCH_SAME_OPARG();
            }
            STAT_INC(LOAD_ATTR, deferred);
            DECREMENT_ADAPTIVE_COUNTER(cache->counter);
            #endif  /* ENABLE_SPECIALIZATION */
            PyObject *name = GETITEM(frame->f_code->co_names, oparg >> 1);
            if (oparg & 1) {
                /* Designed to work in tandem with CALL, pushes two values. */
                PyObject* meth = NULL;
                if (_PyObject_GetMethod(owner, name, &meth)) {
                    /* We can bypass temporary bound method object.
                       meth is unbound method and obj is self.

                       meth | self | arg1 | ... | argN
                     */
                    assert(meth != NULL);  // No errors on this branch
                    res2 = meth;
                    res = owner;  // Transfer ownership
                }
                else {
                    /* meth is not an unbound method (but a regular attr, or
                       something was returned by a descriptor protocol).  Set
                       the second element of the stack to NULL, to signal
                       CALL that it's not a method call.

                       NULL | meth | arg1 | ... | argN
                    */
                    DECREF_INPUTS();
                    ERROR_IF(meth == NULL, error);
                    res2 = NULL;
                    res = meth;
                }
            }
            else {
                /* Classic, pushes one value. */
                res = PyObject_GetAttr(owner, name);
                DECREF_INPUTS();
                ERROR_IF(res == NULL, error);
            }
        }

        inst(LOAD_ATTR_INSTANCE_VALUE, (unused/1, type_version/2, index/1, unused/5, owner -- res2 if (oparg & 1), res)) {
            assert(cframe.use_tracing == 0);
            PyTypeObject *tp = Py_TYPE(owner);
            assert(type_version != 0);
            DEOPT_IF(tp->tp_version_tag != type_version, LOAD_ATTR);
            assert(tp->tp_dictoffset < 0);
            assert(tp->tp_flags & Py_TPFLAGS_MANAGED_DICT);
            PyDictOrValues dorv = *_PyObject_DictOrValuesPointer(owner);
            DEOPT_IF(!_PyDictOrValues_IsValues(dorv), LOAD_ATTR);
            res = _PyDictOrValues_GetValues(dorv)->values[index];
            DEOPT_IF(res == NULL, LOAD_ATTR);
            STAT_INC(LOAD_ATTR, hit);
            Py_INCREF(res);
            res2 = NULL;
            DECREF_INPUTS();
        }

        inst(LOAD_ATTR_MODULE, (unused/1, type_version/2, index/1, unused/5, owner -- res2 if (oparg & 1), res)) {
            assert(cframe.use_tracing == 0);
            DEOPT_IF(!PyModule_CheckExact(owner), LOAD_ATTR);
            PyDictObject *dict = (PyDictObject *)((PyModuleObject *)owner)->md_dict;
            assert(dict != NULL);
            DEOPT_IF(dict->ma_keys->dk_version != type_version, LOAD_ATTR);
            assert(dict->ma_keys->dk_kind == DICT_KEYS_UNICODE);
            assert(index < dict->ma_keys->dk_nentries);
            PyDictUnicodeEntry *ep = DK_UNICODE_ENTRIES(dict->ma_keys) + index;
            res = ep->me_value;
            DEOPT_IF(res == NULL, LOAD_ATTR);
            STAT_INC(LOAD_ATTR, hit);
            Py_INCREF(res);
            res2 = NULL;
            DECREF_INPUTS();
        }

        inst(LOAD_ATTR_WITH_HINT, (unused/1, type_version/2, index/1, unused/5, owner -- res2 if (oparg & 1), res)) {
            assert(cframe.use_tracing == 0);
            PyTypeObject *tp = Py_TYPE(owner);
            assert(type_version != 0);
            DEOPT_IF(tp->tp_version_tag != type_version, LOAD_ATTR);
            assert(tp->tp_flags & Py_TPFLAGS_MANAGED_DICT);
            PyDictOrValues dorv = *_PyObject_DictOrValuesPointer(owner);
            DEOPT_IF(_PyDictOrValues_IsValues(dorv), LOAD_ATTR);
            PyDictObject *dict = (PyDictObject *)_PyDictOrValues_GetDict(dorv);
            DEOPT_IF(dict == NULL, LOAD_ATTR);
            assert(PyDict_CheckExact((PyObject *)dict));
            PyObject *name = GETITEM(frame->f_code->co_names, oparg>>1);
            uint16_t hint = index;
            DEOPT_IF(hint >= (size_t)dict->ma_keys->dk_nentries, LOAD_ATTR);
            if (DK_IS_UNICODE(dict->ma_keys)) {
                PyDictUnicodeEntry *ep = DK_UNICODE_ENTRIES(dict->ma_keys) + hint;
                DEOPT_IF(ep->me_key != name, LOAD_ATTR);
                res = ep->me_value;
            }
            else {
                PyDictKeyEntry *ep = DK_ENTRIES(dict->ma_keys) + hint;
                DEOPT_IF(ep->me_key != name, LOAD_ATTR);
                res = ep->me_value;
            }
            DEOPT_IF(res == NULL, LOAD_ATTR);
            STAT_INC(LOAD_ATTR, hit);
            Py_INCREF(res);
            res2 = NULL;
            DECREF_INPUTS();
        }

        inst(LOAD_ATTR_SLOT, (unused/1, type_version/2, index/1, unused/5, owner -- res2 if (oparg & 1), res)) {
            assert(cframe.use_tracing == 0);
            PyTypeObject *tp = Py_TYPE(owner);
            assert(type_version != 0);
            DEOPT_IF(tp->tp_version_tag != type_version, LOAD_ATTR);
            char *addr = (char *)owner + index;
            res = *(PyObject **)addr;
            DEOPT_IF(res == NULL, LOAD_ATTR);
            STAT_INC(LOAD_ATTR, hit);
            Py_INCREF(res);
            res2 = NULL;
            DECREF_INPUTS();
        }

        inst(LOAD_ATTR_CLASS, (unused/1, type_version/2, unused/2, descr/4, cls -- res2 if (oparg & 1), res)) {
            assert(cframe.use_tracing == 0);

            DEOPT_IF(!PyType_Check(cls), LOAD_ATTR);
            DEOPT_IF(((PyTypeObject *)cls)->tp_version_tag != type_version,
                LOAD_ATTR);
            assert(type_version != 0);

            STAT_INC(LOAD_ATTR, hit);
            res2 = NULL;
            res = descr;
            assert(res != NULL);
            Py_INCREF(res);
            DECREF_INPUTS();
        }

        inst(LOAD_ATTR_PROPERTY, (unused/1, type_version/2, func_version/2, fget/4, owner -- unused if (oparg & 1), unused)) {
            assert(cframe.use_tracing == 0);
            DEOPT_IF(tstate->interp->eval_frame, LOAD_ATTR);

            PyTypeObject *cls = Py_TYPE(owner);
            DEOPT_IF(cls->tp_version_tag != type_version, LOAD_ATTR);
            assert(type_version != 0);
            assert(Py_IS_TYPE(fget, &PyFunction_Type));
            PyFunctionObject *f = (PyFunctionObject *)fget;
            assert(func_version != 0);
            DEOPT_IF(f->func_version != func_version, LOAD_ATTR);
            PyCodeObject *code = (PyCodeObject *)f->func_code;
            assert(code->co_argcount == 1);
            DEOPT_IF(!_PyThreadState_HasStackSpace(tstate, code->co_framesize), LOAD_ATTR);
            STAT_INC(LOAD_ATTR, hit);
            Py_INCREF(fget);
            _PyInterpreterFrame *new_frame = _PyFrame_PushUnchecked(tstate, f, 1);
            // Manipulate stack directly because we exit with DISPATCH_INLINED().
            SET_TOP(NULL);
            int shrink_stack = !(oparg & 1);
            STACK_SHRINK(shrink_stack);
            new_frame->localsplus[0] = owner;
            JUMPBY(INLINE_CACHE_ENTRIES_LOAD_ATTR);
            DISPATCH_INLINED(new_frame);
        }

        inst(LOAD_ATTR_GETATTRIBUTE_OVERRIDDEN, (unused/1, type_version/2, func_version/2, getattribute/4, owner -- unused if (oparg & 1), unused)) {
            assert(cframe.use_tracing == 0);
            DEOPT_IF(tstate->interp->eval_frame, LOAD_ATTR);
            PyTypeObject *cls = Py_TYPE(owner);
            DEOPT_IF(cls->tp_version_tag != type_version, LOAD_ATTR);
            assert(type_version != 0);
            assert(Py_IS_TYPE(getattribute, &PyFunction_Type));
            PyFunctionObject *f = (PyFunctionObject *)getattribute;
            assert(func_version != 0);
            DEOPT_IF(f->func_version != func_version, LOAD_ATTR);
            PyCodeObject *code = (PyCodeObject *)f->func_code;
            assert(code->co_argcount == 2);
            DEOPT_IF(!_PyThreadState_HasStackSpace(tstate, code->co_framesize), LOAD_ATTR);
            STAT_INC(LOAD_ATTR, hit);

            PyObject *name = GETITEM(frame->f_code->co_names, oparg >> 1);
            Py_INCREF(f);
            _PyInterpreterFrame *new_frame = _PyFrame_PushUnchecked(tstate, f, 2);
            // Manipulate stack directly because we exit with DISPATCH_INLINED().
            SET_TOP(NULL);
            int shrink_stack = !(oparg & 1);
            STACK_SHRINK(shrink_stack);
            new_frame->localsplus[0] = owner;
            new_frame->localsplus[1] = Py_NewRef(name);
            JUMPBY(INLINE_CACHE_ENTRIES_LOAD_ATTR);
            DISPATCH_INLINED(new_frame);
        }

        inst(STORE_ATTR_INSTANCE_VALUE, (unused/1, type_version/2, index/1, value, owner --)) {
            assert(cframe.use_tracing == 0);
            PyTypeObject *tp = Py_TYPE(owner);
            assert(type_version != 0);
            DEOPT_IF(tp->tp_version_tag != type_version, STORE_ATTR);
            assert(tp->tp_flags & Py_TPFLAGS_MANAGED_DICT);
            PyDictOrValues dorv = *_PyObject_DictOrValuesPointer(owner);
            DEOPT_IF(!_PyDictOrValues_IsValues(dorv), STORE_ATTR);
            STAT_INC(STORE_ATTR, hit);
            PyDictValues *values = _PyDictOrValues_GetValues(dorv);
            PyObject *old_value = values->values[index];
            values->values[index] = value;
            if (old_value == NULL) {
                _PyDictValues_AddToInsertionOrder(values, index);
            }
            else {
                Py_DECREF(old_value);
            }
            Py_DECREF(owner);
        }

        inst(STORE_ATTR_WITH_HINT, (unused/1, type_version/2, hint/1, value, owner --)) {
            assert(cframe.use_tracing == 0);
            PyTypeObject *tp = Py_TYPE(owner);
            assert(type_version != 0);
            DEOPT_IF(tp->tp_version_tag != type_version, STORE_ATTR);
            assert(tp->tp_flags & Py_TPFLAGS_MANAGED_DICT);
            PyDictOrValues dorv = *_PyObject_DictOrValuesPointer(owner);
            DEOPT_IF(_PyDictOrValues_IsValues(dorv), STORE_ATTR);
            PyDictObject *dict = (PyDictObject *)_PyDictOrValues_GetDict(dorv);
            DEOPT_IF(dict == NULL, STORE_ATTR);
            assert(PyDict_CheckExact((PyObject *)dict));
            PyObject *name = GETITEM(frame->f_code->co_names, oparg);
            DEOPT_IF(hint >= (size_t)dict->ma_keys->dk_nentries, STORE_ATTR);
            PyObject *old_value;
            uint64_t new_version;
            if (DK_IS_UNICODE(dict->ma_keys)) {
                PyDictUnicodeEntry *ep = DK_UNICODE_ENTRIES(dict->ma_keys) + hint;
                DEOPT_IF(ep->me_key != name, STORE_ATTR);
                old_value = ep->me_value;
                DEOPT_IF(old_value == NULL, STORE_ATTR);
                new_version = _PyDict_NotifyEvent(tstate->interp, PyDict_EVENT_MODIFIED, dict, name, value);
                ep->me_value = value;
            }
            else {
                PyDictKeyEntry *ep = DK_ENTRIES(dict->ma_keys) + hint;
                DEOPT_IF(ep->me_key != name, STORE_ATTR);
                old_value = ep->me_value;
                DEOPT_IF(old_value == NULL, STORE_ATTR);
                new_version = _PyDict_NotifyEvent(tstate->interp, PyDict_EVENT_MODIFIED, dict, name, value);
                ep->me_value = value;
            }
            Py_DECREF(old_value);
            STAT_INC(STORE_ATTR, hit);
            /* Ensure dict is GC tracked if it needs to be */
            if (!_PyObject_GC_IS_TRACKED(dict) && _PyObject_GC_MAY_BE_TRACKED(value)) {
                _PyObject_GC_TRACK(dict);
            }
            /* PEP 509 */
            dict->ma_version_tag = new_version;
            Py_DECREF(owner);
        }

        inst(STORE_ATTR_SLOT, (unused/1, type_version/2, index/1, value, owner --)) {
            assert(cframe.use_tracing == 0);
            PyTypeObject *tp = Py_TYPE(owner);
            assert(type_version != 0);
            DEOPT_IF(tp->tp_version_tag != type_version, STORE_ATTR);
            char *addr = (char *)owner + index;
            STAT_INC(STORE_ATTR, hit);
            PyObject *old_value = *(PyObject **)addr;
            *(PyObject **)addr = value;
            Py_XDECREF(old_value);
            Py_DECREF(owner);
        }

        family(compare_op, INLINE_CACHE_ENTRIES_COMPARE_OP) = {
            COMPARE_OP,
            COMPARE_OP_FLOAT,
            COMPARE_OP_INT,
            COMPARE_OP_STR,
        };

        inst(COMPARE_OP, (unused/1, left, right -- res)) {
            #if ENABLE_SPECIALIZATION
            _PyCompareOpCache *cache = (_PyCompareOpCache *)next_instr;
            if (ADAPTIVE_COUNTER_IS_ZERO(cache->counter)) {
                assert(cframe.use_tracing == 0);
                next_instr--;
                _Py_Specialize_CompareOp(left, right, next_instr, oparg);
                DISPATCH_SAME_OPARG();
            }
            STAT_INC(COMPARE_OP, deferred);
            DECREMENT_ADAPTIVE_COUNTER(cache->counter);
            #endif  /* ENABLE_SPECIALIZATION */
            assert((oparg >> 4) <= Py_GE);
            res = PyObject_RichCompare(left, right, oparg>>4);
            DECREF_INPUTS();
            ERROR_IF(res == NULL, error);
        }

        inst(COMPARE_OP_FLOAT, (unused/1, left, right -- res)) {
            assert(cframe.use_tracing == 0);
            DEOPT_IF(!PyFloat_CheckExact(left), COMPARE_OP);
            DEOPT_IF(!PyFloat_CheckExact(right), COMPARE_OP);
            STAT_INC(COMPARE_OP, hit);
            double dleft = PyFloat_AS_DOUBLE(left);
            double dright = PyFloat_AS_DOUBLE(right);
            // 1 if NaN, 2 if <, 4 if >, 8 if ==; this matches low four bits of the oparg
            int sign_ish = COMPARISON_BIT(dleft, dright);
            _Py_DECREF_SPECIALIZED(left, _PyFloat_ExactDealloc);
            _Py_DECREF_SPECIALIZED(right, _PyFloat_ExactDealloc);
            res = (sign_ish & oparg) ? Py_True : Py_False;
            Py_INCREF(res);
        }

        // Similar to COMPARE_OP_FLOAT
        inst(COMPARE_OP_INT, (unused/1, left, right -- res)) {
            assert(cframe.use_tracing == 0);
            DEOPT_IF(!PyLong_CheckExact(left), COMPARE_OP);
            DEOPT_IF(!PyLong_CheckExact(right), COMPARE_OP);
            DEOPT_IF(!_PyLong_IsCompact((PyLongObject *)left), COMPARE_OP);
            DEOPT_IF(!_PyLong_IsCompact((PyLongObject *)right), COMPARE_OP);
            STAT_INC(COMPARE_OP, hit);
            assert(_PyLong_DigitCount((PyLongObject *)left) <= 1 &&
                   _PyLong_DigitCount((PyLongObject *)right) <= 1);
            Py_ssize_t ileft = _PyLong_CompactValue((PyLongObject *)left);
            Py_ssize_t iright = _PyLong_CompactValue((PyLongObject *)right);
            // 2 if <, 4 if >, 8 if ==; this matches the low 4 bits of the oparg
            int sign_ish = COMPARISON_BIT(ileft, iright);
            _Py_DECREF_SPECIALIZED(left, (destructor)PyObject_Free);
            _Py_DECREF_SPECIALIZED(right, (destructor)PyObject_Free);
            res = (sign_ish & oparg) ? Py_True : Py_False;
            Py_INCREF(res);
        }

        // Similar to COMPARE_OP_FLOAT, but for ==, != only
        inst(COMPARE_OP_STR, (unused/1, left, right -- res)) {
            assert(cframe.use_tracing == 0);
            DEOPT_IF(!PyUnicode_CheckExact(left), COMPARE_OP);
            DEOPT_IF(!PyUnicode_CheckExact(right), COMPARE_OP);
            STAT_INC(COMPARE_OP, hit);
            int eq = _PyUnicode_Equal(left, right);
            assert((oparg >>4) == Py_EQ || (oparg >>4) == Py_NE);
            _Py_DECREF_SPECIALIZED(left, _PyUnicode_ExactDealloc);
            _Py_DECREF_SPECIALIZED(right, _PyUnicode_ExactDealloc);
            assert(eq == 0 || eq == 1);
            assert((oparg & 0xf) == COMPARISON_NOT_EQUALS || (oparg & 0xf) == COMPARISON_EQUALS);
            assert(COMPARISON_NOT_EQUALS + 1 == COMPARISON_EQUALS);
            res = ((COMPARISON_NOT_EQUALS + eq) & oparg) ? Py_True : Py_False;
            Py_INCREF(res);
        }

        inst(IS_OP, (left, right -- b: PyBool_Type)) {
            int res = Py_Is(left, right) ^ oparg;
            DECREF_INPUTS();
            b = Py_NewRef(res ? Py_True : Py_False);
        }

        inst(CONTAINS_OP, (left, right -- b: PyBool_Type)) {
            int res = PySequence_Contains(right, left);
            DECREF_INPUTS();
            ERROR_IF(res < 0, error);
            b = Py_NewRef((res^oparg) ? Py_True : Py_False);
        }

        inst(CHECK_EG_MATCH, (exc_value, match_type -- rest, match)) {
            if (check_except_star_type_valid(tstate, match_type) < 0) {
                DECREF_INPUTS();
                ERROR_IF(true, error);
            }

            match = NULL;
            rest = NULL;
            int res = exception_group_match(exc_value, match_type,
                                            &match, &rest);
            DECREF_INPUTS();
            ERROR_IF(res < 0, error);

            assert((match == NULL) == (rest == NULL));
            ERROR_IF(match == NULL, error);

            if (!Py_IsNone(match)) {
                PyErr_SetExcInfo(NULL, Py_NewRef(match), NULL);
            }
        }

        inst(CHECK_EXC_MATCH, (left, right -- left, b: PyBool_Type)) {
            assert(PyExceptionInstance_Check(left));
            if (check_except_type_valid(tstate, right) < 0) {
                 DECREF_INPUTS();
                 ERROR_IF(true, error);
            }

            int res = PyErr_GivenExceptionMatches(left, right);
            DECREF_INPUTS();
            b = Py_NewRef(res ? Py_True : Py_False);
        }

         inst(IMPORT_NAME, (level, fromlist -- res)) {
            PyObject *name = GETITEM(frame->f_code->co_names, oparg);
            res = import_name(tstate, frame, name, fromlist, level);
            DECREF_INPUTS();
            ERROR_IF(res == NULL, error);
        }

        inst(IMPORT_FROM, (from -- from, res)) {
            PyObject *name = GETITEM(frame->f_code->co_names, oparg);
            res = import_from(tstate, from, name);
            ERROR_IF(res == NULL, error);
        }

        inst(JUMP_FORWARD, (--)) {
            JUMPBY(oparg);
        }

        inst(JUMP_BACKWARD, (--)) {
            frame->f_code->_tier2_warmup++;
            GO_TO_INSTRUCTION(JUMP_BACKWARD_QUICK);
        }

        inst(JUMP_BACKWARD_QUICK, (--)) {
            assert(oparg < INSTR_OFFSET());
            JUMPBY(-oparg);
            CHECK_EVAL_BREAKER();
        }

        inst(POP_JUMP_IF_FALSE, (cond -- )) {
            if (Py_IsTrue(cond)) {
                _Py_DECREF_NO_DEALLOC(cond);
            }
            else if (Py_IsFalse(cond)) {
                _Py_DECREF_NO_DEALLOC(cond);
                JUMPBY(oparg);
            }
            else {
                int err = PyObject_IsTrue(cond);
                DECREF_INPUTS();
                if (err == 0) {
                    JUMPBY(oparg);
                }
                else {
                    ERROR_IF(err < 0, error);
                }
            }
        }

        inst(BB_TEST_POP_IF_FALSE, (cond -- )) {
            if (Py_IsTrue(cond)) {
                _Py_DECREF_NO_DEALLOC(cond);
                bb_test = BB_TEST(1, 0);
            }
            else if (Py_IsFalse(cond)) {
                _Py_DECREF_NO_DEALLOC(cond);
                bb_test = BB_TEST(0, 0);
            }
            else {
                int err = PyObject_IsTrue(cond);
                Py_DECREF(cond);
                if (err == 0) {
                    bb_test = BB_TEST(0, 0);
                }
                else {
                    ERROR_IF(err < 0, error);
                }
            }
        }

        inst(POP_JUMP_IF_TRUE, (cond -- )) {
            if (Py_IsFalse(cond)) {
                _Py_DECREF_NO_DEALLOC(cond);
            }
            else if (Py_IsTrue(cond)) {
                _Py_DECREF_NO_DEALLOC(cond);
                JUMPBY(oparg);
            }
            else {
                int err = PyObject_IsTrue(cond);
                DECREF_INPUTS();
                if (err > 0) {
                    JUMPBY(oparg);
                }
                else {
                    ERROR_IF(err < 0, error);
                }
            }
        }

        inst(BB_TEST_POP_IF_TRUE, (cond -- )) {
            if (Py_IsFalse(cond)) {
                _Py_DECREF_NO_DEALLOC(cond);
                bb_test = BB_TEST(1, 0);
            }
            else if (Py_IsTrue(cond)) {
                _Py_DECREF_NO_DEALLOC(cond);
                bb_test = BB_TEST(0, 0);
            }
            else {
                int err = PyObject_IsTrue(cond);
                Py_DECREF(cond);
                if (err > 0) {
                    bb_test = BB_TEST(0, 0);
                }
                else {
                    ERROR_IF(err < 0, error);
                }
            }
        }


        inst(POP_JUMP_IF_NOT_NONE, (value -- )) {
            if (!Py_IsNone(value)) {
                DECREF_INPUTS();
                JUMPBY(oparg);
            }
            else {
                _Py_DECREF_NO_DEALLOC(value);
            }
        }

        inst(BB_TEST_POP_IF_NOT_NONE, (value -- )) {
            if (!Py_IsNone(value)) {
                Py_DECREF(value);
                bb_test = BB_TEST(0, 0);
            }
            else {
                _Py_DECREF_NO_DEALLOC(value);
                bb_test = BB_TEST(1, 0);
            }
        }

        inst(POP_JUMP_IF_NONE, (value -- )) {
            if (Py_IsNone(value)) {
                _Py_DECREF_NO_DEALLOC(value);
                JUMPBY(oparg);
            }
            else {
                DECREF_INPUTS();
            }
        }

        inst(BB_TEST_POP_IF_NONE, (value -- )) {
            if (Py_IsNone(value)) {
                Py_DECREF(value);
                bb_test = BB_TEST(0, 0);
            }
            else {
                _Py_DECREF_NO_DEALLOC(value);
                bb_test = BB_TEST(1, 0);
            }
        }

        inst(JUMP_BACKWARD_NO_INTERRUPT, (--)) {
            /* This bytecode is used in the `yield from` or `await` loop.
             * If there is an interrupt, we want it handled in the innermost
             * generator or coroutine, so we deliberately do not check it here.
             * (see bpo-30039).
             */
            JUMPBY(-oparg);
        }

        inst(GET_LEN, (obj -- obj, len_o: PyLong_Type)) {
            // PUSH(len(TOS))
            Py_ssize_t len_i = PyObject_Length(obj);
            ERROR_IF(len_i < 0, error);
            len_o = PyLong_FromSsize_t(len_i);
            ERROR_IF(len_o == NULL, error);
        }

        inst(MATCH_CLASS, (subject, type, names -- attrs)) {
            // Pop TOS and TOS1. Set TOS to a tuple of attributes on success, or
            // None on failure.
            assert(PyTuple_CheckExact(names));
            attrs = match_class(tstate, subject, type, oparg, names);
            DECREF_INPUTS();
            if (attrs) {
                assert(PyTuple_CheckExact(attrs));  // Success!
            }
            else {
                ERROR_IF(_PyErr_Occurred(tstate), error);  // Error!
                attrs = Py_NewRef(Py_None);  // Failure!
            }
        }

        inst(MATCH_MAPPING, (subject -- subject, res: PyBool_Type)) {
            int match = Py_TYPE(subject)->tp_flags & Py_TPFLAGS_MAPPING;
            res = Py_NewRef(match ? Py_True : Py_False);
            PREDICT(POP_JUMP_IF_FALSE);
        }

        inst(MATCH_SEQUENCE, (subject -- subject, res: PyBool_Type)) {
            int match = Py_TYPE(subject)->tp_flags & Py_TPFLAGS_SEQUENCE;
            res = Py_NewRef(match ? Py_True : Py_False);
            PREDICT(POP_JUMP_IF_FALSE);
        }

        inst(MATCH_KEYS, (subject, keys -- subject, keys, values_or_none)) {
            // On successful match, PUSH(values). Otherwise, PUSH(None).
            values_or_none = match_keys(tstate, subject, keys);
            ERROR_IF(values_or_none == NULL, error);
        }

        inst(GET_ITER, (iterable -- iter)) {
            /* before: [obj]; after [getiter(obj)] */
            iter = PyObject_GetIter(iterable);
            DECREF_INPUTS();
            ERROR_IF(iter == NULL, error);
        }

        inst(GET_YIELD_FROM_ITER, (iterable -- iter)) {
            /* before: [obj]; after [getiter(obj)] */
            if (PyCoro_CheckExact(iterable)) {
                /* `iterable` is a coroutine */
                if (!(frame->f_code->co_flags & (CO_COROUTINE | CO_ITERABLE_COROUTINE))) {
                    /* and it is used in a 'yield from' expression of a
                       regular generator. */
                    _PyErr_SetString(tstate, PyExc_TypeError,
                                     "cannot 'yield from' a coroutine object "
                                     "in a non-coroutine generator");
                    goto error;
                }
                iter = iterable;
            }
            else if (PyGen_CheckExact(iterable)) {
                iter = iterable;
            }
            else {
                /* `iterable` is not a generator. */
                iter = PyObject_GetIter(iterable);
                if (iter == NULL) {
                    goto error;
                }
                DECREF_INPUTS();
            }
            PREDICT(LOAD_CONST);
        }

        // Most members of this family are "secretly" super-instructions.
        // When the loop is exhausted, they jump, and the jump target is
        // always END_FOR, which pops two values off the stack.
        // This is optimized by skipping that instruction and combining
        // its effect (popping 'iter' instead of pushing 'next'.)

        family(for_iter, INLINE_CACHE_ENTRIES_FOR_ITER) = {
            FOR_ITER,
            FOR_ITER_LIST,
            FOR_ITER_TUPLE,
            FOR_ITER_RANGE,
            FOR_ITER_GEN,
        };

        inst(FOR_ITER, (unused/1, iter -- iter, next)) {
            #if ENABLE_SPECIALIZATION
            _PyForIterCache *cache = (_PyForIterCache *)next_instr;
            if (ADAPTIVE_COUNTER_IS_ZERO(cache->counter)) {
                assert(cframe.use_tracing == 0);
                next_instr--;
                _Py_Specialize_ForIter(iter, next_instr, oparg, 0);
                DISPATCH_SAME_OPARG();
            }
            STAT_INC(FOR_ITER, deferred);
            DECREMENT_ADAPTIVE_COUNTER(cache->counter);
            #endif  /* ENABLE_SPECIALIZATION */
            /* before: [iter]; after: [iter, iter()] *or* [] (and jump over END_FOR.) */
            next = (*Py_TYPE(iter)->tp_iternext)(iter);
            if (next == NULL) {
                if (_PyErr_Occurred(tstate)) {
                    if (!_PyErr_ExceptionMatches(tstate, PyExc_StopIteration)) {
                        goto error;
                    }
                    else if (tstate->c_tracefunc != NULL) {
                        call_exc_trace(tstate->c_tracefunc, tstate->c_traceobj, tstate, frame);
                    }
                    _PyErr_Clear(tstate);
                }
                /* iterator ended normally */
                assert(next_instr[INLINE_CACHE_ENTRIES_FOR_ITER + oparg].op.code == END_FOR);
                Py_DECREF(iter);
                STACK_SHRINK(1);
                /* Jump forward oparg, then skip following END_FOR instruction */
                JUMPBY(INLINE_CACHE_ENTRIES_FOR_ITER + oparg + 1);
                DISPATCH();
            }
            // Common case: no jump, leave it to the code generator
        }

        // FOR_ITER
        inst(BB_TEST_ITER, (unused/1, iter -- iter, next)) {
            #if ENABLE_SPECIALIZATION
            _PyForIterCache *cache = (_PyForIterCache *)next_instr;
            if (ADAPTIVE_COUNTER_IS_ZERO(cache->counter)) {
                assert(cframe.use_tracing == 0);
                next_instr--;
                _Py_Specialize_ForIter(iter, next_instr, oparg, 1);
                DISPATCH_SAME_OPARG();
            }
            STAT_INC(BB_TEST_ITER, deferred);
            DECREMENT_ADAPTIVE_COUNTER(cache->counter);
            #endif  /* ENABLE_SPECIALIZATION */
            next = (*Py_TYPE(iter)->tp_iternext)(iter);
            if (next == NULL) {
                if (_PyErr_Occurred(tstate)) {
                    if (!_PyErr_ExceptionMatches(tstate, PyExc_StopIteration)) {
                        goto error;
                    }
                    else if (tstate->c_tracefunc != NULL) {
                        call_exc_trace(tstate->c_tracefunc, tstate->c_traceobj, tstate, frame);
                    }
                    _PyErr_Clear(tstate);
                }
                /* iterator ended normally */
                Py_DECREF(iter);
                STACK_SHRINK(1);
                bb_test = BB_TEST(0, 2);
                JUMPBY(INLINE_CACHE_ENTRIES_FOR_ITER);
                DISPATCH();
            }
            bb_test = BB_TEST(1, 0);
        }

        inst(FOR_ITER_LIST, (unused/1, iter -- iter, next)) {
            assert(cframe.use_tracing == 0);
            DEOPT_IF(Py_TYPE(iter) != &PyListIter_Type, FOR_ITER);
            _PyListIterObject *it = (_PyListIterObject *)iter;
            STAT_INC(FOR_ITER, hit);
            PyListObject *seq = it->it_seq;
            if (seq) {
                if (it->it_index < PyList_GET_SIZE(seq)) {
                    next = Py_NewRef(PyList_GET_ITEM(seq, it->it_index++));
                    goto end_for_iter_list;  // End of this instruction
                }
                it->it_seq = NULL;
                Py_DECREF(seq);
            }
            Py_DECREF(iter);
            STACK_SHRINK(1);
            /* Jump forward oparg, then skip following END_FOR instruction */
            JUMPBY(INLINE_CACHE_ENTRIES_FOR_ITER + oparg + 1);
            DISPATCH();
        end_for_iter_list:
            // Common case: no jump, leave it to the code generator
        }

        inst(BB_TEST_ITER_LIST, (unused/1, iter -- iter, next)) {
            assert(cframe.use_tracing == 0);
            DEOPT_IF(Py_TYPE(iter) != &PyListIter_Type, BB_TEST_ITER);
            _PyListIterObject *it = (_PyListIterObject *)iter;
            STAT_INC(FOR_ITER, hit);
            PyListObject *seq = it->it_seq;
            if (seq) {
                if (it->it_index < PyList_GET_SIZE(seq)) {
                    next = Py_NewRef(PyList_GET_ITEM(seq, it->it_index++));
                    goto end_bb_iter_list;  // End of this instruction
                }
                it->it_seq = NULL;
                Py_DECREF(seq);
            }
            Py_DECREF(iter);
            STACK_SHRINK(1);
            bb_test = BB_TEST(0, 2);
            JUMPBY(INLINE_CACHE_ENTRIES_FOR_ITER);
            DISPATCH();
        end_bb_iter_list:
            // Common case: no jump, leave it to the code generator
            bb_test = BB_TEST(1, 0);
        }

        inst(FOR_ITER_TUPLE, (unused/1, iter -- iter, next)) {
            assert(cframe.use_tracing == 0);
            _PyTupleIterObject *it = (_PyTupleIterObject *)iter;
            DEOPT_IF(Py_TYPE(it) != &PyTupleIter_Type, FOR_ITER);
            STAT_INC(FOR_ITER, hit);
            PyTupleObject *seq = it->it_seq;
            if (seq) {
                if (it->it_index < PyTuple_GET_SIZE(seq)) {
                    next = Py_NewRef(PyTuple_GET_ITEM(seq, it->it_index++));
                    goto end_for_iter_tuple;  // End of this instruction
                }
                it->it_seq = NULL;
                Py_DECREF(seq);
            }
            Py_DECREF(iter);
            STACK_SHRINK(1);
            /* Jump forward oparg, then skip following END_FOR instruction */
            JUMPBY(INLINE_CACHE_ENTRIES_FOR_ITER + oparg + 1);
            DISPATCH();
        end_for_iter_tuple:
            // Common case: no jump, leave it to the code generator
        }

        inst(BB_TEST_ITER_TUPLE, (unused/1, iter -- iter, next)) {
            assert(cframe.use_tracing == 0);
            _PyTupleIterObject *it = (_PyTupleIterObject *)iter;
            DEOPT_IF(Py_TYPE(it) != &PyTupleIter_Type, BB_TEST_ITER);
            STAT_INC(FOR_ITER, hit);
            PyTupleObject *seq = it->it_seq;
            if (seq) {
                if (it->it_index < PyTuple_GET_SIZE(seq)) {
                    next = Py_NewRef(PyTuple_GET_ITEM(seq, it->it_index++));
                    goto end_test_iter_tuple;  // End of this instruction
                }
                it->it_seq = NULL;
                Py_DECREF(seq);
            }
            Py_DECREF(iter);
            STACK_SHRINK(1);
            bb_test = BB_TEST(0, 2);
            JUMPBY(INLINE_CACHE_ENTRIES_FOR_ITER);
            DISPATCH();
        end_test_iter_tuple:
            // Common case: no jump, leave it to the code generator
            bb_test = BB_TEST(1, 0);
        }

        inst(FOR_ITER_RANGE, (unused/1, iter -- iter, next)) {
            assert(cframe.use_tracing == 0);
            _PyRangeIterObject *r = (_PyRangeIterObject *)iter;
            DEOPT_IF(Py_TYPE(r) != &PyRangeIter_Type, FOR_ITER);
            STAT_INC(FOR_ITER, hit);
            if (r->len <= 0) {
                STACK_SHRINK(1);
                Py_DECREF(r);
                // Jump over END_FOR instruction.
                JUMPBY(INLINE_CACHE_ENTRIES_FOR_ITER + oparg + 1);
                DISPATCH();
            }
            long value = r->start;
            r->start = value + r->step;
            r->len--;
            next = PyLong_FromLong(value);
            if (next == NULL) {
                goto error;
            }
        }

        inst(BB_TEST_ITER_RANGE, (unused / 1, iter -- iter, next)) {
            assert(cframe.use_tracing == 0);
            _PyRangeIterObject *r = (_PyRangeIterObject *)iter;
            DEOPT_IF(Py_TYPE(r) != &PyRangeIter_Type, BB_TEST_ITER);
            STAT_INC(FOR_ITER, hit);
            if (r->len <= 0) {
                STACK_SHRINK(1);
                Py_DECREF(r);
                bb_test = BB_TEST(0, 2);
                JUMPBY(INLINE_CACHE_ENTRIES_FOR_ITER);
                DISPATCH();
            }
            long value = r->start;
            r->start = value + r->step;
            r->len--;
            next = PyLong_FromLong(value);
            if (next == NULL) {
                goto error;
            }
            bb_test = BB_TEST(1, 0);
        }

        inst(FOR_ITER_GEN, (unused/1, iter -- iter, unused)) {
            assert(cframe.use_tracing == 0);
            PyGenObject *gen = (PyGenObject *)iter;
            DEOPT_IF(Py_TYPE(gen) != &PyGen_Type, FOR_ITER);
            DEOPT_IF(gen->gi_frame_state >= FRAME_EXECUTING, FOR_ITER);
            STAT_INC(FOR_ITER, hit);
            _PyInterpreterFrame *gen_frame = (_PyInterpreterFrame *)gen->gi_iframe;
            frame->yield_offset = oparg;
            _PyFrame_StackPush(gen_frame, Py_NewRef(Py_None));
            gen->gi_frame_state = FRAME_EXECUTING;
            gen->gi_exc_state.previous_item = tstate->exc_info;
            tstate->exc_info = &gen->gi_exc_state;
            JUMPBY(INLINE_CACHE_ENTRIES_FOR_ITER + oparg);
            assert(next_instr->op.code == END_FOR);
            DISPATCH_INLINED(gen_frame);
        }

        inst(BEFORE_ASYNC_WITH, (mgr -- exit, res)) {
            PyObject *enter = _PyObject_LookupSpecial(mgr, &_Py_ID(__aenter__));
            if (enter == NULL) {
                if (!_PyErr_Occurred(tstate)) {
                    _PyErr_Format(tstate, PyExc_TypeError,
                                  "'%.200s' object does not support the "
                                  "asynchronous context manager protocol",
                                  Py_TYPE(mgr)->tp_name);
                }
                goto error;
            }
            exit = _PyObject_LookupSpecial(mgr, &_Py_ID(__aexit__));
            if (exit == NULL) {
                if (!_PyErr_Occurred(tstate)) {
                    _PyErr_Format(tstate, PyExc_TypeError,
                                  "'%.200s' object does not support the "
                                  "asynchronous context manager protocol "
                                  "(missed __aexit__ method)",
                                  Py_TYPE(mgr)->tp_name);
                }
                Py_DECREF(enter);
                goto error;
            }
            DECREF_INPUTS();
            res = _PyObject_CallNoArgs(enter);
            Py_DECREF(enter);
            if (res == NULL) {
                Py_DECREF(exit);
                ERROR_IF(true, error);
            }
            PREDICT(GET_AWAITABLE);
        }

        inst(BEFORE_WITH, (mgr -- exit, res)) {
            /* pop the context manager, push its __exit__ and the
             * value returned from calling its __enter__
             */
            PyObject *enter = _PyObject_LookupSpecial(mgr, &_Py_ID(__enter__));
            if (enter == NULL) {
                if (!_PyErr_Occurred(tstate)) {
                    _PyErr_Format(tstate, PyExc_TypeError,
                                  "'%.200s' object does not support the "
                                  "context manager protocol",
                                  Py_TYPE(mgr)->tp_name);
                }
                goto error;
            }
            exit = _PyObject_LookupSpecial(mgr, &_Py_ID(__exit__));
            if (exit == NULL) {
                if (!_PyErr_Occurred(tstate)) {
                    _PyErr_Format(tstate, PyExc_TypeError,
                                  "'%.200s' object does not support the "
                                  "context manager protocol "
                                  "(missed __exit__ method)",
                                  Py_TYPE(mgr)->tp_name);
                }
                Py_DECREF(enter);
                goto error;
            }
            DECREF_INPUTS();
            res = _PyObject_CallNoArgs(enter);
            Py_DECREF(enter);
            if (res == NULL) {
                Py_DECREF(exit);
                ERROR_IF(true, error);
            }
        }

        inst(WITH_EXCEPT_START, (exit_func, lasti, unused, val -- exit_func, lasti: PyLong_Type, unused, val, res)) {
            /* At the top of the stack are 4 values:
               - val: TOP = exc_info()
               - unused: SECOND = previous exception
               - lasti: THIRD = lasti of exception in exc_info()
               - exit_func: FOURTH = the context.__exit__ bound method
               We call FOURTH(type(TOP), TOP, GetTraceback(TOP)).
               Then we push the __exit__ return value.
            */
            PyObject *exc, *tb;

            assert(val && PyExceptionInstance_Check(val));
            exc = PyExceptionInstance_Class(val);
            tb = PyException_GetTraceback(val);
            Py_XDECREF(tb);
            assert(PyLong_Check(lasti));
            (void)lasti; // Shut up compiler warning if asserts are off
            PyObject *stack[4] = {NULL, exc, val, tb};
            res = PyObject_Vectorcall(exit_func, stack + 1,
                    3 | PY_VECTORCALL_ARGUMENTS_OFFSET, NULL);
            ERROR_IF(res == NULL, error);
        }

        inst(PUSH_EXC_INFO, (new_exc -- prev_exc, new_exc)) {
            _PyErr_StackItem *exc_info = tstate->exc_info;
            if (exc_info->exc_value != NULL) {
                prev_exc = exc_info->exc_value;
            }
            else {
                prev_exc = Py_NewRef(Py_None);
            }
            assert(PyExceptionInstance_Check(new_exc));
            exc_info->exc_value = Py_NewRef(new_exc);
        }

        inst(LOAD_ATTR_METHOD_WITH_VALUES, (unused/1, type_version/2, keys_version/2, descr/4, self -- res2 if (oparg & 1), res)) {
            /* Cached method object */
            assert(cframe.use_tracing == 0);
            PyTypeObject *self_cls = Py_TYPE(self);
            assert(type_version != 0);
            DEOPT_IF(self_cls->tp_version_tag != type_version, LOAD_ATTR);
            assert(self_cls->tp_flags & Py_TPFLAGS_MANAGED_DICT);
            PyDictOrValues dorv = *_PyObject_DictOrValuesPointer(self);
            DEOPT_IF(!_PyDictOrValues_IsValues(dorv), LOAD_ATTR);
            PyHeapTypeObject *self_heap_type = (PyHeapTypeObject *)self_cls;
            DEOPT_IF(self_heap_type->ht_cached_keys->dk_version !=
                     keys_version, LOAD_ATTR);
            STAT_INC(LOAD_ATTR, hit);
            assert(descr != NULL);
            res2 = Py_NewRef(descr);
            assert(_PyType_HasFeature(Py_TYPE(res2), Py_TPFLAGS_METHOD_DESCRIPTOR));
            res = self;
            assert(oparg & 1);
        }

        inst(LOAD_ATTR_METHOD_NO_DICT, (unused/1, type_version/2, unused/2, descr/4, self -- res2 if (oparg & 1), res)) {
            assert(cframe.use_tracing == 0);
            PyTypeObject *self_cls = Py_TYPE(self);
            DEOPT_IF(self_cls->tp_version_tag != type_version, LOAD_ATTR);
            assert(self_cls->tp_dictoffset == 0);
            STAT_INC(LOAD_ATTR, hit);
            assert(descr != NULL);
            assert(_PyType_HasFeature(Py_TYPE(descr), Py_TPFLAGS_METHOD_DESCRIPTOR));
            res2 = Py_NewRef(descr);
            res = self;
            assert(oparg & 1);
        }

        inst(LOAD_ATTR_METHOD_LAZY_DICT, (unused/1, type_version/2, unused/2, descr/4, self -- res2 if (oparg & 1), res)) {
            assert(cframe.use_tracing == 0);
            PyTypeObject *self_cls = Py_TYPE(self);
            DEOPT_IF(self_cls->tp_version_tag != type_version, LOAD_ATTR);
            Py_ssize_t dictoffset = self_cls->tp_dictoffset;
            assert(dictoffset > 0);
            PyObject *dict = *(PyObject **)((char *)self + dictoffset);
            /* This object has a __dict__, just not yet created */
            DEOPT_IF(dict != NULL, LOAD_ATTR);
            STAT_INC(LOAD_ATTR, hit);
            assert(descr != NULL);
            assert(_PyType_HasFeature(Py_TYPE(descr), Py_TPFLAGS_METHOD_DESCRIPTOR));
            res2 = Py_NewRef(descr);
            res = self;
            assert(oparg & 1);
        }

        inst(KW_NAMES, (--)) {
            assert(kwnames == NULL);
            assert(oparg < PyTuple_GET_SIZE(frame->f_code->co_consts));
            kwnames = GETITEM(frame->f_code->co_consts, oparg);
        }

        // Cache layout: counter/1, func_version/2, min_args/1
        // Neither CALL_INTRINSIC_1/2 nor CALL_FUNCTION_EX are members!
        family(call, INLINE_CACHE_ENTRIES_CALL) = {
            CALL,
            CALL_BOUND_METHOD_EXACT_ARGS,
            CALL_PY_EXACT_ARGS,
            CALL_PY_WITH_DEFAULTS,
            CALL_NO_KW_TYPE_1,
            CALL_NO_KW_STR_1,
            CALL_NO_KW_TUPLE_1,
            CALL_BUILTIN_CLASS,
            CALL_NO_KW_BUILTIN_O,
            CALL_NO_KW_BUILTIN_FAST,
            CALL_BUILTIN_FAST_WITH_KEYWORDS,
            CALL_NO_KW_LEN,
            CALL_NO_KW_ISINSTANCE,
            CALL_NO_KW_LIST_APPEND,
            CALL_NO_KW_METHOD_DESCRIPTOR_O,
            CALL_METHOD_DESCRIPTOR_FAST_WITH_KEYWORDS,
            CALL_NO_KW_METHOD_DESCRIPTOR_NOARGS,
            CALL_NO_KW_METHOD_DESCRIPTOR_FAST,
        };

        // On entry, the stack is either
        //   [NULL, callable, arg1, arg2, ...]
        // or
        //   [method, self, arg1, arg2, ...]
        // (Some args may be keywords, see KW_NAMES, which sets 'kwnames'.)
        // On exit, the stack is [result].
        // When calling Python, inline the call using DISPATCH_INLINED().
        inst(CALL, (unused/1, unused/2, unused/1, method, callable, args[oparg] -- res)) {
            int is_meth = method != NULL;
            int total_args = oparg;
            if (is_meth) {
                callable = method;
                args--;
                total_args++;
            }
            #if ENABLE_SPECIALIZATION
            _PyCallCache *cache = (_PyCallCache *)next_instr;
            if (ADAPTIVE_COUNTER_IS_ZERO(cache->counter)) {
                assert(cframe.use_tracing == 0);
                next_instr--;
                _Py_Specialize_Call(callable, next_instr, total_args, kwnames);
                DISPATCH_SAME_OPARG();
            }
            STAT_INC(CALL, deferred);
            DECREMENT_ADAPTIVE_COUNTER(cache->counter);
            #endif  /* ENABLE_SPECIALIZATION */
            if (!is_meth && Py_TYPE(callable) == &PyMethod_Type) {
                is_meth = 1;  // For consistenct; it's dead, though
                args--;
                total_args++;
                PyObject *self = ((PyMethodObject *)callable)->im_self;
                args[0] = Py_NewRef(self);
                method = ((PyMethodObject *)callable)->im_func;
                args[-1] = Py_NewRef(method);
                Py_DECREF(callable);
                callable = method;
            }
            int positional_args = total_args - KWNAMES_LEN();
            // Check if the call can be inlined or not
            if (Py_TYPE(callable) == &PyFunction_Type &&
                tstate->interp->eval_frame == NULL &&
                ((PyFunctionObject *)callable)->vectorcall == _PyFunction_Vectorcall)
            {
                int code_flags = ((PyCodeObject*)PyFunction_GET_CODE(callable))->co_flags;
                PyObject *locals = code_flags & CO_OPTIMIZED ? NULL : Py_NewRef(PyFunction_GET_GLOBALS(callable));
                _PyInterpreterFrame *new_frame = _PyEvalFramePushAndInit(
                    tstate, (PyFunctionObject *)callable, locals,
                    args, positional_args, kwnames
                );
                kwnames = NULL;
                // Manipulate stack directly since we leave using DISPATCH_INLINED().
                STACK_SHRINK(oparg + 2);
                // The frame has stolen all the arguments from the stack,
                // so there is no need to clean them up.
                if (new_frame == NULL) {
                    goto error;
                }
                JUMPBY(INLINE_CACHE_ENTRIES_CALL);
                DISPATCH_INLINED(new_frame);
            }
            /* Callable is not a normal Python function */
            if (cframe.use_tracing) {
                res = trace_call_function(
                    tstate, callable, args,
                    positional_args, kwnames);
            }
            else {
                res = PyObject_Vectorcall(
                    callable, args,
                    positional_args | PY_VECTORCALL_ARGUMENTS_OFFSET,
                    kwnames);
            }
            kwnames = NULL;
            assert((res != NULL) ^ (_PyErr_Occurred(tstate) != NULL));
            Py_DECREF(callable);
            for (int i = 0; i < total_args; i++) {
                Py_DECREF(args[i]);
            }
            ERROR_IF(res == NULL, error);
            CHECK_EVAL_BREAKER();
        }

        // Start out with [NULL, bound_method, arg1, arg2, ...]
        // Transform to [callable, self, arg1, arg2, ...]
        // Then fall through to CALL_PY_EXACT_ARGS
        inst(CALL_BOUND_METHOD_EXACT_ARGS, (unused/1, unused/2, unused/1, method, callable, unused[oparg] -- unused)) {
            DEOPT_IF(method != NULL, CALL);
            DEOPT_IF(Py_TYPE(callable) != &PyMethod_Type, CALL);
            STAT_INC(CALL, hit);
            PyObject *self = ((PyMethodObject *)callable)->im_self;
            PEEK(oparg + 1) = Py_NewRef(self);  // callable
            PyObject *meth = ((PyMethodObject *)callable)->im_func;
            PEEK(oparg + 2) = Py_NewRef(meth);  // method
            Py_DECREF(callable);
            GO_TO_INSTRUCTION(CALL_PY_EXACT_ARGS);
        }

        inst(CALL_PY_EXACT_ARGS, (unused/1, func_version/2, unused/1, method, callable, args[oparg] -- unused)) {
            assert(kwnames == NULL);
            DEOPT_IF(tstate->interp->eval_frame, CALL);
            int is_meth = method != NULL;
            int argcount = oparg;
            if (is_meth) {
                callable = method;
                args--;
                argcount++;
            }
            DEOPT_IF(!PyFunction_Check(callable), CALL);
            PyFunctionObject *func = (PyFunctionObject *)callable;
            DEOPT_IF(func->func_version != func_version, CALL);
            PyCodeObject *code = (PyCodeObject *)func->func_code;
            DEOPT_IF(code->co_argcount != argcount, CALL);
            DEOPT_IF(!_PyThreadState_HasStackSpace(tstate, code->co_framesize), CALL);
            STAT_INC(CALL, hit);
            _PyInterpreterFrame *new_frame = _PyFrame_PushUnchecked(tstate, func, argcount);
            for (int i = 0; i < argcount; i++) {
                new_frame->localsplus[i] = args[i];
            }
            // Manipulate stack directly since we leave using DISPATCH_INLINED().
            STACK_SHRINK(oparg + 2);
            JUMPBY(INLINE_CACHE_ENTRIES_CALL);
            DISPATCH_INLINED(new_frame);
        }

        inst(CALL_PY_WITH_DEFAULTS, (unused/1, func_version/2, min_args/1, method, callable, args[oparg] -- unused)) {
            assert(kwnames == NULL);
            DEOPT_IF(tstate->interp->eval_frame, CALL);
            int is_meth = method != NULL;
            int argcount = oparg;
            if (is_meth) {
                callable = method;
                args--;
                argcount++;
            }
            DEOPT_IF(!PyFunction_Check(callable), CALL);
            PyFunctionObject *func = (PyFunctionObject *)callable;
            DEOPT_IF(func->func_version != func_version, CALL);
            PyCodeObject *code = (PyCodeObject *)func->func_code;
            DEOPT_IF(argcount > code->co_argcount, CALL);
            DEOPT_IF(argcount < min_args, CALL);
            DEOPT_IF(!_PyThreadState_HasStackSpace(tstate, code->co_framesize), CALL);
            STAT_INC(CALL, hit);
            _PyInterpreterFrame *new_frame = _PyFrame_PushUnchecked(tstate, func, code->co_argcount);
            for (int i = 0; i < argcount; i++) {
                new_frame->localsplus[i] = args[i];
            }
            for (int i = argcount; i < code->co_argcount; i++) {
                PyObject *def = PyTuple_GET_ITEM(func->func_defaults, i - min_args);
                new_frame->localsplus[i] = Py_NewRef(def);
            }
            // Manipulate stack and cache directly since we leave using DISPATCH_INLINED().
            STACK_SHRINK(oparg + 2);
            JUMPBY(INLINE_CACHE_ENTRIES_CALL);
            DISPATCH_INLINED(new_frame);
        }

        inst(CALL_NO_KW_TYPE_1, (unused/1, unused/2, unused/1, null, callable, args[oparg] -- res)) {
            assert(kwnames == NULL);
            assert(cframe.use_tracing == 0);
            assert(oparg == 1);
            DEOPT_IF(null != NULL, CALL);
            PyObject *obj = args[0];
            DEOPT_IF(callable != (PyObject *)&PyType_Type, CALL);
            STAT_INC(CALL, hit);
            res = Py_NewRef(Py_TYPE(obj));
            Py_DECREF(obj);
            Py_DECREF(&PyType_Type);  // I.e., callable
        }

        inst(CALL_NO_KW_STR_1, (unused/1, unused/2, unused/1, null, callable, args[oparg] -- res)) {
            assert(kwnames == NULL);
            assert(cframe.use_tracing == 0);
            assert(oparg == 1);
            DEOPT_IF(null != NULL, CALL);
            DEOPT_IF(callable != (PyObject *)&PyUnicode_Type, CALL);
            STAT_INC(CALL, hit);
            PyObject *arg = args[0];
            res = PyObject_Str(arg);
            Py_DECREF(arg);
            Py_DECREF(&PyUnicode_Type);  // I.e., callable
            ERROR_IF(res == NULL, error);
            CHECK_EVAL_BREAKER();
        }

        inst(CALL_NO_KW_TUPLE_1, (unused/1, unused/2, unused/1, null, callable, args[oparg] -- res)) {
            assert(kwnames == NULL);
            assert(oparg == 1);
            DEOPT_IF(null != NULL, CALL);
            DEOPT_IF(callable != (PyObject *)&PyTuple_Type, CALL);
            STAT_INC(CALL, hit);
            PyObject *arg = args[0];
            res = PySequence_Tuple(arg);
            Py_DECREF(arg);
            Py_DECREF(&PyTuple_Type);  // I.e., tuple
            ERROR_IF(res == NULL, error);
            CHECK_EVAL_BREAKER();
        }

        inst(CALL_BUILTIN_CLASS, (unused/1, unused/2, unused/1, method, callable, args[oparg] -- res)) {
            int is_meth = method != NULL;
            int total_args = oparg;
            if (is_meth) {
                callable = method;
                args--;
                total_args++;
            }
            int kwnames_len = KWNAMES_LEN();
            DEOPT_IF(!PyType_Check(callable), CALL);
            PyTypeObject *tp = (PyTypeObject *)callable;
            DEOPT_IF(tp->tp_vectorcall == NULL, CALL);
            STAT_INC(CALL, hit);
            res = tp->tp_vectorcall((PyObject *)tp, args,
                                    total_args - kwnames_len, kwnames);
            kwnames = NULL;
            /* Free the arguments. */
            for (int i = 0; i < total_args; i++) {
                Py_DECREF(args[i]);
            }
            Py_DECREF(tp);
            ERROR_IF(res == NULL, error);
            CHECK_EVAL_BREAKER();
        }

        inst(CALL_NO_KW_BUILTIN_O, (unused/1, unused/2, unused/1, method, callable, args[oparg] -- res)) {
            assert(cframe.use_tracing == 0);
            /* Builtin METH_O functions */
            assert(kwnames == NULL);
            int is_meth = method != NULL;
            int total_args = oparg;
            if (is_meth) {
                callable = method;
                args--;
                total_args++;
            }
            DEOPT_IF(total_args != 1, CALL);
            DEOPT_IF(!PyCFunction_CheckExact(callable), CALL);
            DEOPT_IF(PyCFunction_GET_FLAGS(callable) != METH_O, CALL);
            STAT_INC(CALL, hit);
            PyCFunction cfunc = PyCFunction_GET_FUNCTION(callable);
            // This is slower but CPython promises to check all non-vectorcall
            // function calls.
            if (_Py_EnterRecursiveCallTstate(tstate, " while calling a Python object")) {
                goto error;
            }
            PyObject *arg = args[0];
            res = _PyCFunction_TrampolineCall(cfunc, PyCFunction_GET_SELF(callable), arg);
            _Py_LeaveRecursiveCallTstate(tstate);
            assert((res != NULL) ^ (_PyErr_Occurred(tstate) != NULL));

            Py_DECREF(arg);
            Py_DECREF(callable);
            ERROR_IF(res == NULL, error);
            CHECK_EVAL_BREAKER();
        }

        inst(CALL_NO_KW_BUILTIN_FAST, (unused/1, unused/2, unused/1, method, callable, args[oparg] -- res)) {
            assert(cframe.use_tracing == 0);
            /* Builtin METH_FASTCALL functions, without keywords */
            assert(kwnames == NULL);
            int is_meth = method != NULL;
            int total_args = oparg;
            if (is_meth) {
                callable = method;
                args--;
                total_args++;
            }
            DEOPT_IF(!PyCFunction_CheckExact(callable), CALL);
            DEOPT_IF(PyCFunction_GET_FLAGS(callable) != METH_FASTCALL, CALL);
            STAT_INC(CALL, hit);
            PyCFunction cfunc = PyCFunction_GET_FUNCTION(callable);
            /* res = func(self, args, nargs) */
            res = ((_PyCFunctionFast)(void(*)(void))cfunc)(
                PyCFunction_GET_SELF(callable),
                args,
                total_args);
            assert((res != NULL) ^ (_PyErr_Occurred(tstate) != NULL));

            /* Free the arguments. */
            for (int i = 0; i < total_args; i++) {
                Py_DECREF(args[i]);
            }
            Py_DECREF(callable);
            ERROR_IF(res == NULL, error);
                /* Not deopting because this doesn't mean our optimization was
                   wrong. `res` can be NULL for valid reasons. Eg. getattr(x,
                   'invalid'). In those cases an exception is set, so we must
                   handle it.
                */
            CHECK_EVAL_BREAKER();
        }

        inst(CALL_BUILTIN_FAST_WITH_KEYWORDS, (unused/1, unused/2, unused/1, method, callable, args[oparg] -- res)) {
            assert(cframe.use_tracing == 0);
            /* Builtin METH_FASTCALL | METH_KEYWORDS functions */
            int is_meth = method != NULL;
            int total_args = oparg;
            if (is_meth) {
                callable = method;
                args--;
                total_args++;
            }
            DEOPT_IF(!PyCFunction_CheckExact(callable), CALL);
            DEOPT_IF(PyCFunction_GET_FLAGS(callable) !=
                (METH_FASTCALL | METH_KEYWORDS), CALL);
            STAT_INC(CALL, hit);
            /* res = func(self, args, nargs, kwnames) */
            _PyCFunctionFastWithKeywords cfunc =
                (_PyCFunctionFastWithKeywords)(void(*)(void))
                PyCFunction_GET_FUNCTION(callable);
            res = cfunc(
                PyCFunction_GET_SELF(callable),
                args,
                total_args - KWNAMES_LEN(),
                kwnames
            );
            assert((res != NULL) ^ (_PyErr_Occurred(tstate) != NULL));
            kwnames = NULL;

            /* Free the arguments. */
            for (int i = 0; i < total_args; i++) {
                Py_DECREF(args[i]);
            }
            Py_DECREF(callable);
            ERROR_IF(res == NULL, error);
            CHECK_EVAL_BREAKER();
        }

        inst(CALL_NO_KW_LEN, (unused/1, unused/2, unused/1, method, callable, args[oparg] -- res)) {
            assert(cframe.use_tracing == 0);
            assert(kwnames == NULL);
            /* len(o) */
            int is_meth = method != NULL;
            int total_args = oparg;
            if (is_meth) {
                callable = method;
                args--;
                total_args++;
            }
            DEOPT_IF(total_args != 1, CALL);
            PyInterpreterState *interp = _PyInterpreterState_GET();
            DEOPT_IF(callable != interp->callable_cache.len, CALL);
            STAT_INC(CALL, hit);
            PyObject *arg = args[0];
            Py_ssize_t len_i = PyObject_Length(arg);
            if (len_i < 0) {
                goto error;
            }
            res = PyLong_FromSsize_t(len_i);
            assert((res != NULL) ^ (_PyErr_Occurred(tstate) != NULL));

            Py_DECREF(callable);
            Py_DECREF(arg);
            ERROR_IF(res == NULL, error);
        }

        inst(CALL_NO_KW_ISINSTANCE, (unused/1, unused/2, unused/1, method, callable, args[oparg] -- res)) {
            assert(cframe.use_tracing == 0);
            assert(kwnames == NULL);
            /* isinstance(o, o2) */
            int is_meth = method != NULL;
            int total_args = oparg;
            if (is_meth) {
                callable = method;
                args--;
                total_args++;
            }
            DEOPT_IF(total_args != 2, CALL);
            PyInterpreterState *interp = _PyInterpreterState_GET();
            DEOPT_IF(callable != interp->callable_cache.isinstance, CALL);
            STAT_INC(CALL, hit);
            PyObject *cls = args[1];
            PyObject *inst = args[0];
            int retval = PyObject_IsInstance(inst, cls);
            if (retval < 0) {
                goto error;
            }
            res = PyBool_FromLong(retval);
            assert((res != NULL) ^ (_PyErr_Occurred(tstate) != NULL));

            Py_DECREF(inst);
            Py_DECREF(cls);
            Py_DECREF(callable);
            ERROR_IF(res == NULL, error);
        }

        // This is secretly a super-instruction
        inst(CALL_NO_KW_LIST_APPEND, (unused/1, unused/2, unused/1, method, self, args[oparg] -- unused)) {
            assert(cframe.use_tracing == 0);
            assert(kwnames == NULL);
            assert(oparg == 1);
            assert(method != NULL);
            PyInterpreterState *interp = _PyInterpreterState_GET();
            DEOPT_IF(method != interp->callable_cache.list_append, CALL);
            DEOPT_IF(!PyList_Check(self), CALL);
            STAT_INC(CALL, hit);
            if (_PyList_AppendTakeRef((PyListObject *)self, args[0]) < 0) {
                goto pop_1_error;  // Since arg is DECREF'ed already
            }
            Py_DECREF(self);
            Py_DECREF(method);
            STACK_SHRINK(3);
            // CALL + POP_TOP
            JUMPBY(INLINE_CACHE_ENTRIES_CALL + 1);
            assert(next_instr[-1].op.code == POP_TOP);
            DISPATCH();
        }

        inst(CALL_NO_KW_METHOD_DESCRIPTOR_O, (unused/1, unused/2, unused/1, method, unused, args[oparg] -- res)) {
            assert(kwnames == NULL);
            int is_meth = method != NULL;
            int total_args = oparg;
            if (is_meth) {
                args--;
                total_args++;
            }
            PyMethodDescrObject *callable =
                (PyMethodDescrObject *)PEEK(total_args + 1);
            DEOPT_IF(total_args != 2, CALL);
            DEOPT_IF(!Py_IS_TYPE(callable, &PyMethodDescr_Type), CALL);
            PyMethodDef *meth = callable->d_method;
            DEOPT_IF(meth->ml_flags != METH_O, CALL);
            PyObject *arg = args[1];
            PyObject *self = args[0];
            DEOPT_IF(!Py_IS_TYPE(self, callable->d_common.d_type), CALL);
            STAT_INC(CALL, hit);
            PyCFunction cfunc = meth->ml_meth;
            // This is slower but CPython promises to check all non-vectorcall
            // function calls.
            if (_Py_EnterRecursiveCallTstate(tstate, " while calling a Python object")) {
                goto error;
            }
            res = _PyCFunction_TrampolineCall(cfunc, self, arg);
            _Py_LeaveRecursiveCallTstate(tstate);
            assert((res != NULL) ^ (_PyErr_Occurred(tstate) != NULL));
            Py_DECREF(self);
            Py_DECREF(arg);
            Py_DECREF(callable);
            ERROR_IF(res == NULL, error);
            CHECK_EVAL_BREAKER();
        }

        inst(CALL_METHOD_DESCRIPTOR_FAST_WITH_KEYWORDS, (unused/1, unused/2, unused/1, method, unused, args[oparg] -- res)) {
            int is_meth = method != NULL;
            int total_args = oparg;
            if (is_meth) {
                args--;
                total_args++;
            }
            PyMethodDescrObject *callable =
                (PyMethodDescrObject *)PEEK(total_args + 1);
            DEOPT_IF(!Py_IS_TYPE(callable, &PyMethodDescr_Type), CALL);
            PyMethodDef *meth = callable->d_method;
            DEOPT_IF(meth->ml_flags != (METH_FASTCALL|METH_KEYWORDS), CALL);
            PyTypeObject *d_type = callable->d_common.d_type;
            PyObject *self = args[0];
            DEOPT_IF(!Py_IS_TYPE(self, d_type), CALL);
            STAT_INC(CALL, hit);
            int nargs = total_args - 1;
            _PyCFunctionFastWithKeywords cfunc =
                (_PyCFunctionFastWithKeywords)(void(*)(void))meth->ml_meth;
            res = cfunc(self, args + 1, nargs - KWNAMES_LEN(), kwnames);
            assert((res != NULL) ^ (_PyErr_Occurred(tstate) != NULL));
            kwnames = NULL;

            /* Free the arguments. */
            for (int i = 0; i < total_args; i++) {
                Py_DECREF(args[i]);
            }
            Py_DECREF(callable);
            ERROR_IF(res == NULL, error);
            CHECK_EVAL_BREAKER();
        }

        inst(CALL_NO_KW_METHOD_DESCRIPTOR_NOARGS, (unused/1, unused/2, unused/1, method, unused, args[oparg] -- res)) {
            assert(kwnames == NULL);
            assert(oparg == 0 || oparg == 1);
            int is_meth = method != NULL;
            int total_args = oparg;
            if (is_meth) {
                args--;
                total_args++;
            }
            DEOPT_IF(total_args != 1, CALL);
            PyMethodDescrObject *callable = (PyMethodDescrObject *)SECOND();
            DEOPT_IF(!Py_IS_TYPE(callable, &PyMethodDescr_Type), CALL);
            PyMethodDef *meth = callable->d_method;
            PyObject *self = args[0];
            DEOPT_IF(!Py_IS_TYPE(self, callable->d_common.d_type), CALL);
            DEOPT_IF(meth->ml_flags != METH_NOARGS, CALL);
            STAT_INC(CALL, hit);
            PyCFunction cfunc = meth->ml_meth;
            // This is slower but CPython promises to check all non-vectorcall
            // function calls.
            if (_Py_EnterRecursiveCallTstate(tstate, " while calling a Python object")) {
                goto error;
            }
            res = _PyCFunction_TrampolineCall(cfunc, self, NULL);
            _Py_LeaveRecursiveCallTstate(tstate);
            assert((res != NULL) ^ (_PyErr_Occurred(tstate) != NULL));
            Py_DECREF(self);
            Py_DECREF(callable);
            ERROR_IF(res == NULL, error);
            CHECK_EVAL_BREAKER();
        }

        inst(CALL_NO_KW_METHOD_DESCRIPTOR_FAST, (unused/1, unused/2, unused/1, method, unused, args[oparg] -- res)) {
            assert(kwnames == NULL);
            int is_meth = method != NULL;
            int total_args = oparg;
            if (is_meth) {
                args--;
                total_args++;
            }
            PyMethodDescrObject *callable =
                (PyMethodDescrObject *)PEEK(total_args + 1);
            /* Builtin METH_FASTCALL methods, without keywords */
            DEOPT_IF(!Py_IS_TYPE(callable, &PyMethodDescr_Type), CALL);
            PyMethodDef *meth = callable->d_method;
            DEOPT_IF(meth->ml_flags != METH_FASTCALL, CALL);
            PyObject *self = args[0];
            DEOPT_IF(!Py_IS_TYPE(self, callable->d_common.d_type), CALL);
            STAT_INC(CALL, hit);
            _PyCFunctionFast cfunc =
                (_PyCFunctionFast)(void(*)(void))meth->ml_meth;
            int nargs = total_args - 1;
            res = cfunc(self, args + 1, nargs);
            assert((res != NULL) ^ (_PyErr_Occurred(tstate) != NULL));
            /* Clear the stack of the arguments. */
            for (int i = 0; i < total_args; i++) {
                Py_DECREF(args[i]);
            }
            Py_DECREF(callable);
            ERROR_IF(res == NULL, error);
            CHECK_EVAL_BREAKER();
        }

        inst(CALL_FUNCTION_EX, (unused, func, callargs, kwargs if (oparg & 1) -- result)) {
            if (oparg & 1) {
                // DICT_MERGE is called before this opcode if there are kwargs.
                // It converts all dict subtypes in kwargs into regular dicts.
                assert(PyDict_CheckExact(kwargs));
            }
            if (!PyTuple_CheckExact(callargs)) {
                if (check_args_iterable(tstate, func, callargs) < 0) {
                    goto error;
                }
                PyObject *tuple = PySequence_Tuple(callargs);
                if (tuple == NULL) {
                    goto error;
                }
                Py_SETREF(callargs, tuple);
            }
            assert(PyTuple_CheckExact(callargs));

            result = do_call_core(tstate, func, callargs, kwargs, cframe.use_tracing);
            DECREF_INPUTS();

            assert(PEEK(3 + (oparg & 1)) == NULL);
            ERROR_IF(result == NULL, error);
            CHECK_EVAL_BREAKER();
        }

        inst(MAKE_FUNCTION, (defaults    if (oparg & 0x01),
                             kwdefaults  if (oparg & 0x02),
                             annotations if (oparg & 0x04),
                             closure     if (oparg & 0x08),
                             codeobj -- func)) {

            PyFunctionObject *func_obj = (PyFunctionObject *)
                PyFunction_New(codeobj, GLOBALS());

            Py_DECREF(codeobj);
            if (func_obj == NULL) {
                goto error;
            }

            if (oparg & 0x08) {
                assert(PyTuple_CheckExact(closure));
                func_obj->func_closure = closure;
            }
            if (oparg & 0x04) {
                assert(PyTuple_CheckExact(annotations));
                func_obj->func_annotations = annotations;
            }
            if (oparg & 0x02) {
                assert(PyDict_CheckExact(kwdefaults));
                func_obj->func_kwdefaults = kwdefaults;
            }
            if (oparg & 0x01) {
                assert(PyTuple_CheckExact(defaults));
                func_obj->func_defaults = defaults;
            }

            func_obj->func_version = ((PyCodeObject *)codeobj)->co_version;
            func = (PyObject *)func_obj;
        }

        inst(RETURN_GENERATOR, (--)) {
            assert(PyFunction_Check(frame->f_funcobj));
            PyFunctionObject *func = (PyFunctionObject *)frame->f_funcobj;
            PyGenObject *gen = (PyGenObject *)_Py_MakeCoro(func);
            if (gen == NULL) {
                goto error;
            }
            assert(EMPTY());
            _PyFrame_SetStackPointer(frame, stack_pointer);
            _PyInterpreterFrame *gen_frame = (_PyInterpreterFrame *)gen->gi_iframe;
            _PyFrame_Copy(frame, gen_frame);
            assert(frame->frame_obj == NULL);
            gen->gi_frame_state = FRAME_CREATED;
            gen_frame->owner = FRAME_OWNED_BY_GENERATOR;
            _Py_LeaveRecursiveCallPy(tstate);
            assert(frame != &entry_frame);
            _PyInterpreterFrame *prev = frame->previous;
            _PyThreadState_PopFrame(tstate, frame);
            frame = cframe.current_frame = prev;
            _PyFrame_StackPush(frame, (PyObject *)gen);
            goto resume_frame;
        }

        inst(BUILD_SLICE, (start, stop, step if (oparg == 3) -- slice)) {
            slice = PySlice_New(start, stop, step);
            DECREF_INPUTS();
            ERROR_IF(slice == NULL, error);
        }

        inst(FORMAT_VALUE, (value, fmt_spec if ((oparg & FVS_MASK) == FVS_HAVE_SPEC) -- result)) {
            /* Handles f-string value formatting. */
            PyObject *(*conv_fn)(PyObject *);
            int which_conversion = oparg & FVC_MASK;

            /* See if any conversion is specified. */
            switch (which_conversion) {
            case FVC_NONE:  conv_fn = NULL;           break;
            case FVC_STR:   conv_fn = PyObject_Str;   break;
            case FVC_REPR:  conv_fn = PyObject_Repr;  break;
            case FVC_ASCII: conv_fn = PyObject_ASCII; break;
            default:
                _PyErr_Format(tstate, PyExc_SystemError,
                              "unexpected conversion flag %d",
                              which_conversion);
                goto error;
            }

            /* If there's a conversion function, call it and replace
               value with that result. Otherwise, just use value,
               without conversion. */
            if (conv_fn != NULL) {
                result = conv_fn(value);
                Py_DECREF(value);
                if (result == NULL) {
                    Py_XDECREF(fmt_spec);
                    ERROR_IF(true, error);
                }
                value = result;
            }

            result = PyObject_Format(value, fmt_spec);
            Py_DECREF(value);
            Py_XDECREF(fmt_spec);
            ERROR_IF(result == NULL, error);
        }

        inst(COPY, (bottom, unused[oparg-1] -- bottom, unused[oparg-1], top: *bottom)) {
            assert(oparg > 0);
            top = Py_NewRef(bottom);
        }

        inst(COPY_NO_INCREF, (bottom, unused[oparg - 1] -- bottom, unused[oparg - 1], top: *bottom)) {
            assert(oparg > 0);
            top = bottom;
        }

        inst(BINARY_OP, (unused/1, lhs, rhs -- res)) {
            #if ENABLE_SPECIALIZATION
            _PyBinaryOpCache *cache = (_PyBinaryOpCache *)next_instr;
            if (ADAPTIVE_COUNTER_IS_ZERO(cache->counter)) {
                assert(cframe.use_tracing == 0);
                next_instr--;
                _Py_Specialize_BinaryOp(lhs, rhs, next_instr, oparg, &GETLOCAL(0));
                DISPATCH_SAME_OPARG();
            }
            STAT_INC(BINARY_OP, deferred);
            DECREMENT_ADAPTIVE_COUNTER(cache->counter);
            #endif  /* ENABLE_SPECIALIZATION */
            assert(0 <= oparg);
            assert((unsigned)oparg < Py_ARRAY_LENGTH(binary_ops));
            assert(binary_ops[oparg]);
            res = binary_ops[oparg](lhs, rhs);
            DECREF_INPUTS();
            ERROR_IF(res == NULL, error);
        }

        inst(SWAP, (bottom, unused[oparg-2], top --
                    top : *top, unused[oparg-2], bottom : *bottom)) {
            assert(oparg >= 2);
        }

        inst(EXTENDED_ARG, (--)) {
            // assert(oparg);
            assert(cframe.use_tracing == 0);
            opcode = next_instr->op.code;
            oparg = oparg << 8 | next_instr->op.arg;
            PRE_DISPATCH_GOTO();
            DISPATCH_GOTO();
        }

        inst(CACHE, (--)) {
            Py_UNREACHABLE();
        }

        // Tier 2 instructions
        // Type propagator assumes this doesn't affect type context
        inst(BB_BRANCH, (unused/1 --)) {
            _Py_CODEUNIT *t2_nextinstr = NULL;
            _PyBBBranchCache *cache = (_PyBBBranchCache *)next_instr;
            _Py_CODEUNIT *tier1_fallback = NULL;
            if (BB_TEST_IS_SUCCESSOR(bb_test)) {
                // Rewrite self
                _py_set_opcode(next_instr - 1, BB_BRANCH_IF_FLAG_UNSET);
                // Generate consequent.
                t2_nextinstr = _PyTier2_GenerateNextBB(
                    frame, cache->bb_id_tagged, next_instr - 1,
                    0, &tier1_fallback, bb_test);
                if (t2_nextinstr == NULL) {
                    // Fall back to tier 1.
                    next_instr = tier1_fallback;
                    DISPATCH();
                }
            }
            else {
                // Rewrite self
                _py_set_opcode(next_instr - 1, BB_BRANCH_IF_FLAG_SET);
                // Generate alternative.
                t2_nextinstr = _PyTier2_GenerateNextBB(
                    frame, cache->bb_id_tagged, next_instr - 1,
                    oparg, &tier1_fallback, bb_test);
                if (t2_nextinstr == NULL) {
                    // Fall back to tier 1.
                    next_instr = tier1_fallback + oparg;
                    DISPATCH();
                }
            }
            // Their addresses should be the same. Because
            // The first BB should be generated right after the previous one.
            assert(next_instr + INLINE_CACHE_ENTRIES_BB_BRANCH == t2_nextinstr);
            next_instr = t2_nextinstr;
            DISPATCH();
        }

        inst(BB_BRANCH_IF_FLAG_UNSET, (unused/1 --)) {
            if (!BB_TEST_IS_SUCCESSOR(bb_test)) {
                _Py_CODEUNIT *curr = next_instr - 1;
                _Py_CODEUNIT *t2_nextinstr = NULL;
                _PyBBBranchCache *cache = (_PyBBBranchCache *)next_instr;
                _Py_CODEUNIT *tier1_fallback = NULL;

                t2_nextinstr = _PyTier2_GenerateNextBB(
                    frame, cache->bb_id_tagged, next_instr - 1,
                    oparg, &tier1_fallback, bb_test);
                if (t2_nextinstr == NULL) {
                    // Fall back to tier 1.
                    next_instr = tier1_fallback;
                }
                next_instr = t2_nextinstr;

                // Rewrite self
                _PyTier2_RewriteForwardJump(curr, next_instr);
                DISPATCH();
            }
        }

        inst(BB_JUMP_IF_FLAG_UNSET, (unused/1 --)) {
            if (!BB_TEST_IS_SUCCESSOR(bb_test)) {
                JUMPBY(oparg);
                DISPATCH();
            }
            // Fall through to next instruction.
        }

        inst(BB_BRANCH_IF_FLAG_SET, (unused/1 --)) {
            if (BB_TEST_IS_SUCCESSOR(bb_test)) {
                _Py_CODEUNIT *curr = next_instr - 1;
                _Py_CODEUNIT *t2_nextinstr = NULL;
                _PyBBBranchCache *cache = (_PyBBBranchCache *)next_instr;
                _Py_CODEUNIT *tier1_fallback = NULL;

                t2_nextinstr = _PyTier2_GenerateNextBB(
                    frame, cache->bb_id_tagged, next_instr - 1,
                    oparg, &tier1_fallback, bb_test);
                if (t2_nextinstr == NULL) {
                    // Fall back to tier 1.
                    next_instr = tier1_fallback;
                }
                next_instr = t2_nextinstr;

                // Rewrite self
                _PyTier2_RewriteForwardJump(curr, next_instr);
                DISPATCH();
            }
        }

        inst(BB_JUMP_IF_FLAG_SET, (unused/1 --)) {
            if (BB_TEST_IS_SUCCESSOR(bb_test)) {
                JUMPBY(oparg);
                DISPATCH();
            }
            // Fall through to next instruction.
        }

        // Type propagator assumes this doesn't affect type context
        inst(BB_JUMP_BACKWARD_LAZY, (--)) {
            _Py_CODEUNIT *curr = next_instr - 1;
            _Py_CODEUNIT *t2_nextinstr = NULL;
            _PyBBBranchCache *cache = (_PyBBBranchCache *)next_instr;
            _Py_CODEUNIT *tier1_fallback = NULL;

            t2_nextinstr = _PyTier2_LocateJumpBackwardsBB(
                frame, cache->bb_id_tagged, -oparg, &tier1_fallback, curr,
                STACK_LEVEL());
            if (t2_nextinstr == NULL) {
                // Fall back to tier 1.
                next_instr = tier1_fallback;
            }
            next_instr = t2_nextinstr;

            // Rewrite self
            _PyTier2_RewriteBackwardJump(curr, next_instr);
        }


// END BYTECODES //

    }
 dispatch_opcode:
 error:
 exception_unwind:
 exit_unwind:
 handle_eval_breaker:
 resume_frame:
 resume_with_error:
 start_frame:
 unbound_local_error:
    ;
}

// Future families go below this point //

family(store_fast) = { STORE_FAST, STORE_FAST__LOAD_FAST, STORE_FAST__STORE_FAST };<|MERGE_RESOLUTION|>--- conflicted
+++ resolved
@@ -328,21 +328,6 @@
             }
         }
 
-<<<<<<< HEAD
-        inst(UNARY_CHECK_FLOAT, (arg, unused[oparg] -- arg_unboxed : { <<= PyFloat_Type, PyRawFloat_Type}, unused[oparg])) {
-            assert(cframe.use_tracing == 0);
-            char is_successor = PyFloat_CheckExact(arg);
-            bb_test = BB_TEST(is_successor, 0);
-            if (is_successor) {
-                arg_unboxed = *((PyObject **)(&(((PyFloatObject *)arg)->ob_fval)));
-                DECREF_INPUTS();
-            } else {
-                arg_unboxed = arg;
-            }
-        }
-
-=======
->>>>>>> 48212848
         inst(BINARY_OP_ADD_FLOAT_UNBOXED, (left, right -- sum : PyRawFloat_Type)) {
             STAT_INC(BINARY_OP, hit);
             double temp = *(double *)(&(left)) + *(double *)(&(right));
