// This file contains instruction definitions.
// It is read by Tools/cases_generator/generate_cases.py
// to generate Python/generated_cases.c.h.
// Note that there is some dummy C code at the top and bottom of the file
// to fool text editors like VS Code into believing this is valid C code.
// The actual instruction definitions start at // BEGIN BYTECODES //.
// See Tools/cases_generator/README.md for more information.

#include "Python.h"
#include "pycore_abstract.h"      // _PyIndex_Check()
#include "pycore_ceval.h"         // _PyEval_SignalAsyncExc()
#include "pycore_code.h"
#include "pycore_emscripten_signal.h"  // _Py_CHECK_EMSCRIPTEN_SIGNALS
#include "pycore_function.h"
#include "pycore_instruments.h"
#include "pycore_intrinsics.h"
#include "pycore_long.h"          // _PyLong_GetZero()
#include "pycore_moduleobject.h"  // PyModuleObject
#include "pycore_object.h"        // _PyObject_GC_TRACK()
#include "pycore_opcode_metadata.h"  // uop names
#include "pycore_opcode_utils.h"  // MAKE_FUNCTION_*
#include "pycore_pyerrors.h"      // _PyErr_GetRaisedException()
#include "pycore_pystate.h"       // _PyInterpreterState_GET()
#include "pycore_range.h"         // _PyRangeIterObject
#include "pycore_setobject.h"     // _PySet_NextEntry()
#include "pycore_sliceobject.h"   // _PyBuildSlice_ConsumeRefs
#include "pycore_sysmodule.h"     // _PySys_Audit()
#include "pycore_tuple.h"         // _PyTuple_ITEMS()
#include "pycore_typeobject.h"    // _PySuper_Lookup()

#include "pycore_dict.h"
#include "dictobject.h"
#include "pycore_frame.h"
#include "opcode.h"
#include "optimizer.h"
#include "pydtrace.h"
#include "setobject.h"


#define USE_COMPUTED_GOTOS 0
#include "ceval_macros.h"

/* Flow control macros */
#define GO_TO_INSTRUCTION(instname) ((void)0)

#define inst(name, ...) case name:
#define op(name, ...) /* NAME is ignored */
#define macro(name) static int MACRO_##name
#define super(name) static int SUPER_##name
#define family(name, ...) static int family_##name
#define pseudo(name) static int pseudo_##name

// Dummy variables for stack effects.
static PyObject *value, *value1, *value2, *left, *right, *res, *sum, *prod, *sub;
static PyObject *container, *start, *stop, *v, *lhs, *rhs, *res2;
static PyObject *list, *tuple, *dict, *owner, *set, *str, *tup, *map, *keys;
static PyObject *exit_func, *lasti, *val, *retval, *obj, *iter, *exhausted;
static PyObject *aiter, *awaitable, *iterable, *w, *exc_value, *bc, *locals;
static PyObject *orig, *excs, *update, *b, *fromlist, *level, *from;
static PyObject **pieces, **values;
static size_t jump;
// Dummy variables for cache effects
static uint16_t invert, counter, index, hint;
#define unused 0  // Used in a macro def, can't be static
static uint32_t type_version;
static _PyUOpExecutorObject *current_executor;

static PyObject *
dummy_func(
    PyThreadState *tstate,
    _PyInterpreterFrame *frame,
    unsigned char opcode,
    unsigned int oparg,
    _Py_CODEUNIT *next_instr,
    PyObject **stack_pointer,
    int throwflag,
    PyObject *args[]
)
{
    // Dummy labels.
    pop_1_error:
    // Dummy locals.
    PyObject *dummy;
    _Py_CODEUNIT *this_instr;
    PyObject *attr;
    PyObject *attrs;
    PyObject *bottom;
    PyObject *callable;
    PyObject *callargs;
    PyObject *codeobj;
    PyObject *cond;
    PyObject *descr;
    _PyInterpreterFrame  entry_frame;
    PyObject *exc;
    PyObject *exit;
    PyObject *fget;
    PyObject *fmt_spec;
    PyObject *func;
    uint32_t func_version;
    PyObject *getattribute;
    PyObject *kwargs;
    PyObject *kwdefaults;
    PyObject *len_o;
    PyObject *match;
    PyObject *match_type;
    PyObject *method;
    PyObject *mgr;
    Py_ssize_t min_args;
    PyObject *names;
    PyObject *new_exc;
    PyObject *next;
    PyObject *none;
    PyObject *null;
    PyObject *prev_exc;
    PyObject *receiver;
    PyObject *rest;
    int result;
    PyObject *self;
    PyObject *seq;
    PyObject *slice;
    PyObject *step;
    PyObject *subject;
    PyObject *top;
    PyObject *type;
    PyObject *typevars;
    int values_or_none;

    switch (opcode) {

// BEGIN BYTECODES //
        inst(NOP, (--)) {
        }

        family(RESUME, 0) = {
            RESUME_CHECK,
        };

        inst(RESUME, (--)) {
            TIER_ONE_ONLY
            assert(frame == tstate->current_frame);
            uintptr_t global_version =
                _Py_atomic_load_uintptr_relaxed(&tstate->interp->ceval.eval_breaker) &
                ~_PY_EVAL_EVENTS_MASK;
            uintptr_t code_version = _PyFrame_GetCode(frame)->_co_instrumentation_version;
            assert((code_version & 255) == 0);
            if (code_version != global_version) {
                int err = _Py_Instrument(_PyFrame_GetCode(frame), tstate->interp);
                ERROR_IF(err, error);
                next_instr = this_instr;
            }
            else {
                if ((oparg & RESUME_OPARG_LOCATION_MASK) < RESUME_AFTER_YIELD_FROM) {
                    CHECK_EVAL_BREAKER();
                }
                this_instr->op.code = RESUME_CHECK;
            }
        }

        inst(RESUME_CHECK, (--)) {
#if defined(__EMSCRIPTEN__)
            DEOPT_IF(_Py_emscripten_signal_clock == 0);
            _Py_emscripten_signal_clock -= Py_EMSCRIPTEN_SIGNAL_HANDLING;
#endif
            uintptr_t eval_breaker = _Py_atomic_load_uintptr_relaxed(&tstate->interp->ceval.eval_breaker);
            uintptr_t version = _PyFrame_GetCode(frame)->_co_instrumentation_version;
            assert((version & _PY_EVAL_EVENTS_MASK) == 0);
            DEOPT_IF(eval_breaker != version);
        }

        inst(INSTRUMENTED_RESUME, (--)) {
            uintptr_t global_version = _Py_atomic_load_uintptr_relaxed(&tstate->interp->ceval.eval_breaker) & ~_PY_EVAL_EVENTS_MASK;
            uintptr_t code_version = _PyFrame_GetCode(frame)->_co_instrumentation_version;
            if (code_version != global_version) {
                if (_Py_Instrument(_PyFrame_GetCode(frame), tstate->interp)) {
                    GOTO_ERROR(error);
                }
                next_instr = this_instr;
            }
            else {
                if ((oparg & RESUME_OPARG_LOCATION_MASK) < RESUME_AFTER_YIELD_FROM) {
                    CHECK_EVAL_BREAKER();
                }
                _PyFrame_SetStackPointer(frame, stack_pointer);
                int err = _Py_call_instrumentation(
                        tstate, oparg > 0, frame, this_instr);
                stack_pointer = _PyFrame_GetStackPointer(frame);
                ERROR_IF(err, error);
                if (frame->instr_ptr != this_instr) {
                    /* Instrumentation has jumped */
                    next_instr = this_instr;
                    DISPATCH();
                }
            }
        }

        pseudo(LOAD_CLOSURE) = {
            LOAD_FAST,
        };

        inst(LOAD_FAST_CHECK, (-- value)) {
            value = GETLOCAL(oparg);
            ERROR_IF(value == NULL, unbound_local_error);
            Py_INCREF(value);
        }

        inst(LOAD_FAST, (-- value)) {
            value = GETLOCAL(oparg);
            assert(value != NULL);
            Py_INCREF(value);
        }

        inst(LOAD_FAST_AND_CLEAR, (-- value)) {
            value = GETLOCAL(oparg);
            // do not use SETLOCAL here, it decrefs the old value
            GETLOCAL(oparg) = NULL;
        }

        inst(LOAD_FAST_LOAD_FAST, ( -- value1, value2)) {
            uint32_t oparg1 = oparg >> 4;
            uint32_t oparg2 = oparg & 15;
            value1 = GETLOCAL(oparg1);
            value2 = GETLOCAL(oparg2);
            Py_INCREF(value1);
            Py_INCREF(value2);
        }

        inst(LOAD_CONST, (-- value)) {
            value = GETITEM(FRAME_CO_CONSTS, oparg);
            Py_INCREF(value);
        }

        inst(STORE_FAST, (value --)) {
            SETLOCAL(oparg, value);
        }

        pseudo(STORE_FAST_MAYBE_NULL) = {
            STORE_FAST,
        };

        inst(STORE_FAST_LOAD_FAST, (value1 -- value2)) {
            uint32_t oparg1 = oparg >> 4;
            uint32_t oparg2 = oparg & 15;
            SETLOCAL(oparg1, value1);
            value2 = GETLOCAL(oparg2);
            Py_INCREF(value2);
        }

        inst(STORE_FAST_STORE_FAST, (value2, value1 --)) {
            uint32_t oparg1 = oparg >> 4;
            uint32_t oparg2 = oparg & 15;
            SETLOCAL(oparg1, value1);
            SETLOCAL(oparg2, value2);
        }

        inst(POP_TOP, (value --)) {
            DECREF_INPUTS();
        }

        inst(PUSH_NULL, (-- res)) {
            res = NULL;
        }

        macro(END_FOR) = POP_TOP + POP_TOP;

        inst(INSTRUMENTED_END_FOR, (receiver, value --)) {
            TIER_ONE_ONLY
            /* Need to create a fake StopIteration error here,
             * to conform to PEP 380 */
            if (PyGen_Check(receiver)) {
                PyErr_SetObject(PyExc_StopIteration, value);
                if (monitor_stop_iteration(tstate, frame, this_instr)) {
                    GOTO_ERROR(error);
                }
                PyErr_SetRaisedException(NULL);
            }
            DECREF_INPUTS();
        }

        inst(END_SEND, (receiver, value -- value)) {
            Py_DECREF(receiver);
        }

        inst(INSTRUMENTED_END_SEND, (receiver, value -- value)) {
            TIER_ONE_ONLY
            if (PyGen_Check(receiver) || PyCoro_CheckExact(receiver)) {
                PyErr_SetObject(PyExc_StopIteration, value);
                if (monitor_stop_iteration(tstate, frame, this_instr)) {
                    GOTO_ERROR(error);
                }
                PyErr_SetRaisedException(NULL);
            }
            Py_DECREF(receiver);
        }

        inst(UNARY_NEGATIVE, (value -- res)) {
            res = PyNumber_Negative(value);
            DECREF_INPUTS();
            ERROR_IF(res == NULL, error);
        }

        inst(UNARY_NOT, (value -- res)) {
            assert(PyBool_Check(value));
            res = Py_IsFalse(value) ? Py_True : Py_False;
        }

        family(TO_BOOL, INLINE_CACHE_ENTRIES_TO_BOOL) = {
            TO_BOOL_ALWAYS_TRUE,
            TO_BOOL_BOOL,
            TO_BOOL_INT,
            TO_BOOL_LIST,
            TO_BOOL_NONE,
            TO_BOOL_STR,
        };

        op(_SPECIALIZE_TO_BOOL, (counter/1, value -- value)) {
            TIER_ONE_ONLY
            #if ENABLE_SPECIALIZATION
            if (ADAPTIVE_COUNTER_IS_ZERO(counter)) {
                next_instr = this_instr;
                _Py_Specialize_ToBool(value, next_instr);
                DISPATCH_SAME_OPARG();
            }
            STAT_INC(TO_BOOL, deferred);
            DECREMENT_ADAPTIVE_COUNTER(this_instr[1].cache);
            #endif  /* ENABLE_SPECIALIZATION */
        }

        op(_TO_BOOL, (unused/2, value -- res)) {
            int err = PyObject_IsTrue(value);
            DECREF_INPUTS();
            ERROR_IF(err < 0, error);
            res = err ? Py_True : Py_False;
        }

        macro(TO_BOOL) = _SPECIALIZE_TO_BOOL + _TO_BOOL;

        inst(TO_BOOL_BOOL, (unused/1, unused/2, value -- value)) {
            DEOPT_IF(!PyBool_Check(value));
            STAT_INC(TO_BOOL, hit);
        }

        inst(TO_BOOL_INT, (unused/1, unused/2, value -- res)) {
            DEOPT_IF(!PyLong_CheckExact(value));
            STAT_INC(TO_BOOL, hit);
            if (_PyLong_IsZero((PyLongObject *)value)) {
                assert(_Py_IsImmortal(value));
                res = Py_False;
            }
            else {
                DECREF_INPUTS();
                res = Py_True;
            }
        }

        inst(TO_BOOL_LIST, (unused/1, unused/2, value -- res)) {
            DEOPT_IF(!PyList_CheckExact(value));
            STAT_INC(TO_BOOL, hit);
            res = Py_SIZE(value) ? Py_True : Py_False;
            DECREF_INPUTS();
        }

        inst(TO_BOOL_NONE, (unused/1, unused/2, value -- res)) {
            // This one is a bit weird, because we expect *some* failures:
            DEOPT_IF(!Py_IsNone(value));
            STAT_INC(TO_BOOL, hit);
            res = Py_False;
        }

        inst(TO_BOOL_STR, (unused/1, unused/2, value -- res)) {
            DEOPT_IF(!PyUnicode_CheckExact(value));
            STAT_INC(TO_BOOL, hit);
            if (value == &_Py_STR(empty)) {
                assert(_Py_IsImmortal(value));
                res = Py_False;
            }
            else {
                assert(Py_SIZE(value));
                DECREF_INPUTS();
                res = Py_True;
            }
        }

        inst(TO_BOOL_ALWAYS_TRUE, (unused/1, version/2, value -- res)) {
            // This one is a bit weird, because we expect *some* failures:
            assert(version);
            DEOPT_IF(Py_TYPE(value)->tp_version_tag != version);
            STAT_INC(TO_BOOL, hit);
            DECREF_INPUTS();
            res = Py_True;
        }

        inst(UNARY_INVERT, (value -- res)) {
            res = PyNumber_Invert(value);
            DECREF_INPUTS();
            ERROR_IF(res == NULL, error);
        }

        family(BINARY_OP, INLINE_CACHE_ENTRIES_BINARY_OP) = {
            BINARY_OP_MULTIPLY_INT,
            BINARY_OP_ADD_INT,
            BINARY_OP_SUBTRACT_INT,
            BINARY_OP_MULTIPLY_FLOAT,
            BINARY_OP_ADD_FLOAT,
            BINARY_OP_SUBTRACT_FLOAT,
            BINARY_OP_ADD_UNICODE,
            // BINARY_OP_INPLACE_ADD_UNICODE,  // See comments at that opcode.
        };

        op(_GUARD_BOTH_INT, (left, right -- left, right)) {
            DEOPT_IF(!PyLong_CheckExact(left));
            DEOPT_IF(!PyLong_CheckExact(right));
        }

        op(_BINARY_OP_MULTIPLY_INT, (unused/1, left, right -- res)) {
            STAT_INC(BINARY_OP, hit);
            res = _PyLong_Multiply((PyLongObject *)left, (PyLongObject *)right);
            _Py_DECREF_SPECIALIZED(right, (destructor)PyObject_Free);
            _Py_DECREF_SPECIALIZED(left, (destructor)PyObject_Free);
            ERROR_IF(res == NULL, error);
        }

        op(_BINARY_OP_ADD_INT, (unused/1, left, right -- res)) {
            STAT_INC(BINARY_OP, hit);
            res = _PyLong_Add((PyLongObject *)left, (PyLongObject *)right);
            _Py_DECREF_SPECIALIZED(right, (destructor)PyObject_Free);
            _Py_DECREF_SPECIALIZED(left, (destructor)PyObject_Free);
            ERROR_IF(res == NULL, error);
        }

        op(_BINARY_OP_SUBTRACT_INT, (unused/1, left, right -- res)) {
            STAT_INC(BINARY_OP, hit);
            res = _PyLong_Subtract((PyLongObject *)left, (PyLongObject *)right);
            _Py_DECREF_SPECIALIZED(right, (destructor)PyObject_Free);
            _Py_DECREF_SPECIALIZED(left, (destructor)PyObject_Free);
            ERROR_IF(res == NULL, error);
        }

        macro(BINARY_OP_MULTIPLY_INT) =
            _GUARD_BOTH_INT + _BINARY_OP_MULTIPLY_INT;
        macro(BINARY_OP_ADD_INT) =
            _GUARD_BOTH_INT + _BINARY_OP_ADD_INT;
        macro(BINARY_OP_SUBTRACT_INT) =
            _GUARD_BOTH_INT + _BINARY_OP_SUBTRACT_INT;

        op(_GUARD_BOTH_FLOAT, (left, right -- left, right)) {
            DEOPT_IF(!PyFloat_CheckExact(left));
            DEOPT_IF(!PyFloat_CheckExact(right));
        }

        op(_BINARY_OP_MULTIPLY_FLOAT, (unused/1, left, right -- res)) {
            STAT_INC(BINARY_OP, hit);
            double dres =
                ((PyFloatObject *)left)->ob_fval *
                ((PyFloatObject *)right)->ob_fval;
            DECREF_INPUTS_AND_REUSE_FLOAT(left, right, dres, res);
        }

        op(_BINARY_OP_ADD_FLOAT, (unused/1, left, right -- res)) {
            STAT_INC(BINARY_OP, hit);
            double dres =
                ((PyFloatObject *)left)->ob_fval +
                ((PyFloatObject *)right)->ob_fval;
            DECREF_INPUTS_AND_REUSE_FLOAT(left, right, dres, res);
        }

        op(_BINARY_OP_SUBTRACT_FLOAT, (unused/1, left, right -- res)) {
            STAT_INC(BINARY_OP, hit);
            double dres =
                ((PyFloatObject *)left)->ob_fval -
                ((PyFloatObject *)right)->ob_fval;
            DECREF_INPUTS_AND_REUSE_FLOAT(left, right, dres, res);
        }

        macro(BINARY_OP_MULTIPLY_FLOAT) =
            _GUARD_BOTH_FLOAT + _BINARY_OP_MULTIPLY_FLOAT;
        macro(BINARY_OP_ADD_FLOAT) =
            _GUARD_BOTH_FLOAT + _BINARY_OP_ADD_FLOAT;
        macro(BINARY_OP_SUBTRACT_FLOAT) =
            _GUARD_BOTH_FLOAT + _BINARY_OP_SUBTRACT_FLOAT;

        op(_GUARD_BOTH_UNICODE, (left, right -- left, right)) {
            DEOPT_IF(!PyUnicode_CheckExact(left));
            DEOPT_IF(!PyUnicode_CheckExact(right));
        }

        op(_BINARY_OP_ADD_UNICODE, (unused/1, left, right -- res)) {
            STAT_INC(BINARY_OP, hit);
            res = PyUnicode_Concat(left, right);
            _Py_DECREF_SPECIALIZED(left, _PyUnicode_ExactDealloc);
            _Py_DECREF_SPECIALIZED(right, _PyUnicode_ExactDealloc);
            ERROR_IF(res == NULL, error);
        }

        macro(BINARY_OP_ADD_UNICODE) =
            _GUARD_BOTH_UNICODE + _BINARY_OP_ADD_UNICODE;

        // This is a subtle one. It's a super-instruction for
        // BINARY_OP_ADD_UNICODE followed by STORE_FAST
        // where the store goes into the left argument.
        // So the inputs are the same as for all BINARY_OP
        // specializations, but there is no output.
        // At the end we just skip over the STORE_FAST.
        op(_BINARY_OP_INPLACE_ADD_UNICODE, (unused/1, left, right --)) {
            assert(next_instr->op.code == STORE_FAST);
            PyObject **target_local = &GETLOCAL(next_instr->op.arg);
            DEOPT_IF(*target_local != left);
            STAT_INC(BINARY_OP, hit);
            /* Handle `left = left + right` or `left += right` for str.
             *
             * When possible, extend `left` in place rather than
             * allocating a new PyUnicodeObject. This attempts to avoid
             * quadratic behavior when one neglects to use str.join().
             *
             * If `left` has only two references remaining (one from
             * the stack, one in the locals), DECREFing `left` leaves
             * only the locals reference, so PyUnicode_Append knows
             * that the string is safe to mutate.
             */
            assert(Py_REFCNT(left) >= 2);
            _Py_DECREF_NO_DEALLOC(left);
            PyUnicode_Append(target_local, right);
            _Py_DECREF_SPECIALIZED(right, _PyUnicode_ExactDealloc);
            ERROR_IF(*target_local == NULL, error);
            // The STORE_FAST is already done.
            assert(next_instr->op.code == STORE_FAST);
            SKIP_OVER(1);
        }

        macro(BINARY_OP_INPLACE_ADD_UNICODE) =
            _GUARD_BOTH_UNICODE + _BINARY_OP_INPLACE_ADD_UNICODE;

        family(BINARY_SUBSCR, INLINE_CACHE_ENTRIES_BINARY_SUBSCR) = {
            BINARY_SUBSCR_DICT,
            BINARY_SUBSCR_GETITEM,
            BINARY_SUBSCR_LIST_INT,
            BINARY_SUBSCR_STR_INT,
            BINARY_SUBSCR_TUPLE_INT,
        };

        op(_SPECIALIZE_BINARY_SUBSCR, (counter/1, container, sub -- container, sub)) {
            TIER_ONE_ONLY
            #if ENABLE_SPECIALIZATION
            if (ADAPTIVE_COUNTER_IS_ZERO(counter)) {
                next_instr = this_instr;
                _Py_Specialize_BinarySubscr(container, sub, next_instr);
                DISPATCH_SAME_OPARG();
            }
            STAT_INC(BINARY_SUBSCR, deferred);
            DECREMENT_ADAPTIVE_COUNTER(this_instr[1].cache);
            #endif  /* ENABLE_SPECIALIZATION */
        }

        op(_BINARY_SUBSCR, (container, sub -- res)) {
            res = PyObject_GetItem(container, sub);
            DECREF_INPUTS();
            ERROR_IF(res == NULL, error);
        }

        macro(BINARY_SUBSCR) = _SPECIALIZE_BINARY_SUBSCR + _BINARY_SUBSCR;

        inst(BINARY_SLICE, (container, start, stop -- res)) {
            PyObject *slice = _PyBuildSlice_ConsumeRefs(start, stop);
            // Can't use ERROR_IF() here, because we haven't
            // DECREF'ed container yet, and we still own slice.
            if (slice == NULL) {
                res = NULL;
            }
            else {
                res = PyObject_GetItem(container, slice);
                Py_DECREF(slice);
            }
            Py_DECREF(container);
            ERROR_IF(res == NULL, error);
        }

        inst(STORE_SLICE, (v, container, start, stop -- )) {
            PyObject *slice = _PyBuildSlice_ConsumeRefs(start, stop);
            int err;
            if (slice == NULL) {
                err = 1;
            }
            else {
                err = PyObject_SetItem(container, slice, v);
                Py_DECREF(slice);
            }
            Py_DECREF(v);
            Py_DECREF(container);
            ERROR_IF(err, error);
        }

        inst(BINARY_SUBSCR_LIST_INT, (unused/1, list, sub -- res)) {
            DEOPT_IF(!PyLong_CheckExact(sub));
            DEOPT_IF(!PyList_CheckExact(list));

            // Deopt unless 0 <= sub < PyList_Size(list)
            DEOPT_IF(!_PyLong_IsNonNegativeCompact((PyLongObject *)sub));
            Py_ssize_t index = ((PyLongObject*)sub)->long_value.ob_digit[0];
            DEOPT_IF(index >= PyList_GET_SIZE(list));
            STAT_INC(BINARY_SUBSCR, hit);
            res = PyList_GET_ITEM(list, index);
            assert(res != NULL);
            Py_INCREF(res);
            _Py_DECREF_SPECIALIZED(sub, (destructor)PyObject_Free);
            Py_DECREF(list);
        }

        inst(BINARY_SUBSCR_STR_INT, (unused/1, str, sub -- res)) {
            DEOPT_IF(!PyLong_CheckExact(sub));
            DEOPT_IF(!PyUnicode_CheckExact(str));
            DEOPT_IF(!_PyLong_IsNonNegativeCompact((PyLongObject *)sub));
            Py_ssize_t index = ((PyLongObject*)sub)->long_value.ob_digit[0];
            DEOPT_IF(PyUnicode_GET_LENGTH(str) <= index);
            // Specialize for reading an ASCII character from any string:
            Py_UCS4 c = PyUnicode_READ_CHAR(str, index);
            DEOPT_IF(Py_ARRAY_LENGTH(_Py_SINGLETON(strings).ascii) <= c);
            STAT_INC(BINARY_SUBSCR, hit);
            res = (PyObject*)&_Py_SINGLETON(strings).ascii[c];
            _Py_DECREF_SPECIALIZED(sub, (destructor)PyObject_Free);
            Py_DECREF(str);
        }

        inst(BINARY_SUBSCR_TUPLE_INT, (unused/1, tuple, sub -- res)) {
            DEOPT_IF(!PyLong_CheckExact(sub));
            DEOPT_IF(!PyTuple_CheckExact(tuple));

            // Deopt unless 0 <= sub < PyTuple_Size(list)
            DEOPT_IF(!_PyLong_IsNonNegativeCompact((PyLongObject *)sub));
            Py_ssize_t index = ((PyLongObject*)sub)->long_value.ob_digit[0];
            DEOPT_IF(index >= PyTuple_GET_SIZE(tuple));
            STAT_INC(BINARY_SUBSCR, hit);
            res = PyTuple_GET_ITEM(tuple, index);
            assert(res != NULL);
            Py_INCREF(res);
            _Py_DECREF_SPECIALIZED(sub, (destructor)PyObject_Free);
            Py_DECREF(tuple);
        }

        inst(BINARY_SUBSCR_DICT, (unused/1, dict, sub -- res)) {
            DEOPT_IF(!PyDict_CheckExact(dict));
            STAT_INC(BINARY_SUBSCR, hit);
            res = PyDict_GetItemWithError(dict, sub);
            if (res == NULL) {
                if (!_PyErr_Occurred(tstate)) {
                    _PyErr_SetKeyError(sub);
                }
                DECREF_INPUTS();
                ERROR_IF(true, error);
            }
            Py_INCREF(res);  // Do this before DECREF'ing dict, sub
            DECREF_INPUTS();
        }

        inst(BINARY_SUBSCR_GETITEM, (unused/1, container, sub -- unused)) {
            DEOPT_IF(tstate->interp->eval_frame);
            PyTypeObject *tp = Py_TYPE(container);
            DEOPT_IF(!PyType_HasFeature(tp, Py_TPFLAGS_HEAPTYPE));
            PyHeapTypeObject *ht = (PyHeapTypeObject *)tp;
            PyObject *cached = ht->_spec_cache.getitem;
            DEOPT_IF(cached == NULL);
            assert(PyFunction_Check(cached));
            PyFunctionObject *getitem = (PyFunctionObject *)cached;
            uint32_t cached_version = ht->_spec_cache.getitem_version;
            DEOPT_IF(getitem->func_version != cached_version);
            PyCodeObject *code = (PyCodeObject *)getitem->func_code;
            assert(code->co_argcount == 2);
            DEOPT_IF(!_PyThreadState_HasStackSpace(tstate, code->co_framesize));
            STAT_INC(BINARY_SUBSCR, hit);
            Py_INCREF(getitem);
            _PyInterpreterFrame *new_frame = _PyFrame_PushUnchecked(tstate, getitem, 2);
            STACK_SHRINK(2);
            new_frame->localsplus[0] = container;
            new_frame->localsplus[1] = sub;
            frame->return_offset = (uint16_t)(next_instr - this_instr);
            DISPATCH_INLINED(new_frame);
        }

        inst(LIST_APPEND, (list, unused[oparg-1], v -- list, unused[oparg-1])) {
            ERROR_IF(_PyList_AppendTakeRef((PyListObject *)list, v) < 0, error);
        }

        inst(SET_ADD, (set, unused[oparg-1], v -- set, unused[oparg-1])) {
            int err = PySet_Add(set, v);
            DECREF_INPUTS();
            ERROR_IF(err, error);
        }

        family(STORE_SUBSCR, INLINE_CACHE_ENTRIES_STORE_SUBSCR) = {
            STORE_SUBSCR_DICT,
            STORE_SUBSCR_LIST_INT,
        };

        op(_SPECIALIZE_STORE_SUBSCR, (counter/1, container, sub -- container, sub)) {
            TIER_ONE_ONLY
            #if ENABLE_SPECIALIZATION
            if (ADAPTIVE_COUNTER_IS_ZERO(counter)) {
                next_instr = this_instr;
                _Py_Specialize_StoreSubscr(container, sub, next_instr);
                DISPATCH_SAME_OPARG();
            }
            STAT_INC(STORE_SUBSCR, deferred);
            DECREMENT_ADAPTIVE_COUNTER(this_instr[1].cache);
            #endif  /* ENABLE_SPECIALIZATION */
        }

        op(_STORE_SUBSCR, (v, container, sub -- )) {
            /* container[sub] = v */
            int err = PyObject_SetItem(container, sub, v);
            DECREF_INPUTS();
            ERROR_IF(err, error);
        }

        macro(STORE_SUBSCR) = _SPECIALIZE_STORE_SUBSCR + _STORE_SUBSCR;

        inst(STORE_SUBSCR_LIST_INT, (unused/1, value, list, sub -- )) {
            DEOPT_IF(!PyLong_CheckExact(sub));
            DEOPT_IF(!PyList_CheckExact(list));

            // Ensure nonnegative, zero-or-one-digit ints.
            DEOPT_IF(!_PyLong_IsNonNegativeCompact((PyLongObject *)sub));
            Py_ssize_t index = ((PyLongObject*)sub)->long_value.ob_digit[0];
            // Ensure index < len(list)
            DEOPT_IF(index >= PyList_GET_SIZE(list));
            STAT_INC(STORE_SUBSCR, hit);

            PyObject *old_value = PyList_GET_ITEM(list, index);
            PyList_SET_ITEM(list, index, value);
            assert(old_value != NULL);
            Py_DECREF(old_value);
            _Py_DECREF_SPECIALIZED(sub, (destructor)PyObject_Free);
            Py_DECREF(list);
        }

        inst(STORE_SUBSCR_DICT, (unused/1, value, dict, sub -- )) {
            DEOPT_IF(!PyDict_CheckExact(dict));
            STAT_INC(STORE_SUBSCR, hit);
            int err = _PyDict_SetItem_Take2((PyDictObject *)dict, sub, value);
            Py_DECREF(dict);
            ERROR_IF(err, error);
        }

        inst(DELETE_SUBSCR, (container, sub --)) {
            /* del container[sub] */
            int err = PyObject_DelItem(container, sub);
            DECREF_INPUTS();
            ERROR_IF(err, error);
        }

        inst(CALL_INTRINSIC_1, (value -- res)) {
            assert(oparg <= MAX_INTRINSIC_1);
            res = _PyIntrinsics_UnaryFunctions[oparg].func(tstate, value);
            DECREF_INPUTS();
            ERROR_IF(res == NULL, error);
        }

        inst(CALL_INTRINSIC_2, (value2, value1 -- res)) {
            assert(oparg <= MAX_INTRINSIC_2);
            res = _PyIntrinsics_BinaryFunctions[oparg].func(tstate, value2, value1);
            DECREF_INPUTS();
            ERROR_IF(res == NULL, error);
        }

        inst(RAISE_VARARGS, (args[oparg] -- )) {
            TIER_ONE_ONLY
            PyObject *cause = NULL, *exc = NULL;
            switch (oparg) {
            case 2:
                cause = args[1];
                /* fall through */
            case 1:
                exc = args[0];
                /* fall through */
            case 0:
                if (do_raise(tstate, exc, cause)) {
                    assert(oparg == 0);
                    monitor_reraise(tstate, frame, this_instr);
                    goto exception_unwind;
                }
                break;
            default:
                _PyErr_SetString(tstate, PyExc_SystemError,
                                 "bad RAISE_VARARGS oparg");
                break;
            }
            ERROR_IF(true, error);
        }

        inst(INTERPRETER_EXIT, (retval --)) {
            assert(frame == &entry_frame);
            assert(_PyFrame_IsIncomplete(frame));
            /* Restore previous frame and return. */
            tstate->current_frame = frame->previous;
            assert(!_PyErr_Occurred(tstate));
            tstate->c_recursion_remaining += PY_EVAL_C_STACK_UNITS;
            return retval;
        }

        // The stack effect here is ambiguous.
        // We definitely pop the return value off the stack on entry.
        // We also push it onto the stack on exit, but that's a
        // different frame, and it's accounted for by _PUSH_FRAME.
        op(_POP_FRAME, (retval --)) {
            assert(EMPTY());
            #if TIER_ONE
            assert(frame != &entry_frame);
            #endif
            STORE_SP();
            _Py_LeaveRecursiveCallPy(tstate);
            // GH-99729: We need to unlink the frame *before* clearing it:
            _PyInterpreterFrame *dying = frame;
            frame = tstate->current_frame = dying->previous;
            _PyEval_FrameClearAndPop(tstate, dying);
            _PyFrame_StackPush(frame, retval);
            LOAD_SP();
            LOAD_IP(frame->return_offset);
#if LLTRACE && TIER_ONE
            lltrace = maybe_lltrace_resume_frame(frame, &entry_frame, GLOBALS());
            if (lltrace < 0) {
                goto exit_unwind;
            }
#endif
        }

        macro(RETURN_VALUE) =
            _POP_FRAME;

        inst(INSTRUMENTED_RETURN_VALUE, (retval --)) {
            int err = _Py_call_instrumentation_arg(
                    tstate, PY_MONITORING_EVENT_PY_RETURN,
                    frame, this_instr, retval);
            if (err) GOTO_ERROR(error);
            STACK_SHRINK(1);
            assert(EMPTY());
            _PyFrame_SetStackPointer(frame, stack_pointer);
            _Py_LeaveRecursiveCallPy(tstate);
            assert(frame != &entry_frame);
            // GH-99729: We need to unlink the frame *before* clearing it:
            _PyInterpreterFrame *dying = frame;
            frame = tstate->current_frame = dying->previous;
            _PyEval_FrameClearAndPop(tstate, dying);
            _PyFrame_StackPush(frame, retval);
            LOAD_IP(frame->return_offset);
            goto resume_frame;
        }

        macro(RETURN_CONST) =
            LOAD_CONST +
            _POP_FRAME;

        inst(INSTRUMENTED_RETURN_CONST, (--)) {
            PyObject *retval = GETITEM(FRAME_CO_CONSTS, oparg);
            int err = _Py_call_instrumentation_arg(
                    tstate, PY_MONITORING_EVENT_PY_RETURN,
                    frame, this_instr, retval);
            if (err) GOTO_ERROR(error);
            Py_INCREF(retval);
            assert(EMPTY());
            _PyFrame_SetStackPointer(frame, stack_pointer);
            _Py_LeaveRecursiveCallPy(tstate);
            assert(frame != &entry_frame);
            // GH-99729: We need to unlink the frame *before* clearing it:
            _PyInterpreterFrame *dying = frame;
            frame = tstate->current_frame = dying->previous;
            _PyEval_FrameClearAndPop(tstate, dying);
            _PyFrame_StackPush(frame, retval);
            LOAD_IP(frame->return_offset);
            goto resume_frame;
        }

        inst(GET_AITER, (obj -- iter)) {
            unaryfunc getter = NULL;
            PyTypeObject *type = Py_TYPE(obj);

            if (type->tp_as_async != NULL) {
                getter = type->tp_as_async->am_aiter;
            }

            if (getter == NULL) {
                _PyErr_Format(tstate, PyExc_TypeError,
                              "'async for' requires an object with "
                              "__aiter__ method, got %.100s",
                              type->tp_name);
                DECREF_INPUTS();
                ERROR_IF(true, error);
            }

            iter = (*getter)(obj);
            DECREF_INPUTS();
            ERROR_IF(iter == NULL, error);

            if (Py_TYPE(iter)->tp_as_async == NULL ||
                    Py_TYPE(iter)->tp_as_async->am_anext == NULL) {

                _PyErr_Format(tstate, PyExc_TypeError,
                              "'async for' received an object from __aiter__ "
                              "that does not implement __anext__: %.100s",
                              Py_TYPE(iter)->tp_name);
                Py_DECREF(iter);
                ERROR_IF(true, error);
            }
        }

        inst(GET_ANEXT, (aiter -- aiter, awaitable)) {
            unaryfunc getter = NULL;
            PyObject *next_iter = NULL;
            PyTypeObject *type = Py_TYPE(aiter);

            if (PyAsyncGen_CheckExact(aiter)) {
                awaitable = type->tp_as_async->am_anext(aiter);
                if (awaitable == NULL) {
                    GOTO_ERROR(error);
                }
            } else {
                if (type->tp_as_async != NULL){
                    getter = type->tp_as_async->am_anext;
                }

                if (getter != NULL) {
                    next_iter = (*getter)(aiter);
                    if (next_iter == NULL) {
                        GOTO_ERROR(error);
                    }
                }
                else {
                    _PyErr_Format(tstate, PyExc_TypeError,
                                  "'async for' requires an iterator with "
                                  "__anext__ method, got %.100s",
                                  type->tp_name);
                    GOTO_ERROR(error);
                }

                awaitable = _PyCoro_GetAwaitableIter(next_iter);
                if (awaitable == NULL) {
                    _PyErr_FormatFromCause(
                        PyExc_TypeError,
                        "'async for' received an invalid object "
                        "from __anext__: %.100s",
                        Py_TYPE(next_iter)->tp_name);

                    Py_DECREF(next_iter);
                    GOTO_ERROR(error);
                } else {
                    Py_DECREF(next_iter);
                }
            }
        }

        inst(GET_AWAITABLE, (iterable -- iter)) {
            iter = _PyCoro_GetAwaitableIter(iterable);

            if (iter == NULL) {
                _PyEval_FormatAwaitableError(tstate, Py_TYPE(iterable), oparg);
            }

            DECREF_INPUTS();

            if (iter != NULL && PyCoro_CheckExact(iter)) {
                PyObject *yf = _PyGen_yf((PyGenObject*)iter);
                if (yf != NULL) {
                    /* `iter` is a coroutine object that is being
                       awaited, `yf` is a pointer to the current awaitable
                       being awaited on. */
                    Py_DECREF(yf);
                    Py_CLEAR(iter);
                    _PyErr_SetString(tstate, PyExc_RuntimeError,
                                     "coroutine is being awaited already");
                    /* The code below jumps to `error` if `iter` is NULL. */
                }
            }

            ERROR_IF(iter == NULL, error);
        }

        family(SEND, INLINE_CACHE_ENTRIES_SEND) = {
            SEND_GEN,
        };

        op(_SPECIALIZE_SEND, (counter/1, receiver, unused -- receiver, unused)) {
            TIER_ONE_ONLY
            #if ENABLE_SPECIALIZATION
            if (ADAPTIVE_COUNTER_IS_ZERO(counter)) {
                next_instr = this_instr;
                _Py_Specialize_Send(receiver, next_instr);
                DISPATCH_SAME_OPARG();
            }
            STAT_INC(SEND, deferred);
            DECREMENT_ADAPTIVE_COUNTER(this_instr[1].cache);
            #endif  /* ENABLE_SPECIALIZATION */
        }

        op(_SEND, (receiver, v -- receiver, retval)) {
            assert(frame != &entry_frame);
            if ((tstate->interp->eval_frame == NULL) &&
                (Py_TYPE(receiver) == &PyGen_Type || Py_TYPE(receiver) == &PyCoro_Type) &&
                ((PyGenObject *)receiver)->gi_frame_state < FRAME_EXECUTING)
            {
                PyGenObject *gen = (PyGenObject *)receiver;
                _PyInterpreterFrame *gen_frame = (_PyInterpreterFrame *)gen->gi_iframe;
                STACK_SHRINK(1);
                _PyFrame_StackPush(gen_frame, v);
                gen->gi_frame_state = FRAME_EXECUTING;
                gen->gi_exc_state.previous_item = tstate->exc_info;
                tstate->exc_info = &gen->gi_exc_state;
                assert(next_instr - this_instr + oparg <= UINT16_MAX);
                frame->return_offset = (uint16_t)(next_instr - this_instr + oparg);
                DISPATCH_INLINED(gen_frame);
            }
            if (Py_IsNone(v) && PyIter_Check(receiver)) {
                retval = Py_TYPE(receiver)->tp_iternext(receiver);
            }
            else {
                retval = PyObject_CallMethodOneArg(receiver, &_Py_ID(send), v);
            }
            if (retval == NULL) {
                if (_PyErr_ExceptionMatches(tstate, PyExc_StopIteration)
                ) {
                    monitor_raise(tstate, frame, this_instr);
                }
                if (_PyGen_FetchStopIterationValue(&retval) == 0) {
                    assert(retval != NULL);
                    JUMPBY(oparg);
                }
                else {
                    GOTO_ERROR(error);
                }
            }
            Py_DECREF(v);
        }

        macro(SEND) = _SPECIALIZE_SEND + _SEND;

        inst(SEND_GEN, (unused/1, receiver, v -- receiver, unused)) {
            DEOPT_IF(tstate->interp->eval_frame);
            PyGenObject *gen = (PyGenObject *)receiver;
            DEOPT_IF(Py_TYPE(gen) != &PyGen_Type && Py_TYPE(gen) != &PyCoro_Type);
            DEOPT_IF(gen->gi_frame_state >= FRAME_EXECUTING);
            STAT_INC(SEND, hit);
            _PyInterpreterFrame *gen_frame = (_PyInterpreterFrame *)gen->gi_iframe;
            STACK_SHRINK(1);
            _PyFrame_StackPush(gen_frame, v);
            gen->gi_frame_state = FRAME_EXECUTING;
            gen->gi_exc_state.previous_item = tstate->exc_info;
            tstate->exc_info = &gen->gi_exc_state;
            assert(next_instr - this_instr + oparg <= UINT16_MAX);
            frame->return_offset = (uint16_t)(next_instr - this_instr + oparg);
            DISPATCH_INLINED(gen_frame);
        }

        inst(INSTRUMENTED_YIELD_VALUE, (retval -- unused)) {
            assert(frame != &entry_frame);
            frame->instr_ptr = next_instr;
            PyGenObject *gen = _PyFrame_GetGenerator(frame);
            gen->gi_frame_state = FRAME_SUSPENDED;
            _PyFrame_SetStackPointer(frame, stack_pointer - 1);
            int err = _Py_call_instrumentation_arg(
                    tstate, PY_MONITORING_EVENT_PY_YIELD,
                    frame, this_instr, retval);
            if (err) GOTO_ERROR(error);
            tstate->exc_info = gen->gi_exc_state.previous_item;
            gen->gi_exc_state.previous_item = NULL;
            _Py_LeaveRecursiveCallPy(tstate);
            _PyInterpreterFrame *gen_frame = frame;
            frame = tstate->current_frame = frame->previous;
            gen_frame->previous = NULL;
            _PyFrame_StackPush(frame, retval);
            /* We don't know which of these is relevant here, so keep them equal */
            assert(INLINE_CACHE_ENTRIES_SEND == INLINE_CACHE_ENTRIES_FOR_ITER);
            LOAD_IP(1 + INLINE_CACHE_ENTRIES_SEND);
            goto resume_frame;
        }

        inst(YIELD_VALUE, (retval -- unused)) {
            // NOTE: It's important that YIELD_VALUE never raises an exception!
            // The compiler treats any exception raised here as a failed close()
            // or throw() call.
            assert(frame != &entry_frame);
            frame->instr_ptr = next_instr;
            PyGenObject *gen = _PyFrame_GetGenerator(frame);
            gen->gi_frame_state = FRAME_SUSPENDED;
            _PyFrame_SetStackPointer(frame, stack_pointer - 1);
            tstate->exc_info = gen->gi_exc_state.previous_item;
            gen->gi_exc_state.previous_item = NULL;
            _Py_LeaveRecursiveCallPy(tstate);
            _PyInterpreterFrame *gen_frame = frame;
            frame = tstate->current_frame = frame->previous;
            gen_frame->previous = NULL;
            _PyFrame_StackPush(frame, retval);
            /* We don't know which of these is relevant here, so keep them equal */
            assert(INLINE_CACHE_ENTRIES_SEND == INLINE_CACHE_ENTRIES_FOR_ITER);
            LOAD_IP(1 + INLINE_CACHE_ENTRIES_SEND);
            goto resume_frame;
        }

        inst(POP_EXCEPT, (exc_value -- )) {
            _PyErr_StackItem *exc_info = tstate->exc_info;
            Py_XSETREF(exc_info->exc_value, exc_value);
        }

        inst(RERAISE, (values[oparg], exc -- values[oparg])) {
            TIER_ONE_ONLY
            assert(oparg >= 0 && oparg <= 2);
            if (oparg) {
                PyObject *lasti = values[0];
                if (PyLong_Check(lasti)) {
                    frame->instr_ptr = _PyCode_CODE(_PyFrame_GetCode(frame)) + PyLong_AsLong(lasti);
                    assert(!_PyErr_Occurred(tstate));
                }
                else {
                    assert(PyLong_Check(lasti));
                    _PyErr_SetString(tstate, PyExc_SystemError, "lasti is not an int");
                    GOTO_ERROR(error);
                }
            }
            assert(exc && PyExceptionInstance_Check(exc));
            Py_INCREF(exc);
            _PyErr_SetRaisedException(tstate, exc);
            monitor_reraise(tstate, frame, this_instr);
            goto exception_unwind;
        }

        inst(END_ASYNC_FOR, (awaitable, exc -- )) {
            TIER_ONE_ONLY
            assert(exc && PyExceptionInstance_Check(exc));
            if (PyErr_GivenExceptionMatches(exc, PyExc_StopAsyncIteration)) {
                DECREF_INPUTS();
            }
            else {
                Py_INCREF(exc);
                _PyErr_SetRaisedException(tstate, exc);
                monitor_reraise(tstate, frame, this_instr);
                goto exception_unwind;
            }
        }

        inst(CLEANUP_THROW, (sub_iter, last_sent_val, exc_value -- none, value)) {
            TIER_ONE_ONLY
            assert(throwflag);
            assert(exc_value && PyExceptionInstance_Check(exc_value));
            if (PyErr_GivenExceptionMatches(exc_value, PyExc_StopIteration)) {
                value = Py_NewRef(((PyStopIterationObject *)exc_value)->value);
                DECREF_INPUTS();
                none = Py_None;
            }
            else {
                _PyErr_SetRaisedException(tstate, Py_NewRef(exc_value));
                monitor_reraise(tstate, frame, this_instr);
                goto exception_unwind;
            }
        }

        inst(LOAD_ASSERTION_ERROR, ( -- value)) {
            value = Py_NewRef(PyExc_AssertionError);
        }

        inst(LOAD_BUILD_CLASS, ( -- bc)) {
            ERROR_IF(PyMapping_GetOptionalItem(BUILTINS(), &_Py_ID(__build_class__), &bc) < 0, error);
            if (bc == NULL) {
                _PyErr_SetString(tstate, PyExc_NameError,
                                 "__build_class__ not found");
                ERROR_IF(true, error);
            }
        }


        inst(STORE_NAME, (v -- )) {
            PyObject *name = GETITEM(FRAME_CO_NAMES, oparg);
            PyObject *ns = LOCALS();
            int err;
            if (ns == NULL) {
                _PyErr_Format(tstate, PyExc_SystemError,
                              "no locals found when storing %R", name);
                DECREF_INPUTS();
                ERROR_IF(true, error);
            }
            if (PyDict_CheckExact(ns))
                err = PyDict_SetItem(ns, name, v);
            else
                err = PyObject_SetItem(ns, name, v);
            DECREF_INPUTS();
            ERROR_IF(err, error);
        }

        inst(DELETE_NAME, (--)) {
            PyObject *name = GETITEM(FRAME_CO_NAMES, oparg);
            PyObject *ns = LOCALS();
            int err;
            if (ns == NULL) {
                _PyErr_Format(tstate, PyExc_SystemError,
                              "no locals when deleting %R", name);
                GOTO_ERROR(error);
            }
            err = PyObject_DelItem(ns, name);
            // Can't use ERROR_IF here.
            if (err != 0) {
                _PyEval_FormatExcCheckArg(tstate, PyExc_NameError,
                                          NAME_ERROR_MSG,
                                          name);
                GOTO_ERROR(error);
            }
        }

        family(UNPACK_SEQUENCE, INLINE_CACHE_ENTRIES_UNPACK_SEQUENCE) = {
            UNPACK_SEQUENCE_TWO_TUPLE,
            UNPACK_SEQUENCE_TUPLE,
            UNPACK_SEQUENCE_LIST,
        };

        op(_SPECIALIZE_UNPACK_SEQUENCE, (counter/1, seq -- seq)) {
            #if ENABLE_SPECIALIZATION
            if (ADAPTIVE_COUNTER_IS_ZERO(counter)) {
                next_instr = this_instr;
                _Py_Specialize_UnpackSequence(seq, next_instr, oparg);
                DISPATCH_SAME_OPARG();
            }
            STAT_INC(UNPACK_SEQUENCE, deferred);
            DECREMENT_ADAPTIVE_COUNTER(this_instr[1].cache);
            #endif  /* ENABLE_SPECIALIZATION */
            (void)seq;
            (void)counter;
        }

        op(_UNPACK_SEQUENCE, (seq -- unused[oparg])) {
            PyObject **top = stack_pointer + oparg - 1;
            int res = _PyEval_UnpackIterable(tstate, seq, oparg, -1, top);
            DECREF_INPUTS();
            ERROR_IF(res == 0, error);
        }

        macro(UNPACK_SEQUENCE) = _SPECIALIZE_UNPACK_SEQUENCE + _UNPACK_SEQUENCE;

        inst(UNPACK_SEQUENCE_TWO_TUPLE, (unused/1, seq -- values[oparg])) {
            DEOPT_IF(!PyTuple_CheckExact(seq));
            DEOPT_IF(PyTuple_GET_SIZE(seq) != 2);
            assert(oparg == 2);
            STAT_INC(UNPACK_SEQUENCE, hit);
            values[0] = Py_NewRef(PyTuple_GET_ITEM(seq, 1));
            values[1] = Py_NewRef(PyTuple_GET_ITEM(seq, 0));
            DECREF_INPUTS();
        }

        inst(UNPACK_SEQUENCE_TUPLE, (unused/1, seq -- values[oparg])) {
            DEOPT_IF(!PyTuple_CheckExact(seq));
            DEOPT_IF(PyTuple_GET_SIZE(seq) != oparg);
            STAT_INC(UNPACK_SEQUENCE, hit);
            PyObject **items = _PyTuple_ITEMS(seq);
            for (int i = oparg; --i >= 0; ) {
                *values++ = Py_NewRef(items[i]);
            }
            DECREF_INPUTS();
        }

        inst(UNPACK_SEQUENCE_LIST, (unused/1, seq -- values[oparg])) {
            DEOPT_IF(!PyList_CheckExact(seq));
            DEOPT_IF(PyList_GET_SIZE(seq) != oparg);
            STAT_INC(UNPACK_SEQUENCE, hit);
            PyObject **items = _PyList_ITEMS(seq);
            for (int i = oparg; --i >= 0; ) {
                *values++ = Py_NewRef(items[i]);
            }
            DECREF_INPUTS();
        }

        inst(UNPACK_EX, (seq -- unused[oparg & 0xFF], unused, unused[oparg >> 8])) {
            int totalargs = 1 + (oparg & 0xFF) + (oparg >> 8);
            PyObject **top = stack_pointer + totalargs - 1;
            int res = _PyEval_UnpackIterable(tstate, seq, oparg & 0xFF, oparg >> 8, top);
            DECREF_INPUTS();
            ERROR_IF(res == 0, error);
        }

        family(STORE_ATTR, INLINE_CACHE_ENTRIES_STORE_ATTR) = {
            STORE_ATTR_INSTANCE_VALUE,
            STORE_ATTR_SLOT,
            STORE_ATTR_WITH_HINT,
        };

        op(_SPECIALIZE_STORE_ATTR, (counter/1, owner -- owner)) {
            TIER_ONE_ONLY
            #if ENABLE_SPECIALIZATION
            if (ADAPTIVE_COUNTER_IS_ZERO(counter)) {
                PyObject *name = GETITEM(FRAME_CO_NAMES, oparg);
                next_instr = this_instr;
                _Py_Specialize_StoreAttr(owner, next_instr, name);
                DISPATCH_SAME_OPARG();
            }
            STAT_INC(STORE_ATTR, deferred);
            DECREMENT_ADAPTIVE_COUNTER(this_instr[1].cache);
            #endif  /* ENABLE_SPECIALIZATION */
        }

        op(_STORE_ATTR, (unused/3, v, owner --)) {
            PyObject *name = GETITEM(FRAME_CO_NAMES, oparg);
            int err = PyObject_SetAttr(owner, name, v);
            DECREF_INPUTS();
            ERROR_IF(err, error);
        }

        macro(STORE_ATTR) = _SPECIALIZE_STORE_ATTR + _STORE_ATTR;

        inst(DELETE_ATTR, (owner --)) {
            PyObject *name = GETITEM(FRAME_CO_NAMES, oparg);
            int err = PyObject_DelAttr(owner, name);
            DECREF_INPUTS();
            ERROR_IF(err, error);
        }

        inst(STORE_GLOBAL, (v --)) {
            PyObject *name = GETITEM(FRAME_CO_NAMES, oparg);
            int err = PyDict_SetItem(GLOBALS(), name, v);
            DECREF_INPUTS();
            ERROR_IF(err, error);
        }

        inst(DELETE_GLOBAL, (--)) {
            PyObject *name = GETITEM(FRAME_CO_NAMES, oparg);
            int err;
            err = PyDict_DelItem(GLOBALS(), name);
            // Can't use ERROR_IF here.
            if (err != 0) {
                if (_PyErr_ExceptionMatches(tstate, PyExc_KeyError)) {
                    _PyEval_FormatExcCheckArg(tstate, PyExc_NameError,
                                              NAME_ERROR_MSG, name);
                }
                GOTO_ERROR(error);
            }
        }

        inst(LOAD_LOCALS, ( -- locals)) {
            locals = LOCALS();
            if (locals == NULL) {
                _PyErr_SetString(tstate, PyExc_SystemError,
                                 "no locals found");
                ERROR_IF(true, error);
            }
            Py_INCREF(locals);
        }

        inst(LOAD_FROM_DICT_OR_GLOBALS, (mod_or_class_dict -- v)) {
            PyObject *name = GETITEM(FRAME_CO_NAMES, oparg);
            if (PyMapping_GetOptionalItem(mod_or_class_dict, name, &v) < 0) {
                GOTO_ERROR(error);
            }
            if (v == NULL) {
                v = PyDict_GetItemWithError(GLOBALS(), name);
                if (v != NULL) {
                    Py_INCREF(v);
                }
                else if (_PyErr_Occurred(tstate)) {
                    GOTO_ERROR(error);
                }
                else {
                    if (PyMapping_GetOptionalItem(BUILTINS(), name, &v) < 0) {
                        GOTO_ERROR(error);
                    }
                    if (v == NULL) {
                        _PyEval_FormatExcCheckArg(
                                    tstate, PyExc_NameError,
                                    NAME_ERROR_MSG, name);
                        GOTO_ERROR(error);
                    }
                }
            }
            DECREF_INPUTS();
        }

        inst(LOAD_NAME, (-- v)) {
            PyObject *mod_or_class_dict = LOCALS();
            if (mod_or_class_dict == NULL) {
                _PyErr_SetString(tstate, PyExc_SystemError,
                                 "no locals found");
                ERROR_IF(true, error);
            }
            PyObject *name = GETITEM(FRAME_CO_NAMES, oparg);
            if (PyMapping_GetOptionalItem(mod_or_class_dict, name, &v) < 0) {
                GOTO_ERROR(error);
            }
            if (v == NULL) {
                v = PyDict_GetItemWithError(GLOBALS(), name);
                if (v != NULL) {
                    Py_INCREF(v);
                }
                else if (_PyErr_Occurred(tstate)) {
                    GOTO_ERROR(error);
                }
                else {
                    if (PyMapping_GetOptionalItem(BUILTINS(), name, &v) < 0) {
                        GOTO_ERROR(error);
                    }
                    if (v == NULL) {
                        _PyEval_FormatExcCheckArg(
                                    tstate, PyExc_NameError,
                                    NAME_ERROR_MSG, name);
                        GOTO_ERROR(error);
                    }
                }
            }
        }

        family(LOAD_GLOBAL, INLINE_CACHE_ENTRIES_LOAD_GLOBAL) = {
            LOAD_GLOBAL_MODULE,
            LOAD_GLOBAL_BUILTIN,
        };

        op(_SPECIALIZE_LOAD_GLOBAL, (counter/1 -- )) {
            TIER_ONE_ONLY
            #if ENABLE_SPECIALIZATION
            if (ADAPTIVE_COUNTER_IS_ZERO(counter)) {
                PyObject *name = GETITEM(FRAME_CO_NAMES, oparg>>1);
                next_instr = this_instr;
                _Py_Specialize_LoadGlobal(GLOBALS(), BUILTINS(), next_instr, name);
                DISPATCH_SAME_OPARG();
            }
            STAT_INC(LOAD_GLOBAL, deferred);
            DECREMENT_ADAPTIVE_COUNTER(this_instr[1].cache);
            #endif  /* ENABLE_SPECIALIZATION */
        }

        op(_LOAD_GLOBAL, (unused/1, unused/1, unused/1 -- res, null if (oparg & 1))) {
            PyObject *name = GETITEM(FRAME_CO_NAMES, oparg>>1);
            if (PyDict_CheckExact(GLOBALS())
                && PyDict_CheckExact(BUILTINS()))
            {
                res = _PyDict_LoadGlobal((PyDictObject *)GLOBALS(),
                                         (PyDictObject *)BUILTINS(),
                                         name);
                if (res == NULL) {
                    if (!_PyErr_Occurred(tstate)) {
                        /* _PyDict_LoadGlobal() returns NULL without raising
                         * an exception if the key doesn't exist */
                        _PyEval_FormatExcCheckArg(tstate, PyExc_NameError,
                                                  NAME_ERROR_MSG, name);
                    }
                    ERROR_IF(true, error);
                }
                Py_INCREF(res);
            }
            else {
                /* Slow-path if globals or builtins is not a dict */
                /* namespace 1: globals */
                ERROR_IF(PyMapping_GetOptionalItem(GLOBALS(), name, &res) < 0, error);
                if (res == NULL) {
                    /* namespace 2: builtins */
                    ERROR_IF(PyMapping_GetOptionalItem(BUILTINS(), name, &res) < 0, error);
                    if (res == NULL) {
                        _PyEval_FormatExcCheckArg(
                                    tstate, PyExc_NameError,
                                    NAME_ERROR_MSG, name);
                        ERROR_IF(true, error);
                    }
                }
            }
            null = NULL;
        }

        macro(LOAD_GLOBAL) = _SPECIALIZE_LOAD_GLOBAL + _LOAD_GLOBAL;

        op(_GUARD_GLOBALS_VERSION, (version/1 --)) {
            PyDictObject *dict = (PyDictObject *)GLOBALS();
            DEOPT_IF(!PyDict_CheckExact(dict));
            DEOPT_IF(dict->ma_keys->dk_version != version);
            assert(DK_IS_UNICODE(dict->ma_keys));
        }

        op(_GUARD_BUILTINS_VERSION, (version/1 --)) {
            PyDictObject *dict = (PyDictObject *)BUILTINS();
            DEOPT_IF(!PyDict_CheckExact(dict));
            DEOPT_IF(dict->ma_keys->dk_version != version);
            assert(DK_IS_UNICODE(dict->ma_keys));
        }

        op(_LOAD_GLOBAL_MODULE, (index/1 -- res, null if (oparg & 1))) {
            PyDictObject *dict = (PyDictObject *)GLOBALS();
            PyDictUnicodeEntry *entries = DK_UNICODE_ENTRIES(dict->ma_keys);
            res = entries[index].me_value;
            DEOPT_IF(res == NULL);
            Py_INCREF(res);
            STAT_INC(LOAD_GLOBAL, hit);
            null = NULL;
        }

        op(_LOAD_GLOBAL_BUILTINS, (index/1 -- res, null if (oparg & 1))) {
            PyDictObject *bdict = (PyDictObject *)BUILTINS();
            PyDictUnicodeEntry *entries = DK_UNICODE_ENTRIES(bdict->ma_keys);
            res = entries[index].me_value;
            DEOPT_IF(res == NULL);
            Py_INCREF(res);
            STAT_INC(LOAD_GLOBAL, hit);
            null = NULL;
        }

        macro(LOAD_GLOBAL_MODULE) =
            unused/1 + // Skip over the counter
            _GUARD_GLOBALS_VERSION +
            unused/1 + // Skip over the builtins version
            _LOAD_GLOBAL_MODULE;

        macro(LOAD_GLOBAL_BUILTIN) =
            unused/1 + // Skip over the counter
            _GUARD_GLOBALS_VERSION +
            _GUARD_BUILTINS_VERSION +
            _LOAD_GLOBAL_BUILTINS;

        inst(DELETE_FAST, (--)) {
            PyObject *v = GETLOCAL(oparg);
            ERROR_IF(v == NULL, unbound_local_error);
            SETLOCAL(oparg, NULL);
        }

        inst(MAKE_CELL, (--)) {
            // "initial" is probably NULL but not if it's an arg (or set
            // via PyFrame_LocalsToFast() before MAKE_CELL has run).
            PyObject *initial = GETLOCAL(oparg);
            PyObject *cell = PyCell_New(initial);
            if (cell == NULL) {
                GOTO_ERROR(error);
            }
            SETLOCAL(oparg, cell);
        }

        inst(DELETE_DEREF, (--)) {
            PyObject *cell = GETLOCAL(oparg);
            PyObject *oldobj = PyCell_GET(cell);
            // Can't use ERROR_IF here.
            // Fortunately we don't need its superpower.
            if (oldobj == NULL) {
                _PyEval_FormatExcUnbound(tstate, _PyFrame_GetCode(frame), oparg);
                GOTO_ERROR(error);
            }
            PyCell_SET(cell, NULL);
            Py_DECREF(oldobj);
        }

        inst(LOAD_FROM_DICT_OR_DEREF, (class_dict -- value)) {
            PyObject *name;
            assert(class_dict);
            assert(oparg >= 0 && oparg < _PyFrame_GetCode(frame)->co_nlocalsplus);
            name = PyTuple_GET_ITEM(_PyFrame_GetCode(frame)->co_localsplusnames, oparg);
            if (PyMapping_GetOptionalItem(class_dict, name, &value) < 0) {
                Py_DECREF(class_dict);
                GOTO_ERROR(error);
            }
            Py_DECREF(class_dict);
            if (!value) {
                PyObject *cell = GETLOCAL(oparg);
                value = PyCell_GET(cell);
                if (value == NULL) {
                    _PyEval_FormatExcUnbound(tstate, _PyFrame_GetCode(frame), oparg);
                    GOTO_ERROR(error);
                }
                Py_INCREF(value);
            }
        }

        inst(LOAD_DEREF, ( -- value)) {
            PyObject *cell = GETLOCAL(oparg);
            value = PyCell_GET(cell);
            if (value == NULL) {
                _PyEval_FormatExcUnbound(tstate, _PyFrame_GetCode(frame), oparg);
                ERROR_IF(true, error);
            }
            Py_INCREF(value);
        }

        inst(STORE_DEREF, (v --)) {
            PyObject *cell = GETLOCAL(oparg);
            PyObject *oldobj = PyCell_GET(cell);
            PyCell_SET(cell, v);
            Py_XDECREF(oldobj);
        }

        inst(COPY_FREE_VARS, (--)) {
            /* Copy closure variables to free variables */
            PyCodeObject *co = _PyFrame_GetCode(frame);
            assert(PyFunction_Check(frame->f_funcobj));
            PyObject *closure = ((PyFunctionObject *)frame->f_funcobj)->func_closure;
            assert(oparg == co->co_nfreevars);
            int offset = co->co_nlocalsplus - oparg;
            for (int i = 0; i < oparg; ++i) {
                PyObject *o = PyTuple_GET_ITEM(closure, i);
                frame->localsplus[offset + i] = Py_NewRef(o);
            }
        }

        inst(BUILD_STRING, (pieces[oparg] -- str)) {
            str = _PyUnicode_JoinArray(&_Py_STR(empty), pieces, oparg);
            DECREF_INPUTS();
            ERROR_IF(str == NULL, error);
        }

        inst(BUILD_TUPLE, (values[oparg] -- tup)) {
            tup = _PyTuple_FromArraySteal(values, oparg);
            ERROR_IF(tup == NULL, error);
        }

        inst(BUILD_LIST, (values[oparg] -- list)) {
            list = _PyList_FromArraySteal(values, oparg);
            ERROR_IF(list == NULL, error);
        }

        inst(LIST_EXTEND, (list, unused[oparg-1], iterable -- list, unused[oparg-1])) {
            PyObject *none_val = _PyList_Extend((PyListObject *)list, iterable);
            if (none_val == NULL) {
                if (_PyErr_ExceptionMatches(tstate, PyExc_TypeError) &&
                   (Py_TYPE(iterable)->tp_iter == NULL && !PySequence_Check(iterable)))
                {
                    _PyErr_Clear(tstate);
                    _PyErr_Format(tstate, PyExc_TypeError,
                          "Value after * must be an iterable, not %.200s",
                          Py_TYPE(iterable)->tp_name);
                }
                DECREF_INPUTS();
                ERROR_IF(true, error);
            }
            assert(Py_IsNone(none_val));
            DECREF_INPUTS();
        }

        inst(SET_UPDATE, (set, unused[oparg-1], iterable -- set, unused[oparg-1])) {
            int err = _PySet_Update(set, iterable);
            DECREF_INPUTS();
            ERROR_IF(err < 0, error);
        }

        inst(BUILD_SET, (values[oparg] -- set)) {
            set = PySet_New(NULL);
            if (set == NULL)
                GOTO_ERROR(error);
            int err = 0;
            for (int i = 0; i < oparg; i++) {
                PyObject *item = values[i];
                if (err == 0)
                    err = PySet_Add(set, item);
                Py_DECREF(item);
            }
            if (err != 0) {
                Py_DECREF(set);
                ERROR_IF(true, error);
            }
        }

        inst(BUILD_MAP, (values[oparg*2] -- map)) {
            map = _PyDict_FromItems(
                    values, 2,
                    values+1, 2,
                    oparg);
            DECREF_INPUTS();
            ERROR_IF(map == NULL, error);
        }

        inst(SETUP_ANNOTATIONS, (--)) {
            int err;
            PyObject *ann_dict;
            if (LOCALS() == NULL) {
                _PyErr_Format(tstate, PyExc_SystemError,
                              "no locals found when setting up annotations");
                ERROR_IF(true, error);
            }
            /* check if __annotations__ in locals()... */
            if (PyDict_CheckExact(LOCALS())) {
                ann_dict = _PyDict_GetItemWithError(LOCALS(),
                                                    &_Py_ID(__annotations__));
                if (ann_dict == NULL) {
                    ERROR_IF(_PyErr_Occurred(tstate), error);
                    /* ...if not, create a new one */
                    ann_dict = PyDict_New();
                    ERROR_IF(ann_dict == NULL, error);
                    err = PyDict_SetItem(LOCALS(), &_Py_ID(__annotations__),
                                         ann_dict);
                    Py_DECREF(ann_dict);
                    ERROR_IF(err, error);
                }
            }
            else {
                /* do the same if locals() is not a dict */
                ERROR_IF(PyMapping_GetOptionalItem(LOCALS(), &_Py_ID(__annotations__), &ann_dict) < 0, error);
                if (ann_dict == NULL) {
                    ann_dict = PyDict_New();
                    ERROR_IF(ann_dict == NULL, error);
                    err = PyObject_SetItem(LOCALS(), &_Py_ID(__annotations__),
                                           ann_dict);
                    Py_DECREF(ann_dict);
                    ERROR_IF(err, error);
                }
                else {
                    Py_DECREF(ann_dict);
                }
            }
        }

        inst(BUILD_CONST_KEY_MAP, (values[oparg], keys -- map)) {
            if (!PyTuple_CheckExact(keys) ||
                PyTuple_GET_SIZE(keys) != (Py_ssize_t)oparg) {
                _PyErr_SetString(tstate, PyExc_SystemError,
                                 "bad BUILD_CONST_KEY_MAP keys argument");
                GOTO_ERROR(error);  // Pop the keys and values.
            }
            map = _PyDict_FromItems(
                    &PyTuple_GET_ITEM(keys, 0), 1,
                    values, 1, oparg);
            DECREF_INPUTS();
            ERROR_IF(map == NULL, error);
        }

        inst(DICT_UPDATE, (dict, unused[oparg - 1], update -- dict, unused[oparg - 1])) {
            if (PyDict_Update(dict, update) < 0) {
                if (_PyErr_ExceptionMatches(tstate, PyExc_AttributeError)) {
                    _PyErr_Format(tstate, PyExc_TypeError,
                                    "'%.200s' object is not a mapping",
                                    Py_TYPE(update)->tp_name);
                }
                DECREF_INPUTS();
                ERROR_IF(true, error);
            }
            DECREF_INPUTS();
        }

        inst(DICT_MERGE, (callable, unused, unused, dict, unused[oparg - 1], update -- callable, unused, unused, dict, unused[oparg - 1])) {
            if (_PyDict_MergeEx(dict, update, 2) < 0) {
                _PyEval_FormatKwargsError(tstate, callable, update);
                DECREF_INPUTS();
                ERROR_IF(true, error);
            }
            DECREF_INPUTS();
        }

        inst(MAP_ADD, (dict, unused[oparg - 1], key, value -- dict, unused[oparg - 1])) {
            assert(PyDict_CheckExact(dict));
            /* dict[key] = value */
            // Do not DECREF INPUTS because the function steals the references
            ERROR_IF(_PyDict_SetItem_Take2((PyDictObject *)dict, key, value) != 0, error);
        }

        inst(INSTRUMENTED_LOAD_SUPER_ATTR, (unused/1, unused, unused, unused -- unused, unused if (oparg & 1))) {
            // cancel out the decrement that will happen in LOAD_SUPER_ATTR; we
            // don't want to specialize instrumented instructions
            INCREMENT_ADAPTIVE_COUNTER(this_instr[1].cache);
            GO_TO_INSTRUCTION(LOAD_SUPER_ATTR);
        }

        family(LOAD_SUPER_ATTR, INLINE_CACHE_ENTRIES_LOAD_SUPER_ATTR) = {
            LOAD_SUPER_ATTR_ATTR,
            LOAD_SUPER_ATTR_METHOD,
        };

        op(_SPECIALIZE_LOAD_SUPER_ATTR, (counter/1, global_super, class, unused -- global_super, class, unused)) {
            TIER_ONE_ONLY
            #if ENABLE_SPECIALIZATION
            int load_method = oparg & 1;
            if (ADAPTIVE_COUNTER_IS_ZERO(counter)) {
                next_instr = this_instr;
                _Py_Specialize_LoadSuperAttr(global_super, class, next_instr, load_method);
                DISPATCH_SAME_OPARG();
            }
            STAT_INC(LOAD_SUPER_ATTR, deferred);
            DECREMENT_ADAPTIVE_COUNTER(this_instr[1].cache);
            #endif  /* ENABLE_SPECIALIZATION */
        }

        op(_LOAD_SUPER_ATTR, (global_super, class, self -- attr, null if (oparg & 1))) {
            TIER_ONE_ONLY
            if (opcode == INSTRUMENTED_LOAD_SUPER_ATTR) {
                PyObject *arg = oparg & 2 ? class : &_PyInstrumentation_MISSING;
                int err = _Py_call_instrumentation_2args(
                        tstate, PY_MONITORING_EVENT_CALL,
                        frame, this_instr, global_super, arg);
                ERROR_IF(err, error);
            }
            // we make no attempt to optimize here; specializations should
            // handle any case whose performance we care about
            PyObject *stack[] = {class, self};
            PyObject *super = PyObject_Vectorcall(global_super, stack, oparg & 2, NULL);
            if (opcode == INSTRUMENTED_LOAD_SUPER_ATTR) {
                PyObject *arg = oparg & 2 ? class : &_PyInstrumentation_MISSING;
                if (super == NULL) {
                    _Py_call_instrumentation_exc2(
                        tstate, PY_MONITORING_EVENT_C_RAISE,
                        frame, this_instr, global_super, arg);
                }
                else {
                    int err = _Py_call_instrumentation_2args(
                        tstate, PY_MONITORING_EVENT_C_RETURN,
                        frame, this_instr, global_super, arg);
                    if (err < 0) {
                        Py_CLEAR(super);
                    }
                }
            }
            DECREF_INPUTS();
            ERROR_IF(super == NULL, error);
            PyObject *name = GETITEM(FRAME_CO_NAMES, oparg >> 2);
            attr = PyObject_GetAttr(super, name);
            Py_DECREF(super);
            ERROR_IF(attr == NULL, error);
            null = NULL;
        }

        macro(LOAD_SUPER_ATTR) = _SPECIALIZE_LOAD_SUPER_ATTR + _LOAD_SUPER_ATTR;

        pseudo(LOAD_SUPER_METHOD) = {
            LOAD_SUPER_ATTR,
        };

        pseudo(LOAD_ZERO_SUPER_METHOD) = {
            LOAD_SUPER_ATTR,
        };

        pseudo(LOAD_ZERO_SUPER_ATTR) = {
            LOAD_SUPER_ATTR,
        };

        inst(LOAD_SUPER_ATTR_ATTR, (unused/1, global_super, class, self -- attr, unused if (0))) {
            assert(!(oparg & 1));
            DEOPT_IF(global_super != (PyObject *)&PySuper_Type);
            DEOPT_IF(!PyType_Check(class));
            STAT_INC(LOAD_SUPER_ATTR, hit);
            PyObject *name = GETITEM(FRAME_CO_NAMES, oparg >> 2);
            attr = _PySuper_Lookup((PyTypeObject *)class, self, name, NULL);
            DECREF_INPUTS();
            ERROR_IF(attr == NULL, error);
        }

        inst(LOAD_SUPER_ATTR_METHOD, (unused/1, global_super, class, self -- attr, self_or_null)) {
            assert(oparg & 1);
            DEOPT_IF(global_super != (PyObject *)&PySuper_Type);
            DEOPT_IF(!PyType_Check(class));
            STAT_INC(LOAD_SUPER_ATTR, hit);
            PyObject *name = GETITEM(FRAME_CO_NAMES, oparg >> 2);
            PyTypeObject *cls = (PyTypeObject *)class;
            int method_found = 0;
            attr = _PySuper_Lookup(cls, self, name,
                                   Py_TYPE(self)->tp_getattro == PyObject_GenericGetAttr ? &method_found : NULL);
            Py_DECREF(global_super);
            Py_DECREF(class);
            if (attr == NULL) {
                Py_DECREF(self);
                ERROR_IF(true, error);
            }
            if (method_found) {
                self_or_null = self; // transfer ownership
            } else {
                Py_DECREF(self);
                self_or_null = NULL;
            }
        }

        family(LOAD_ATTR, INLINE_CACHE_ENTRIES_LOAD_ATTR) = {
            LOAD_ATTR_INSTANCE_VALUE,
            LOAD_ATTR_MODULE,
            LOAD_ATTR_WITH_HINT,
            LOAD_ATTR_SLOT,
            LOAD_ATTR_CLASS,
            LOAD_ATTR_PROPERTY,
            LOAD_ATTR_GETATTRIBUTE_OVERRIDDEN,
            LOAD_ATTR_METHOD_WITH_VALUES,
            LOAD_ATTR_METHOD_NO_DICT,
            LOAD_ATTR_METHOD_LAZY_DICT,
            LOAD_ATTR_NONDESCRIPTOR_WITH_VALUES,
            LOAD_ATTR_NONDESCRIPTOR_NO_DICT,
        };

        op(_SPECIALIZE_LOAD_ATTR, (counter/1, owner -- owner)) {
            TIER_ONE_ONLY
            #if ENABLE_SPECIALIZATION
            if (ADAPTIVE_COUNTER_IS_ZERO(counter)) {
                PyObject *name = GETITEM(FRAME_CO_NAMES, oparg>>1);
                next_instr = this_instr;
                _Py_Specialize_LoadAttr(owner, next_instr, name);
                DISPATCH_SAME_OPARG();
            }
            STAT_INC(LOAD_ATTR, deferred);
            DECREMENT_ADAPTIVE_COUNTER(this_instr[1].cache);
            #endif  /* ENABLE_SPECIALIZATION */
        }

        op(_LOAD_ATTR, (unused/8, owner -- attr, self_or_null if (oparg & 1))) {
            PyObject *name = GETITEM(FRAME_CO_NAMES, oparg >> 1);
            if (oparg & 1) {
                /* Designed to work in tandem with CALL, pushes two values. */
                attr = NULL;
                if (_PyObject_GetMethod(owner, name, &attr)) {
                    /* We can bypass temporary bound method object.
                       meth is unbound method and obj is self.
                       meth | self | arg1 | ... | argN
                     */
                    assert(attr != NULL);  // No errors on this branch
                    self_or_null = owner;  // Transfer ownership
                }
                else {
                    /* meth is not an unbound method (but a regular attr, or
                       something was returned by a descriptor protocol).  Set
                       the second element of the stack to NULL, to signal
                       CALL that it's not a method call.
                       NULL | meth | arg1 | ... | argN
                    */
                    DECREF_INPUTS();
                    ERROR_IF(attr == NULL, error);
                    self_or_null = NULL;
                }
            }
            else {
                /* Classic, pushes one value. */
                attr = PyObject_GetAttr(owner, name);
                DECREF_INPUTS();
                ERROR_IF(attr == NULL, error);
            }
        }

        macro(LOAD_ATTR) = _SPECIALIZE_LOAD_ATTR + _LOAD_ATTR;

        pseudo(LOAD_METHOD) = {
            LOAD_ATTR,
        };

        op(_GUARD_TYPE_VERSION, (type_version/2, owner -- owner)) {
            PyTypeObject *tp = Py_TYPE(owner);
            assert(type_version != 0);
            DEOPT_IF(tp->tp_version_tag != type_version);
        }

        op(_CHECK_MANAGED_OBJECT_HAS_VALUES, (owner -- owner)) {
            assert(Py_TYPE(owner)->tp_dictoffset < 0);
            assert(Py_TYPE(owner)->tp_flags & Py_TPFLAGS_MANAGED_DICT);
            PyDictOrValues *dorv = _PyObject_DictOrValuesPointer(owner);
            DEOPT_IF(!_PyDictOrValues_IsValues(*dorv) && !_PyObject_MakeInstanceAttributesFromDict(owner, dorv));
        }

        op(_LOAD_ATTR_INSTANCE_VALUE, (index/1, owner -- attr, null if (oparg & 1))) {
            PyDictOrValues dorv = *_PyObject_DictOrValuesPointer(owner);
            attr = _PyDictOrValues_GetValues(dorv)->values[index];
            DEOPT_IF(attr == NULL);
            STAT_INC(LOAD_ATTR, hit);
            Py_INCREF(attr);
            null = NULL;
            DECREF_INPUTS();
        }

        macro(LOAD_ATTR_INSTANCE_VALUE) =
            unused/1 + // Skip over the counter
            _GUARD_TYPE_VERSION +
            _CHECK_MANAGED_OBJECT_HAS_VALUES +
            _LOAD_ATTR_INSTANCE_VALUE +
            unused/5;  // Skip over rest of cache

        op(_CHECK_ATTR_MODULE, (type_version/2, owner -- owner)) {
            DEOPT_IF(!PyModule_CheckExact(owner));
            PyDictObject *dict = (PyDictObject *)((PyModuleObject *)owner)->md_dict;
            assert(dict != NULL);
            DEOPT_IF(dict->ma_keys->dk_version != type_version);
        }

        op(_LOAD_ATTR_MODULE, (index/1, owner -- attr, null if (oparg & 1))) {
            PyDictObject *dict = (PyDictObject *)((PyModuleObject *)owner)->md_dict;
            assert(dict->ma_keys->dk_kind == DICT_KEYS_UNICODE);
            assert(index < dict->ma_keys->dk_nentries);
            PyDictUnicodeEntry *ep = DK_UNICODE_ENTRIES(dict->ma_keys) + index;
            attr = ep->me_value;
            DEOPT_IF(attr == NULL);
            STAT_INC(LOAD_ATTR, hit);
            Py_INCREF(attr);
            null = NULL;
            DECREF_INPUTS();
        }

        macro(LOAD_ATTR_MODULE) =
            unused/1 +
            _CHECK_ATTR_MODULE +
            _LOAD_ATTR_MODULE +
            unused/5;

        op(_CHECK_ATTR_WITH_HINT, (owner -- owner)) {
            assert(Py_TYPE(owner)->tp_flags & Py_TPFLAGS_MANAGED_DICT);
            PyDictOrValues dorv = *_PyObject_DictOrValuesPointer(owner);
            DEOPT_IF(_PyDictOrValues_IsValues(dorv));
            PyDictObject *dict = (PyDictObject *)_PyDictOrValues_GetDict(dorv);
            DEOPT_IF(dict == NULL);
            assert(PyDict_CheckExact((PyObject *)dict));
        }

        op(_LOAD_ATTR_WITH_HINT, (hint/1, owner -- attr, null if (oparg & 1))) {
            PyDictOrValues dorv = *_PyObject_DictOrValuesPointer(owner);
            PyDictObject *dict = (PyDictObject *)_PyDictOrValues_GetDict(dorv);
            DEOPT_IF(hint >= (size_t)dict->ma_keys->dk_nentries);
            PyObject *name = GETITEM(FRAME_CO_NAMES, oparg>>1);
            if (DK_IS_UNICODE(dict->ma_keys)) {
                PyDictUnicodeEntry *ep = DK_UNICODE_ENTRIES(dict->ma_keys) + hint;
                DEOPT_IF(ep->me_key != name);
                attr = ep->me_value;
            }
            else {
                PyDictKeyEntry *ep = DK_ENTRIES(dict->ma_keys) + hint;
                DEOPT_IF(ep->me_key != name);
                attr = ep->me_value;
            }
            DEOPT_IF(attr == NULL);
            STAT_INC(LOAD_ATTR, hit);
            Py_INCREF(attr);
            null = NULL;
            DECREF_INPUTS();
        }

        macro(LOAD_ATTR_WITH_HINT) =
            unused/1 +
            _GUARD_TYPE_VERSION +
            _CHECK_ATTR_WITH_HINT +
            _LOAD_ATTR_WITH_HINT +
            unused/5;

        op(_LOAD_ATTR_SLOT, (index/1, owner -- attr, null if (oparg & 1))) {
            char *addr = (char *)owner + index;
            attr = *(PyObject **)addr;
            DEOPT_IF(attr == NULL);
            STAT_INC(LOAD_ATTR, hit);
            Py_INCREF(attr);
            null = NULL;
            DECREF_INPUTS();
        }

        macro(LOAD_ATTR_SLOT) =
            unused/1 +
            _GUARD_TYPE_VERSION +
            _LOAD_ATTR_SLOT +  // NOTE: This action may also deopt
            unused/5;

        op(_CHECK_ATTR_CLASS, (type_version/2, owner -- owner)) {
            DEOPT_IF(!PyType_Check(owner));
            assert(type_version != 0);
            DEOPT_IF(((PyTypeObject *)owner)->tp_version_tag != type_version);

        }

        op(_LOAD_ATTR_CLASS, (descr/4, owner -- attr, null if (oparg & 1))) {
            STAT_INC(LOAD_ATTR, hit);
            assert(descr != NULL);
            attr = Py_NewRef(descr);
            null = NULL;
            DECREF_INPUTS();
        }

        macro(LOAD_ATTR_CLASS) =
            unused/1 +
            _CHECK_ATTR_CLASS +
            unused/2 +
            _LOAD_ATTR_CLASS;

        inst(LOAD_ATTR_PROPERTY, (unused/1, type_version/2, func_version/2, fget/4, owner -- unused, unused if (0))) {
            assert((oparg & 1) == 0);
            DEOPT_IF(tstate->interp->eval_frame);

            PyTypeObject *cls = Py_TYPE(owner);
            DEOPT_IF(cls->tp_version_tag != type_version);
            assert(type_version != 0);
            assert(Py_IS_TYPE(fget, &PyFunction_Type));
            PyFunctionObject *f = (PyFunctionObject *)fget;
            assert(func_version != 0);
            DEOPT_IF(f->func_version != func_version);
            PyCodeObject *code = (PyCodeObject *)f->func_code;
            assert(code->co_argcount == 1);
            DEOPT_IF(!_PyThreadState_HasStackSpace(tstate, code->co_framesize));
            STAT_INC(LOAD_ATTR, hit);
            Py_INCREF(fget);
            _PyInterpreterFrame *new_frame = _PyFrame_PushUnchecked(tstate, f, 1);
            // Manipulate stack directly because we exit with DISPATCH_INLINED().
            STACK_SHRINK(1);
            new_frame->localsplus[0] = owner;
            frame->return_offset = (uint16_t)(next_instr - this_instr);
            DISPATCH_INLINED(new_frame);
        }

        inst(LOAD_ATTR_GETATTRIBUTE_OVERRIDDEN, (unused/1, type_version/2, func_version/2, getattribute/4, owner -- unused, unused if (0))) {
            assert((oparg & 1) == 0);
            DEOPT_IF(tstate->interp->eval_frame);
            PyTypeObject *cls = Py_TYPE(owner);
            DEOPT_IF(cls->tp_version_tag != type_version);
            assert(type_version != 0);
            assert(Py_IS_TYPE(getattribute, &PyFunction_Type));
            PyFunctionObject *f = (PyFunctionObject *)getattribute;
            assert(func_version != 0);
            DEOPT_IF(f->func_version != func_version);
            PyCodeObject *code = (PyCodeObject *)f->func_code;
            assert(code->co_argcount == 2);
            DEOPT_IF(!_PyThreadState_HasStackSpace(tstate, code->co_framesize));
            STAT_INC(LOAD_ATTR, hit);

            PyObject *name = GETITEM(FRAME_CO_NAMES, oparg >> 1);
            Py_INCREF(f);
            _PyInterpreterFrame *new_frame = _PyFrame_PushUnchecked(tstate, f, 2);
            // Manipulate stack directly because we exit with DISPATCH_INLINED().
            STACK_SHRINK(1);
            new_frame->localsplus[0] = owner;
            new_frame->localsplus[1] = Py_NewRef(name);
            frame->return_offset = (uint16_t)(next_instr - this_instr);
            DISPATCH_INLINED(new_frame);
        }

        op(_GUARD_DORV_VALUES, (owner -- owner)) {
            assert(Py_TYPE(owner)->tp_flags & Py_TPFLAGS_MANAGED_DICT);
            PyDictOrValues dorv = *_PyObject_DictOrValuesPointer(owner);
            DEOPT_IF(!_PyDictOrValues_IsValues(dorv));
        }

        op(_STORE_ATTR_INSTANCE_VALUE, (index/1, value, owner --)) {
            PyDictOrValues dorv = *_PyObject_DictOrValuesPointer(owner);
            STAT_INC(STORE_ATTR, hit);
            PyDictValues *values = _PyDictOrValues_GetValues(dorv);
            PyObject *old_value = values->values[index];
            values->values[index] = value;
            if (old_value == NULL) {
                _PyDictValues_AddToInsertionOrder(values, index);
            }
            else {
                Py_DECREF(old_value);
            }
            Py_DECREF(owner);
        }

        macro(STORE_ATTR_INSTANCE_VALUE) =
            unused/1 +
            _GUARD_TYPE_VERSION +
            _GUARD_DORV_VALUES +
            _STORE_ATTR_INSTANCE_VALUE;

        inst(STORE_ATTR_WITH_HINT, (unused/1, type_version/2, hint/1, value, owner --)) {
            PyTypeObject *tp = Py_TYPE(owner);
            assert(type_version != 0);
            DEOPT_IF(tp->tp_version_tag != type_version);
            assert(tp->tp_flags & Py_TPFLAGS_MANAGED_DICT);
            PyDictOrValues dorv = *_PyObject_DictOrValuesPointer(owner);
            DEOPT_IF(_PyDictOrValues_IsValues(dorv));
            PyDictObject *dict = (PyDictObject *)_PyDictOrValues_GetDict(dorv);
            DEOPT_IF(dict == NULL);
            assert(PyDict_CheckExact((PyObject *)dict));
            PyObject *name = GETITEM(FRAME_CO_NAMES, oparg);
            DEOPT_IF(hint >= (size_t)dict->ma_keys->dk_nentries);
            PyObject *old_value;
            uint64_t new_version;
            if (DK_IS_UNICODE(dict->ma_keys)) {
                PyDictUnicodeEntry *ep = DK_UNICODE_ENTRIES(dict->ma_keys) + hint;
                DEOPT_IF(ep->me_key != name);
                old_value = ep->me_value;
                DEOPT_IF(old_value == NULL);
                new_version = _PyDict_NotifyEvent(tstate->interp, PyDict_EVENT_MODIFIED, dict, name, value);
                ep->me_value = value;
            }
            else {
                PyDictKeyEntry *ep = DK_ENTRIES(dict->ma_keys) + hint;
                DEOPT_IF(ep->me_key != name);
                old_value = ep->me_value;
                DEOPT_IF(old_value == NULL);
                new_version = _PyDict_NotifyEvent(tstate->interp, PyDict_EVENT_MODIFIED, dict, name, value);
                ep->me_value = value;
            }
            Py_DECREF(old_value);
            STAT_INC(STORE_ATTR, hit);
            /* Ensure dict is GC tracked if it needs to be */
            if (!_PyObject_GC_IS_TRACKED(dict) && _PyObject_GC_MAY_BE_TRACKED(value)) {
                _PyObject_GC_TRACK(dict);
            }
            /* PEP 509 */
            dict->ma_version_tag = new_version;
            Py_DECREF(owner);
        }

        op(_STORE_ATTR_SLOT, (index/1, value, owner --)) {
            char *addr = (char *)owner + index;
            STAT_INC(STORE_ATTR, hit);
            PyObject *old_value = *(PyObject **)addr;
            *(PyObject **)addr = value;
            Py_XDECREF(old_value);
            Py_DECREF(owner);
        }

        macro(STORE_ATTR_SLOT) =
            unused/1 +
            _GUARD_TYPE_VERSION +
            _STORE_ATTR_SLOT;

        family(COMPARE_OP, INLINE_CACHE_ENTRIES_COMPARE_OP) = {
            COMPARE_OP_FLOAT,
            COMPARE_OP_INT,
            COMPARE_OP_STR,
        };

        op(_SPECIALIZE_COMPARE_OP, (counter/1, left, right -- left, right)) {
            TIER_ONE_ONLY
            #if ENABLE_SPECIALIZATION
            if (ADAPTIVE_COUNTER_IS_ZERO(counter)) {
                next_instr = this_instr;
                _Py_Specialize_CompareOp(left, right, next_instr, oparg);
                DISPATCH_SAME_OPARG();
            }
            STAT_INC(COMPARE_OP, deferred);
            DECREMENT_ADAPTIVE_COUNTER(this_instr[1].cache);
            #endif  /* ENABLE_SPECIALIZATION */
        }

        op(_COMPARE_OP, (left, right -- res)) {
            assert((oparg >> 5) <= Py_GE);
            res = PyObject_RichCompare(left, right, oparg >> 5);
            DECREF_INPUTS();
            ERROR_IF(res == NULL, error);
            if (oparg & 16) {
                int res_bool = PyObject_IsTrue(res);
                Py_DECREF(res);
                ERROR_IF(res_bool < 0, error);
                res = res_bool ? Py_True : Py_False;
            }
        }

        macro(COMPARE_OP) = _SPECIALIZE_COMPARE_OP + _COMPARE_OP;

        inst(COMPARE_OP_FLOAT, (unused/1, left, right -- res)) {
            DEOPT_IF(!PyFloat_CheckExact(left));
            DEOPT_IF(!PyFloat_CheckExact(right));
            STAT_INC(COMPARE_OP, hit);
            double dleft = PyFloat_AS_DOUBLE(left);
            double dright = PyFloat_AS_DOUBLE(right);
            // 1 if NaN, 2 if <, 4 if >, 8 if ==; this matches low four bits of the oparg
            int sign_ish = COMPARISON_BIT(dleft, dright);
            _Py_DECREF_SPECIALIZED(left, _PyFloat_ExactDealloc);
            _Py_DECREF_SPECIALIZED(right, _PyFloat_ExactDealloc);
            res = (sign_ish & oparg) ? Py_True : Py_False;
            // It's always a bool, so we don't care about oparg & 16.
        }

        // Similar to COMPARE_OP_FLOAT
        inst(COMPARE_OP_INT, (unused/1, left, right -- res)) {
            DEOPT_IF(!PyLong_CheckExact(left));
            DEOPT_IF(!PyLong_CheckExact(right));
            DEOPT_IF(!_PyLong_IsCompact((PyLongObject *)left));
            DEOPT_IF(!_PyLong_IsCompact((PyLongObject *)right));
            STAT_INC(COMPARE_OP, hit);
            assert(_PyLong_DigitCount((PyLongObject *)left) <= 1 &&
                   _PyLong_DigitCount((PyLongObject *)right) <= 1);
            Py_ssize_t ileft = _PyLong_CompactValue((PyLongObject *)left);
            Py_ssize_t iright = _PyLong_CompactValue((PyLongObject *)right);
            // 2 if <, 4 if >, 8 if ==; this matches the low 4 bits of the oparg
            int sign_ish = COMPARISON_BIT(ileft, iright);
            _Py_DECREF_SPECIALIZED(left, (destructor)PyObject_Free);
            _Py_DECREF_SPECIALIZED(right, (destructor)PyObject_Free);
            res = (sign_ish & oparg) ? Py_True : Py_False;
            // It's always a bool, so we don't care about oparg & 16.
        }

        // Similar to COMPARE_OP_FLOAT, but for ==, != only
        inst(COMPARE_OP_STR, (unused/1, left, right -- res)) {
            DEOPT_IF(!PyUnicode_CheckExact(left));
            DEOPT_IF(!PyUnicode_CheckExact(right));
            STAT_INC(COMPARE_OP, hit);
            int eq = _PyUnicode_Equal(left, right);
            assert((oparg >> 5) == Py_EQ || (oparg >> 5) == Py_NE);
            _Py_DECREF_SPECIALIZED(left, _PyUnicode_ExactDealloc);
            _Py_DECREF_SPECIALIZED(right, _PyUnicode_ExactDealloc);
            assert(eq == 0 || eq == 1);
            assert((oparg & 0xf) == COMPARISON_NOT_EQUALS || (oparg & 0xf) == COMPARISON_EQUALS);
            assert(COMPARISON_NOT_EQUALS + 1 == COMPARISON_EQUALS);
            res = ((COMPARISON_NOT_EQUALS + eq) & oparg) ? Py_True : Py_False;
            // It's always a bool, so we don't care about oparg & 16.
        }

        inst(IS_OP, (left, right -- b)) {
            int res = Py_Is(left, right) ^ oparg;
            DECREF_INPUTS();
            b = res ? Py_True : Py_False;
        }

        inst(CONTAINS_OP, (left, right -- b)) {
            int res = PySequence_Contains(right, left);
            DECREF_INPUTS();
            ERROR_IF(res < 0, error);
            b = (res ^ oparg) ? Py_True : Py_False;
        }

        inst(CHECK_EG_MATCH, (exc_value, match_type -- rest, match)) {
            if (_PyEval_CheckExceptStarTypeValid(tstate, match_type) < 0) {
                DECREF_INPUTS();
                ERROR_IF(true, error);
            }

            match = NULL;
            rest = NULL;
            int res = _PyEval_ExceptionGroupMatch(exc_value, match_type,
                                                  &match, &rest);
            DECREF_INPUTS();
            ERROR_IF(res < 0, error);

            assert((match == NULL) == (rest == NULL));
            ERROR_IF(match == NULL, error);

            if (!Py_IsNone(match)) {
                PyErr_SetHandledException(match);
            }
        }

        inst(CHECK_EXC_MATCH, (left, right -- left, b)) {
            assert(PyExceptionInstance_Check(left));
            if (_PyEval_CheckExceptTypeValid(tstate, right) < 0) {
                 DECREF_INPUTS();
                 ERROR_IF(true, error);
            }

            int res = PyErr_GivenExceptionMatches(left, right);
            DECREF_INPUTS();
            b = res ? Py_True : Py_False;
        }

         inst(IMPORT_NAME, (level, fromlist -- res)) {
            TIER_ONE_ONLY
            PyObject *name = GETITEM(FRAME_CO_NAMES, oparg);
            res = import_name(tstate, frame, name, fromlist, level);
            DECREF_INPUTS();
            ERROR_IF(res == NULL, error);
        }

        inst(IMPORT_FROM, (from -- from, res)) {
            TIER_ONE_ONLY
            PyObject *name = GETITEM(FRAME_CO_NAMES, oparg);
            res = import_from(tstate, from, name);
            ERROR_IF(res == NULL, error);
        }

        inst(JUMP_FORWARD, (--)) {
            JUMPBY(oparg);
        }

        inst(JUMP_BACKWARD, (unused/1 --)) {
            CHECK_EVAL_BREAKER();
            assert(oparg <= INSTR_OFFSET());
            JUMPBY(-oparg);
            #if ENABLE_SPECIALIZATION
            this_instr[1].cache += (1 << OPTIMIZER_BITS_IN_COUNTER);
            if (this_instr[1].cache > tstate->interp->optimizer_backedge_threshold &&
                // Double-check that the opcode isn't instrumented or something:
                this_instr->op.code == JUMP_BACKWARD)
            {
                OPT_STAT_INC(attempts);
                int optimized = _PyOptimizer_BackEdge(frame, this_instr, next_instr, stack_pointer);
                ERROR_IF(optimized < 0, error);
                if (optimized) {
                    // Rewind and enter the executor:
                    assert(this_instr->op.code == ENTER_EXECUTOR);
                    next_instr = this_instr;
                }
                this_instr[1].cache &= ((1 << OPTIMIZER_BITS_IN_COUNTER) - 1);
            }
            #endif  /* ENABLE_SPECIALIZATION */
        }

        pseudo(JUMP) = {
            JUMP_FORWARD,
            JUMP_BACKWARD,
        };

        pseudo(JUMP_NO_INTERRUPT) = {
            JUMP_FORWARD,
            JUMP_BACKWARD_NO_INTERRUPT,
        };

        inst(ENTER_EXECUTOR, (--)) {
            TIER_ONE_ONLY
            CHECK_EVAL_BREAKER();

            PyCodeObject *code = _PyFrame_GetCode(frame);
            _PyExecutorObject *executor = (_PyExecutorObject *)code->co_executors->executors[oparg&255];
            int original_oparg = executor->vm_data.oparg | (oparg & 0xfffff00);
            JUMPBY(1-original_oparg);
            frame->instr_ptr = next_instr;
            Py_INCREF(executor);
            if (executor->execute == _PyUopExecute) {
                current_executor = (_PyUOpExecutorObject *)executor;
                GOTO_TIER_TWO();
            }
            frame = executor->execute(executor, frame, stack_pointer);
            if (frame == NULL) {
                frame = tstate->current_frame;
                goto resume_with_error;
            }
            goto enter_tier_one;
        }

        inst(POP_JUMP_IF_FALSE, (unused/1, cond -- )) {
            assert(PyBool_Check(cond));
            int flag = Py_IsFalse(cond);
            #if ENABLE_SPECIALIZATION
            this_instr[1].cache = (this_instr[1].cache << 1) | flag;
            #endif
            JUMPBY(oparg * flag);
        }

        inst(POP_JUMP_IF_TRUE, (unused/1, cond -- )) {
            assert(PyBool_Check(cond));
            int flag = Py_IsTrue(cond);
            #if ENABLE_SPECIALIZATION
            this_instr[1].cache = (this_instr[1].cache << 1) | flag;
            #endif
            JUMPBY(oparg * flag);
        }

        op(_IS_NONE, (value -- b)) {
            if (Py_IsNone(value)) {
                b = Py_True;
            }
            else {
                b = Py_False;
                DECREF_INPUTS();
            }
        }

        macro(POP_JUMP_IF_NONE) = _IS_NONE + POP_JUMP_IF_TRUE;

        macro(POP_JUMP_IF_NOT_NONE) = _IS_NONE + POP_JUMP_IF_FALSE;

        inst(JUMP_BACKWARD_NO_INTERRUPT, (--)) {
            /* This bytecode is used in the `yield from` or `await` loop.
             * If there is an interrupt, we want it handled in the innermost
             * generator or coroutine, so we deliberately do not check it here.
             * (see bpo-30039).
             */
            JUMPBY(-oparg);
        }

        inst(GET_LEN, (obj -- obj, len_o)) {
            // PUSH(len(TOS))
            Py_ssize_t len_i = PyObject_Length(obj);
            ERROR_IF(len_i < 0, error);
            len_o = PyLong_FromSsize_t(len_i);
            ERROR_IF(len_o == NULL, error);
        }

        inst(MATCH_CLASS, (subject, type, names -- attrs)) {
            // Pop TOS and TOS1. Set TOS to a tuple of attributes on success, or
            // None on failure.
            assert(PyTuple_CheckExact(names));
            attrs = _PyEval_MatchClass(tstate, subject, type, oparg, names);
            DECREF_INPUTS();
            if (attrs) {
                assert(PyTuple_CheckExact(attrs));  // Success!
            }
            else {
                ERROR_IF(_PyErr_Occurred(tstate), error);  // Error!
                attrs = Py_None;  // Failure!
            }
        }

        inst(MATCH_MAPPING, (subject -- subject, res)) {
            int match = Py_TYPE(subject)->tp_flags & Py_TPFLAGS_MAPPING;
            res = match ? Py_True : Py_False;
        }

        inst(MATCH_SEQUENCE, (subject -- subject, res)) {
            int match = Py_TYPE(subject)->tp_flags & Py_TPFLAGS_SEQUENCE;
            res = match ? Py_True : Py_False;
        }

        inst(MATCH_KEYS, (subject, keys -- subject, keys, values_or_none)) {
            // On successful match, PUSH(values). Otherwise, PUSH(None).
            values_or_none = _PyEval_MatchKeys(tstate, subject, keys);
            ERROR_IF(values_or_none == NULL, error);
        }

        inst(GET_ITER, (iterable -- iter)) {
            /* before: [obj]; after [getiter(obj)] */
            iter = PyObject_GetIter(iterable);
            DECREF_INPUTS();
            ERROR_IF(iter == NULL, error);
        }

        inst(GET_YIELD_FROM_ITER, (iterable -- iter)) {
            /* before: [obj]; after [getiter(obj)] */
            if (PyCoro_CheckExact(iterable)) {
                /* `iterable` is a coroutine */
                if (!(_PyFrame_GetCode(frame)->co_flags & (CO_COROUTINE | CO_ITERABLE_COROUTINE))) {
                    /* and it is used in a 'yield from' expression of a
                       regular generator. */
                    _PyErr_SetString(tstate, PyExc_TypeError,
                                     "cannot 'yield from' a coroutine object "
                                     "in a non-coroutine generator");
                    GOTO_ERROR(error);
                }
                iter = iterable;
            }
            else if (PyGen_CheckExact(iterable)) {
                iter = iterable;
            }
            else {
                /* `iterable` is not a generator. */
                iter = PyObject_GetIter(iterable);
                if (iter == NULL) {
                    GOTO_ERROR(error);
                }
                DECREF_INPUTS();
            }
        }

        // Most members of this family are "secretly" super-instructions.
        // When the loop is exhausted, they jump, and the jump target is
        // always END_FOR, which pops two values off the stack.
        // This is optimized by skipping that instruction and combining
        // its effect (popping 'iter' instead of pushing 'next'.)

        family(FOR_ITER, INLINE_CACHE_ENTRIES_FOR_ITER) = {
            FOR_ITER_LIST,
            FOR_ITER_TUPLE,
            FOR_ITER_RANGE,
            FOR_ITER_GEN,
        };

        op(_SPECIALIZE_FOR_ITER, (counter/1, iter -- iter)) {
            TIER_ONE_ONLY
            #if ENABLE_SPECIALIZATION
            if (ADAPTIVE_COUNTER_IS_ZERO(counter)) {
                next_instr = this_instr;
                _Py_Specialize_ForIter(iter, next_instr, oparg);
                DISPATCH_SAME_OPARG();
            }
            STAT_INC(FOR_ITER, deferred);
            DECREMENT_ADAPTIVE_COUNTER(this_instr[1].cache);
            #endif  /* ENABLE_SPECIALIZATION */
        }

        op(_FOR_ITER, (iter -- iter, next)) {
            /* before: [iter]; after: [iter, iter()] *or* [] (and jump over END_FOR.) */
            next = (*Py_TYPE(iter)->tp_iternext)(iter);
            if (next == NULL) {
                if (_PyErr_Occurred(tstate)) {
                    if (!_PyErr_ExceptionMatches(tstate, PyExc_StopIteration)) {
                        GOTO_ERROR(error);
                    }
                    monitor_raise(tstate, frame, this_instr);
                    _PyErr_Clear(tstate);
                }
                /* iterator ended normally */
                assert(next_instr[oparg].op.code == END_FOR ||
                       next_instr[oparg].op.code == INSTRUMENTED_END_FOR);
                Py_DECREF(iter);
                STACK_SHRINK(1);
                /* Jump forward oparg, then skip following END_FOR instruction */
                JUMPBY(oparg + 1);
                DISPATCH();
            }
            // Common case: no jump, leave it to the code generator
        }

        macro(FOR_ITER) = _SPECIALIZE_FOR_ITER + _FOR_ITER;

        inst(INSTRUMENTED_FOR_ITER, (unused/1 -- )) {
            _Py_CODEUNIT *target;
            PyObject *iter = TOP();
            PyObject *next = (*Py_TYPE(iter)->tp_iternext)(iter);
            if (next != NULL) {
                PUSH(next);
                target = next_instr;
            }
            else {
                if (_PyErr_Occurred(tstate)) {
                    if (!_PyErr_ExceptionMatches(tstate, PyExc_StopIteration)) {
                        GOTO_ERROR(error);
                    }
                    monitor_raise(tstate, frame, this_instr);
                    _PyErr_Clear(tstate);
                }
                /* iterator ended normally */
                assert(next_instr[oparg].op.code == END_FOR ||
                       next_instr[oparg].op.code == INSTRUMENTED_END_FOR);
                STACK_SHRINK(1);
                Py_DECREF(iter);
                /* Skip END_FOR */
                target = next_instr + oparg + 1;
            }
            INSTRUMENTED_JUMP(this_instr, target, PY_MONITORING_EVENT_BRANCH);
        }

        op(_ITER_CHECK_LIST, (iter -- iter)) {
            DEOPT_IF(Py_TYPE(iter) != &PyListIter_Type);
        }

        op(_ITER_JUMP_LIST, (iter -- iter)) {
            _PyListIterObject *it = (_PyListIterObject *)iter;
            assert(Py_TYPE(iter) == &PyListIter_Type);
            STAT_INC(FOR_ITER, hit);
            PyListObject *seq = it->it_seq;
            if (seq == NULL || it->it_index >= PyList_GET_SIZE(seq)) {
                if (seq != NULL) {
                    it->it_seq = NULL;
                    Py_DECREF(seq);
                }
                Py_DECREF(iter);
                STACK_SHRINK(1);
                /* Jump forward oparg, then skip following END_FOR instruction */
                JUMPBY(oparg + 1);
                DISPATCH();
            }
        }

        // Only used by Tier 2
        op(_IS_ITER_EXHAUSTED_LIST, (iter -- iter, exhausted)) {
            _PyListIterObject *it = (_PyListIterObject *)iter;
            assert(Py_TYPE(iter) == &PyListIter_Type);
            PyListObject *seq = it->it_seq;
            if (seq == NULL) {
                exhausted = Py_True;
            }
            else if (it->it_index >= PyList_GET_SIZE(seq)) {
                Py_DECREF(seq);
                it->it_seq = NULL;
                exhausted = Py_True;
            }
            else {
                exhausted = Py_False;
            }
        }

        op(_ITER_NEXT_LIST, (iter -- iter, next)) {
            _PyListIterObject *it = (_PyListIterObject *)iter;
            assert(Py_TYPE(iter) == &PyListIter_Type);
            PyListObject *seq = it->it_seq;
            assert(seq);
            assert(it->it_index < PyList_GET_SIZE(seq));
            next = Py_NewRef(PyList_GET_ITEM(seq, it->it_index++));
        }

        macro(FOR_ITER_LIST) =
            unused/1 +  // Skip over the counter
            _ITER_CHECK_LIST +
            _ITER_JUMP_LIST +
            _ITER_NEXT_LIST;

        op(_ITER_CHECK_TUPLE, (iter -- iter)) {
            DEOPT_IF(Py_TYPE(iter) != &PyTupleIter_Type);
        }

        op(_ITER_JUMP_TUPLE, (iter -- iter)) {
            _PyTupleIterObject *it = (_PyTupleIterObject *)iter;
            assert(Py_TYPE(iter) == &PyTupleIter_Type);
            STAT_INC(FOR_ITER, hit);
            PyTupleObject *seq = it->it_seq;
            if (seq == NULL || it->it_index >= PyTuple_GET_SIZE(seq)) {
                if (seq != NULL) {
                    it->it_seq = NULL;
                    Py_DECREF(seq);
                }
                Py_DECREF(iter);
                STACK_SHRINK(1);
                /* Jump forward oparg, then skip following END_FOR instruction */
                JUMPBY(oparg + 1);
                DISPATCH();
            }
        }

        // Only used by Tier 2
        op(_IS_ITER_EXHAUSTED_TUPLE, (iter -- iter, exhausted)) {
            _PyTupleIterObject *it = (_PyTupleIterObject *)iter;
            assert(Py_TYPE(iter) == &PyTupleIter_Type);
            PyTupleObject *seq = it->it_seq;
            if (seq == NULL) {
                exhausted = Py_True;
            }
            else if (it->it_index >= PyTuple_GET_SIZE(seq)) {
                Py_DECREF(seq);
                it->it_seq = NULL;
                exhausted = Py_True;
            }
            else {
                exhausted = Py_False;
            }
        }

        op(_ITER_NEXT_TUPLE, (iter -- iter, next)) {
            _PyTupleIterObject *it = (_PyTupleIterObject *)iter;
            assert(Py_TYPE(iter) == &PyTupleIter_Type);
            PyTupleObject *seq = it->it_seq;
            assert(seq);
            assert(it->it_index < PyTuple_GET_SIZE(seq));
            next = Py_NewRef(PyTuple_GET_ITEM(seq, it->it_index++));
        }

        macro(FOR_ITER_TUPLE) =
            unused/1 +  // Skip over the counter
            _ITER_CHECK_TUPLE +
            _ITER_JUMP_TUPLE +
            _ITER_NEXT_TUPLE;

        op(_ITER_CHECK_RANGE, (iter -- iter)) {
            _PyRangeIterObject *r = (_PyRangeIterObject *)iter;
            DEOPT_IF(Py_TYPE(r) != &PyRangeIter_Type);
        }

        op(_ITER_JUMP_RANGE, (iter -- iter)) {
            _PyRangeIterObject *r = (_PyRangeIterObject *)iter;
            assert(Py_TYPE(r) == &PyRangeIter_Type);
            STAT_INC(FOR_ITER, hit);
            if (r->len <= 0) {
                STACK_SHRINK(1);
                Py_DECREF(r);
                // Jump over END_FOR instruction.
                JUMPBY(oparg + 1);
                DISPATCH();
            }
        }

        // Only used by Tier 2
        op(_IS_ITER_EXHAUSTED_RANGE, (iter -- iter, exhausted)) {
            _PyRangeIterObject *r = (_PyRangeIterObject *)iter;
            assert(Py_TYPE(r) == &PyRangeIter_Type);
            exhausted = r->len <= 0 ? Py_True : Py_False;
        }

        op(_ITER_NEXT_RANGE, (iter -- iter, next)) {
            _PyRangeIterObject *r = (_PyRangeIterObject *)iter;
            assert(Py_TYPE(r) == &PyRangeIter_Type);
            assert(r->len > 0);
            long value = r->start;
            r->start = value + r->step;
            r->len--;
            next = PyLong_FromLong(value);
            ERROR_IF(next == NULL, error);
        }

        macro(FOR_ITER_RANGE) =
            unused/1 +  // Skip over the counter
            _ITER_CHECK_RANGE +
            _ITER_JUMP_RANGE +
            _ITER_NEXT_RANGE;

        inst(FOR_ITER_GEN, (unused/1, iter -- iter, unused)) {
            DEOPT_IF(tstate->interp->eval_frame);
            PyGenObject *gen = (PyGenObject *)iter;
            DEOPT_IF(Py_TYPE(gen) != &PyGen_Type);
            DEOPT_IF(gen->gi_frame_state >= FRAME_EXECUTING);
            STAT_INC(FOR_ITER, hit);
            _PyInterpreterFrame *gen_frame = (_PyInterpreterFrame *)gen->gi_iframe;
            _PyFrame_StackPush(gen_frame, Py_None);
            gen->gi_frame_state = FRAME_EXECUTING;
            gen->gi_exc_state.previous_item = tstate->exc_info;
            tstate->exc_info = &gen->gi_exc_state;
            assert(next_instr[oparg].op.code == END_FOR ||
                   next_instr[oparg].op.code == INSTRUMENTED_END_FOR);
            assert(next_instr - this_instr + oparg <= UINT16_MAX);
            frame->return_offset = (uint16_t)(next_instr - this_instr + oparg);
            DISPATCH_INLINED(gen_frame);
        }

        inst(BEFORE_ASYNC_WITH, (mgr -- exit, res)) {
            PyObject *enter = _PyObject_LookupSpecial(mgr, &_Py_ID(__aenter__));
            if (enter == NULL) {
                if (!_PyErr_Occurred(tstate)) {
                    _PyErr_Format(tstate, PyExc_TypeError,
                                  "'%.200s' object does not support the "
                                  "asynchronous context manager protocol",
                                  Py_TYPE(mgr)->tp_name);
                }
                GOTO_ERROR(error);
            }
            exit = _PyObject_LookupSpecial(mgr, &_Py_ID(__aexit__));
            if (exit == NULL) {
                if (!_PyErr_Occurred(tstate)) {
                    _PyErr_Format(tstate, PyExc_TypeError,
                                  "'%.200s' object does not support the "
                                  "asynchronous context manager protocol "
                                  "(missed __aexit__ method)",
                                  Py_TYPE(mgr)->tp_name);
                }
                Py_DECREF(enter);
                GOTO_ERROR(error);
            }
            DECREF_INPUTS();
            res = _PyObject_CallNoArgs(enter);
            Py_DECREF(enter);
            if (res == NULL) {
                Py_DECREF(exit);
                ERROR_IF(true, error);
            }
        }

        inst(BEFORE_WITH, (mgr -- exit, res)) {
            TIER_ONE_ONLY
            /* pop the context manager, push its __exit__ and the
             * value returned from calling its __enter__
             */
            PyObject *enter = _PyObject_LookupSpecial(mgr, &_Py_ID(__enter__));
            if (enter == NULL) {
                if (!_PyErr_Occurred(tstate)) {
                    _PyErr_Format(tstate, PyExc_TypeError,
                                  "'%.200s' object does not support the "
                                  "context manager protocol",
                                  Py_TYPE(mgr)->tp_name);
                }
                GOTO_ERROR(error);
            }
            exit = _PyObject_LookupSpecial(mgr, &_Py_ID(__exit__));
            if (exit == NULL) {
                if (!_PyErr_Occurred(tstate)) {
                    _PyErr_Format(tstate, PyExc_TypeError,
                                  "'%.200s' object does not support the "
                                  "context manager protocol "
                                  "(missed __exit__ method)",
                                  Py_TYPE(mgr)->tp_name);
                }
                Py_DECREF(enter);
                GOTO_ERROR(error);
            }
            DECREF_INPUTS();
            res = _PyObject_CallNoArgs(enter);
            Py_DECREF(enter);
            if (res == NULL) {
                Py_DECREF(exit);
                ERROR_IF(true, error);
            }
        }

        inst(WITH_EXCEPT_START, (exit_func, lasti, unused, val -- exit_func, lasti, unused, val, res)) {
            /* At the top of the stack are 4 values:
               - val: TOP = exc_info()
               - unused: SECOND = previous exception
               - lasti: THIRD = lasti of exception in exc_info()
               - exit_func: FOURTH = the context.__exit__ bound method
               We call FOURTH(type(TOP), TOP, GetTraceback(TOP)).
               Then we push the __exit__ return value.
            */
            PyObject *exc, *tb;

            assert(val && PyExceptionInstance_Check(val));
            exc = PyExceptionInstance_Class(val);
            tb = PyException_GetTraceback(val);
            if (tb == NULL) {
                tb = Py_None;
            }
            else {
                Py_DECREF(tb);
            }
            assert(PyLong_Check(lasti));
            (void)lasti; // Shut up compiler warning if asserts are off
            PyObject *stack[4] = {NULL, exc, val, tb};
            res = PyObject_Vectorcall(exit_func, stack + 1,
                    3 | PY_VECTORCALL_ARGUMENTS_OFFSET, NULL);
            ERROR_IF(res == NULL, error);
        }

        pseudo(SETUP_FINALLY) = {
            NOP,
        };

        pseudo(SETUP_CLEANUP) = {
            NOP,
        };

        pseudo(SETUP_WITH) = {
            NOP,
        };

        pseudo(POP_BLOCK) = {
            NOP,
        };

        inst(PUSH_EXC_INFO, (new_exc -- prev_exc, new_exc)) {
            _PyErr_StackItem *exc_info = tstate->exc_info;
            if (exc_info->exc_value != NULL) {
                prev_exc = exc_info->exc_value;
            }
            else {
                prev_exc = Py_None;
            }
            assert(PyExceptionInstance_Check(new_exc));
            exc_info->exc_value = Py_NewRef(new_exc);
        }

        op(_GUARD_DORV_VALUES_INST_ATTR_FROM_DICT, (owner -- owner)) {
            assert(Py_TYPE(owner)->tp_flags & Py_TPFLAGS_MANAGED_DICT);
            PyDictOrValues *dorv = _PyObject_DictOrValuesPointer(owner);
            DEOPT_IF(!_PyDictOrValues_IsValues(*dorv) && !_PyObject_MakeInstanceAttributesFromDict(owner, dorv));
        }

        op(_GUARD_KEYS_VERSION, (keys_version/2, owner -- owner)) {
            PyTypeObject *owner_cls = Py_TYPE(owner);
            PyHeapTypeObject *owner_heap_type = (PyHeapTypeObject *)owner_cls;
            DEOPT_IF(owner_heap_type->ht_cached_keys->dk_version != keys_version);
        }

        op(_LOAD_ATTR_METHOD_WITH_VALUES, (descr/4, owner -- attr, self if (1))) {
            assert(oparg & 1);
            /* Cached method object */
            STAT_INC(LOAD_ATTR, hit);
            assert(descr != NULL);
            attr = Py_NewRef(descr);
            assert(_PyType_HasFeature(Py_TYPE(attr), Py_TPFLAGS_METHOD_DESCRIPTOR));
            self = owner;
        }

        macro(LOAD_ATTR_METHOD_WITH_VALUES) =
            unused/1 +
            _GUARD_TYPE_VERSION +
            _GUARD_DORV_VALUES_INST_ATTR_FROM_DICT +
            _GUARD_KEYS_VERSION +
            _LOAD_ATTR_METHOD_WITH_VALUES;

        op(_LOAD_ATTR_METHOD_NO_DICT, (descr/4, owner -- attr, self if (1))) {
            assert(oparg & 1);
            assert(Py_TYPE(owner)->tp_dictoffset == 0);
            STAT_INC(LOAD_ATTR, hit);
            assert(descr != NULL);
            assert(_PyType_HasFeature(Py_TYPE(descr), Py_TPFLAGS_METHOD_DESCRIPTOR));
            attr = Py_NewRef(descr);
            self = owner;
        }

        macro(LOAD_ATTR_METHOD_NO_DICT) =
            unused/1 +
            _GUARD_TYPE_VERSION +
            unused/2 +
            _LOAD_ATTR_METHOD_NO_DICT;

        op(_LOAD_ATTR_NONDESCRIPTOR_WITH_VALUES, (descr/4, owner -- attr, unused if (0))) {
            assert((oparg & 1) == 0);
            STAT_INC(LOAD_ATTR, hit);
            assert(descr != NULL);
            DECREF_INPUTS();
            attr = Py_NewRef(descr);
        }

        macro(LOAD_ATTR_NONDESCRIPTOR_WITH_VALUES) =
            unused/1 +
            _GUARD_TYPE_VERSION +
            _GUARD_DORV_VALUES_INST_ATTR_FROM_DICT +
            _GUARD_KEYS_VERSION +
            _LOAD_ATTR_NONDESCRIPTOR_WITH_VALUES;

        op(_LOAD_ATTR_NONDESCRIPTOR_NO_DICT, (descr/4, owner -- attr, unused if (0))) {
            assert((oparg & 1) == 0);
            assert(Py_TYPE(owner)->tp_dictoffset == 0);
            STAT_INC(LOAD_ATTR, hit);
            assert(descr != NULL);
            DECREF_INPUTS();
            attr = Py_NewRef(descr);
        }

        macro(LOAD_ATTR_NONDESCRIPTOR_NO_DICT) =
            unused/1 +
            _GUARD_TYPE_VERSION +
            unused/2 +
            _LOAD_ATTR_NONDESCRIPTOR_NO_DICT;

        op(_CHECK_ATTR_METHOD_LAZY_DICT, (owner -- owner)) {
            Py_ssize_t dictoffset = Py_TYPE(owner)->tp_dictoffset;
            assert(dictoffset > 0);
            PyObject *dict = *(PyObject **)((char *)owner + dictoffset);
            /* This object has a __dict__, just not yet created */
            DEOPT_IF(dict != NULL);
        }

        op(_LOAD_ATTR_METHOD_LAZY_DICT, (descr/4, owner -- attr, self if (1))) {
            assert(oparg & 1);
            STAT_INC(LOAD_ATTR, hit);
            assert(descr != NULL);
            assert(_PyType_HasFeature(Py_TYPE(descr), Py_TPFLAGS_METHOD_DESCRIPTOR));
            attr = Py_NewRef(descr);
            self = owner;
        }

        macro(LOAD_ATTR_METHOD_LAZY_DICT) =
            unused/1 +
            _GUARD_TYPE_VERSION +
            _CHECK_ATTR_METHOD_LAZY_DICT +
            unused/2 +
            _LOAD_ATTR_METHOD_LAZY_DICT;

        inst(INSTRUMENTED_CALL, (unused/3 -- )) {
            int is_meth = PEEK(oparg + 1) != NULL;
            int total_args = oparg + is_meth;
            PyObject *function = PEEK(oparg + 2);
            PyObject *arg = total_args == 0 ?
                &_PyInstrumentation_MISSING : PEEK(total_args);
            int err = _Py_call_instrumentation_2args(
                    tstate, PY_MONITORING_EVENT_CALL,
                    frame, this_instr, function, arg);
            ERROR_IF(err, error);
            INCREMENT_ADAPTIVE_COUNTER(this_instr[1].cache);
            GO_TO_INSTRUCTION(CALL);
        }

        // Cache layout: counter/1, func_version/2
        // CALL_INTRINSIC_1/2, CALL_KW, and CALL_FUNCTION_EX aren't members!
        family(CALL, INLINE_CACHE_ENTRIES_CALL) = {
            CALL_BOUND_METHOD_EXACT_ARGS,
            CALL_PY_EXACT_ARGS,
            CALL_PY_WITH_DEFAULTS,
            CALL_TYPE_1,
            CALL_STR_1,
            CALL_TUPLE_1,
            CALL_BUILTIN_CLASS,
            CALL_BUILTIN_O,
            CALL_BUILTIN_FAST,
            CALL_BUILTIN_FAST_WITH_KEYWORDS,
            CALL_LEN,
            CALL_ISINSTANCE,
            CALL_LIST_APPEND,
            CALL_METHOD_DESCRIPTOR_O,
            CALL_METHOD_DESCRIPTOR_FAST_WITH_KEYWORDS,
            CALL_METHOD_DESCRIPTOR_NOARGS,
            CALL_METHOD_DESCRIPTOR_FAST,
            CALL_ALLOC_AND_ENTER_INIT,
        };

        op(_SPECIALIZE_CALL, (counter/1, callable, self_or_null, args[oparg] -- callable, self_or_null, args[oparg])) {
            TIER_ONE_ONLY
            #if ENABLE_SPECIALIZATION
            if (ADAPTIVE_COUNTER_IS_ZERO(counter)) {
                next_instr = this_instr;
                _Py_Specialize_Call(callable, next_instr, oparg + (self_or_null != NULL));
                DISPATCH_SAME_OPARG();
            }
            STAT_INC(CALL, deferred);
            DECREMENT_ADAPTIVE_COUNTER(this_instr[1].cache);
            #endif  /* ENABLE_SPECIALIZATION */
        }

        // When calling Python, inline the call using DISPATCH_INLINED().
        op(_CALL, (unused/2, callable, self_or_null, args[oparg] -- res)) {
            // oparg counts all of the args, but *not* self:
            int total_args = oparg;
            if (self_or_null != NULL) {
                args--;
                total_args++;
            }
            else if (Py_TYPE(callable) == &PyMethod_Type) {
                args--;
                total_args++;
                PyObject *self = ((PyMethodObject *)callable)->im_self;
                args[0] = Py_NewRef(self);
                PyObject *method = ((PyMethodObject *)callable)->im_func;
                args[-1] = Py_NewRef(method);
                Py_DECREF(callable);
                callable = method;
            }
            // Check if the call can be inlined or not
            if (Py_TYPE(callable) == &PyFunction_Type &&
                tstate->interp->eval_frame == NULL &&
                ((PyFunctionObject *)callable)->vectorcall == _PyFunction_Vectorcall)
            {
                int code_flags = ((PyCodeObject*)PyFunction_GET_CODE(callable))->co_flags;
                PyObject *locals = code_flags & CO_OPTIMIZED ? NULL : Py_NewRef(PyFunction_GET_GLOBALS(callable));
                _PyInterpreterFrame *new_frame = _PyEvalFramePushAndInit(
                    tstate, (PyFunctionObject *)callable, locals,
                    args, total_args, NULL
                );
                // Manipulate stack directly since we leave using DISPATCH_INLINED().
                STACK_SHRINK(oparg + 2);
                // The frame has stolen all the arguments from the stack,
                // so there is no need to clean them up.
                if (new_frame == NULL) {
                    GOTO_ERROR(error);
                }
                frame->return_offset = (uint16_t)(next_instr - this_instr);
                DISPATCH_INLINED(new_frame);
            }
            /* Callable is not a normal Python function */
            res = PyObject_Vectorcall(
                callable, args,
                total_args | PY_VECTORCALL_ARGUMENTS_OFFSET,
                NULL);
            if (opcode == INSTRUMENTED_CALL) {
                PyObject *arg = total_args == 0 ?
                    &_PyInstrumentation_MISSING : args[0];
                if (res == NULL) {
                    _Py_call_instrumentation_exc2(
                        tstate, PY_MONITORING_EVENT_C_RAISE,
                        frame, this_instr, callable, arg);
                }
                else {
                    int err = _Py_call_instrumentation_2args(
                        tstate, PY_MONITORING_EVENT_C_RETURN,
                        frame, this_instr, callable, arg);
                    if (err < 0) {
                        Py_CLEAR(res);
                    }
                }
            }
            assert((res != NULL) ^ (_PyErr_Occurred(tstate) != NULL));
            Py_DECREF(callable);
            for (int i = 0; i < total_args; i++) {
                Py_DECREF(args[i]);
            }
            ERROR_IF(res == NULL, error);
            CHECK_EVAL_BREAKER();
        }

        macro(CALL) = _SPECIALIZE_CALL + _CALL;

        op(_CHECK_CALL_BOUND_METHOD_EXACT_ARGS, (callable, null, unused[oparg] -- callable, null, unused[oparg])) {
            DEOPT_IF(null != NULL);
            DEOPT_IF(Py_TYPE(callable) != &PyMethod_Type);
        }

        op(_INIT_CALL_BOUND_METHOD_EXACT_ARGS, (callable, unused, unused[oparg] -- func, self, unused[oparg])) {
            STAT_INC(CALL, hit);
            self = Py_NewRef(((PyMethodObject *)callable)->im_self);
            stack_pointer[-1 - oparg] = self;  // Patch stack as it is used by _INIT_CALL_PY_EXACT_ARGS
            func = Py_NewRef(((PyMethodObject *)callable)->im_func);
            stack_pointer[-2 - oparg] = func;  // This is used by CALL, upon deoptimization
            Py_DECREF(callable);
        }

        op(_CHECK_PEP_523, (--)) {
            DEOPT_IF(tstate->interp->eval_frame);
        }

        op(_CHECK_FUNCTION_EXACT_ARGS, (func_version/2, callable, self_or_null, unused[oparg] -- callable, self_or_null, unused[oparg])) {
            DEOPT_IF(!PyFunction_Check(callable));
            PyFunctionObject *func = (PyFunctionObject *)callable;
            DEOPT_IF(func->func_version != func_version);
            PyCodeObject *code = (PyCodeObject *)func->func_code;
            DEOPT_IF(code->co_argcount != oparg + (self_or_null != NULL));
        }

        op(_CHECK_STACK_SPACE, (callable, unused, unused[oparg] -- callable, unused, unused[oparg])) {
            PyFunctionObject *func = (PyFunctionObject *)callable;
            PyCodeObject *code = (PyCodeObject *)func->func_code;
            DEOPT_IF(!_PyThreadState_HasStackSpace(tstate, code->co_framesize));
            DEOPT_IF(tstate->py_recursion_remaining <= 1);
        }

        op(_INIT_CALL_PY_EXACT_ARGS, (callable, self_or_null, args[oparg] -- new_frame: _PyInterpreterFrame*)) {
            int argcount = oparg;
            if (self_or_null != NULL) {
                args--;
                argcount++;
            }
            STAT_INC(CALL, hit);
            PyFunctionObject *func = (PyFunctionObject *)callable;
            new_frame = _PyFrame_PushUnchecked(tstate, func, argcount);
            for (int i = 0; i < argcount; i++) {
                new_frame->localsplus[i] = args[i];
            }
        }

        // The 'unused' output effect represents the return value
        // (which will be pushed when the frame returns).
        // It is needed so CALL_PY_EXACT_ARGS matches its family.
        op(_PUSH_FRAME, (new_frame: _PyInterpreterFrame* -- unused)) {
            // Write it out explicitly because it's subtly different.
            // Eventually this should be the only occurrence of this code.
            assert(tstate->interp->eval_frame == NULL);
            STORE_SP();
            new_frame->previous = frame;
            CALL_STAT_INC(inlined_py_calls);
            frame = tstate->current_frame = new_frame;
            tstate->py_recursion_remaining--;
            LOAD_SP();
            LOAD_IP(0);
#if LLTRACE && TIER_ONE
            lltrace = maybe_lltrace_resume_frame(frame, &entry_frame, GLOBALS());
            if (lltrace < 0) {
                goto exit_unwind;
            }
#endif
        }

        macro(CALL_BOUND_METHOD_EXACT_ARGS) =
            unused/1 + // Skip over the counter
            _CHECK_PEP_523 +
            _CHECK_CALL_BOUND_METHOD_EXACT_ARGS +
            _INIT_CALL_BOUND_METHOD_EXACT_ARGS +
            _CHECK_FUNCTION_EXACT_ARGS +
            _CHECK_STACK_SPACE +
            _INIT_CALL_PY_EXACT_ARGS +
            _SAVE_RETURN_OFFSET +
            _PUSH_FRAME;

        macro(CALL_PY_EXACT_ARGS) =
            unused/1 + // Skip over the counter
            _CHECK_PEP_523 +
            _CHECK_FUNCTION_EXACT_ARGS +
            _CHECK_STACK_SPACE +
            _INIT_CALL_PY_EXACT_ARGS +
            _SAVE_RETURN_OFFSET +
            _PUSH_FRAME;

        inst(CALL_PY_WITH_DEFAULTS, (unused/1, func_version/2, callable, self_or_null, args[oparg] -- unused)) {
            DEOPT_IF(tstate->interp->eval_frame);
            int argcount = oparg;
            if (self_or_null != NULL) {
                args--;
                argcount++;
            }
            DEOPT_IF(!PyFunction_Check(callable));
            PyFunctionObject *func = (PyFunctionObject *)callable;
            DEOPT_IF(func->func_version != func_version);
            PyCodeObject *code = (PyCodeObject *)func->func_code;
            assert(func->func_defaults);
            assert(PyTuple_CheckExact(func->func_defaults));
            int defcount = (int)PyTuple_GET_SIZE(func->func_defaults);
            assert(defcount <= code->co_argcount);
            int min_args = code->co_argcount - defcount;
            DEOPT_IF(argcount > code->co_argcount);
            DEOPT_IF(argcount < min_args);
            DEOPT_IF(!_PyThreadState_HasStackSpace(tstate, code->co_framesize));
            STAT_INC(CALL, hit);
            _PyInterpreterFrame *new_frame = _PyFrame_PushUnchecked(tstate, func, code->co_argcount);
            for (int i = 0; i < argcount; i++) {
                new_frame->localsplus[i] = args[i];
            }
            for (int i = argcount; i < code->co_argcount; i++) {
                PyObject *def = PyTuple_GET_ITEM(func->func_defaults, i - min_args);
                new_frame->localsplus[i] = Py_NewRef(def);
            }
            // Manipulate stack and cache directly since we leave using DISPATCH_INLINED().
            STACK_SHRINK(oparg + 2);
            frame->return_offset = (uint16_t)(next_instr - this_instr);
            DISPATCH_INLINED(new_frame);
        }

        inst(CALL_TYPE_1, (unused/1, unused/2, callable, null, args[oparg] -- res)) {
            assert(oparg == 1);
            DEOPT_IF(null != NULL);
            PyObject *obj = args[0];
            DEOPT_IF(callable != (PyObject *)&PyType_Type);
            STAT_INC(CALL, hit);
            res = Py_NewRef(Py_TYPE(obj));
            Py_DECREF(obj);
            Py_DECREF(&PyType_Type);  // I.e., callable
        }

        inst(CALL_STR_1, (unused/1, unused/2, callable, null, args[oparg] -- res)) {
            assert(oparg == 1);
            DEOPT_IF(null != NULL);
            DEOPT_IF(callable != (PyObject *)&PyUnicode_Type);
            STAT_INC(CALL, hit);
            PyObject *arg = args[0];
            res = PyObject_Str(arg);
            Py_DECREF(arg);
            Py_DECREF(&PyUnicode_Type);  // I.e., callable
            ERROR_IF(res == NULL, error);
            CHECK_EVAL_BREAKER();
        }

        inst(CALL_TUPLE_1, (unused/1, unused/2, callable, null, args[oparg] -- res)) {
            assert(oparg == 1);
            DEOPT_IF(null != NULL);
            DEOPT_IF(callable != (PyObject *)&PyTuple_Type);
            STAT_INC(CALL, hit);
            PyObject *arg = args[0];
            res = PySequence_Tuple(arg);
            Py_DECREF(arg);
            Py_DECREF(&PyTuple_Type);  // I.e., tuple
            ERROR_IF(res == NULL, error);
            CHECK_EVAL_BREAKER();
        }

        inst(CALL_ALLOC_AND_ENTER_INIT, (unused/1, unused/2, callable, null, args[oparg] -- unused)) {
            /* This instruction does the following:
             * 1. Creates the object (by calling ``object.__new__``)
             * 2. Pushes a shim frame to the frame stack (to cleanup after ``__init__``)
             * 3. Pushes the frame for ``__init__`` to the frame stack
             * */
            _PyCallCache *cache = (_PyCallCache *)&this_instr[1];
            DEOPT_IF(null != NULL);
            DEOPT_IF(!PyType_Check(callable));
            PyTypeObject *tp = (PyTypeObject *)callable;
            DEOPT_IF(tp->tp_version_tag != read_u32(cache->func_version));
            PyHeapTypeObject *cls = (PyHeapTypeObject *)callable;
            PyFunctionObject *init = (PyFunctionObject *)cls->_spec_cache.init;
            PyCodeObject *code = (PyCodeObject *)init->func_code;
            DEOPT_IF(code->co_argcount != oparg+1);
            DEOPT_IF(!_PyThreadState_HasStackSpace(tstate, code->co_framesize + _Py_InitCleanup.co_framesize));
            STAT_INC(CALL, hit);
            PyObject *self = _PyType_NewManagedObject(tp);
            if (self == NULL) {
                GOTO_ERROR(error);
            }
            Py_DECREF(tp);
            _PyInterpreterFrame *shim = _PyFrame_PushTrampolineUnchecked(
                tstate, (PyCodeObject *)&_Py_InitCleanup, 1);
            assert(_PyCode_CODE((PyCodeObject *)shim->f_executable)[0].op.code == EXIT_INIT_CHECK);
            /* Push self onto stack of shim */
            Py_INCREF(self);
            shim->localsplus[0] = self;
            Py_INCREF(init);
            _PyInterpreterFrame *init_frame = _PyFrame_PushUnchecked(tstate, init, oparg+1);
            /* Copy self followed by args to __init__ frame */
            init_frame->localsplus[0] = self;
            for (int i = 0; i < oparg; i++) {
                init_frame->localsplus[i+1] = args[i];
            }
            frame->return_offset = (uint16_t)(next_instr - this_instr);
            STACK_SHRINK(oparg+2);
            _PyFrame_SetStackPointer(frame, stack_pointer);
            /* Link frames */
            init_frame->previous = shim;
            shim->previous = frame;
            frame = tstate->current_frame = init_frame;
            CALL_STAT_INC(inlined_py_calls);
            /* Account for pushing the extra frame.
             * We don't check recursion depth here,
             * as it will be checked after start_frame */
            tstate->py_recursion_remaining--;
            goto start_frame;
        }

        inst(EXIT_INIT_CHECK, (should_be_none -- )) {
            assert(STACK_LEVEL() == 2);
            if (should_be_none != Py_None) {
                PyErr_Format(PyExc_TypeError,
                    "__init__() should return None, not '%.200s'",
                    Py_TYPE(should_be_none)->tp_name);
                GOTO_ERROR(error);
            }
        }

        inst(CALL_BUILTIN_CLASS, (unused/1, unused/2, callable, self_or_null, args[oparg] -- res)) {
            int total_args = oparg;
            if (self_or_null != NULL) {
                args--;
                total_args++;
            }
            DEOPT_IF(!PyType_Check(callable));
            PyTypeObject *tp = (PyTypeObject *)callable;
            DEOPT_IF(tp->tp_vectorcall == NULL);
            STAT_INC(CALL, hit);
            res = tp->tp_vectorcall((PyObject *)tp, args, total_args, NULL);
            /* Free the arguments. */
            for (int i = 0; i < total_args; i++) {
                Py_DECREF(args[i]);
            }
            Py_DECREF(tp);
            ERROR_IF(res == NULL, error);
            CHECK_EVAL_BREAKER();
        }

        inst(CALL_BUILTIN_O, (unused/1, unused/2, callable, self_or_null, args[oparg] -- res)) {
            /* Builtin METH_O functions */
            int total_args = oparg;
            if (self_or_null != NULL) {
                args--;
                total_args++;
            }
            DEOPT_IF(total_args != 1);
            DEOPT_IF(!PyCFunction_CheckExact(callable));
            DEOPT_IF(PyCFunction_GET_FLAGS(callable) != METH_O);
            STAT_INC(CALL, hit);
            PyCFunction cfunc = PyCFunction_GET_FUNCTION(callable);
            // This is slower but CPython promises to check all non-vectorcall
            // function calls.
            if (_Py_EnterRecursiveCallTstate(tstate, " while calling a Python object")) {
                GOTO_ERROR(error);
            }
            PyObject *arg = args[0];
            res = _PyCFunction_TrampolineCall(cfunc, PyCFunction_GET_SELF(callable), arg);
            _Py_LeaveRecursiveCallTstate(tstate);
            assert((res != NULL) ^ (_PyErr_Occurred(tstate) != NULL));

            Py_DECREF(arg);
            Py_DECREF(callable);
            ERROR_IF(res == NULL, error);
            CHECK_EVAL_BREAKER();
        }

        inst(CALL_BUILTIN_FAST, (unused/1, unused/2, callable, self_or_null, args[oparg] -- res)) {
            /* Builtin METH_FASTCALL functions, without keywords */
            int total_args = oparg;
            if (self_or_null != NULL) {
                args--;
                total_args++;
            }
            DEOPT_IF(!PyCFunction_CheckExact(callable));
            DEOPT_IF(PyCFunction_GET_FLAGS(callable) != METH_FASTCALL);
            STAT_INC(CALL, hit);
            PyCFunction cfunc = PyCFunction_GET_FUNCTION(callable);
            /* res = func(self, args, nargs) */
            res = ((_PyCFunctionFast)(void(*)(void))cfunc)(
                PyCFunction_GET_SELF(callable),
                args,
                total_args);
            assert((res != NULL) ^ (_PyErr_Occurred(tstate) != NULL));

            /* Free the arguments. */
            for (int i = 0; i < total_args; i++) {
                Py_DECREF(args[i]);
            }
            Py_DECREF(callable);
            ERROR_IF(res == NULL, error);
                /* Not deopting because this doesn't mean our optimization was
                   wrong. `res` can be NULL for valid reasons. Eg. getattr(x,
                   'invalid'). In those cases an exception is set, so we must
                   handle it.
                */
            CHECK_EVAL_BREAKER();
        }

        inst(CALL_BUILTIN_FAST_WITH_KEYWORDS, (unused/1, unused/2, callable, self_or_null, args[oparg] -- res)) {
            /* Builtin METH_FASTCALL | METH_KEYWORDS functions */
            int total_args = oparg;
            if (self_or_null != NULL) {
                args--;
                total_args++;
            }
            DEOPT_IF(!PyCFunction_CheckExact(callable));
            DEOPT_IF(PyCFunction_GET_FLAGS(callable) != (METH_FASTCALL | METH_KEYWORDS));
            STAT_INC(CALL, hit);
            /* res = func(self, args, nargs, kwnames) */
            _PyCFunctionFastWithKeywords cfunc =
                (_PyCFunctionFastWithKeywords)(void(*)(void))
                PyCFunction_GET_FUNCTION(callable);
            res = cfunc(PyCFunction_GET_SELF(callable), args, total_args, NULL);
            assert((res != NULL) ^ (_PyErr_Occurred(tstate) != NULL));

            /* Free the arguments. */
            for (int i = 0; i < total_args; i++) {
                Py_DECREF(args[i]);
            }
            Py_DECREF(callable);
            ERROR_IF(res == NULL, error);
            CHECK_EVAL_BREAKER();
        }

        inst(CALL_LEN, (unused/1, unused/2, callable, self_or_null, args[oparg] -- res)) {
            /* len(o) */
            int total_args = oparg;
            if (self_or_null != NULL) {
                args--;
                total_args++;
            }
            DEOPT_IF(total_args != 1);
            PyInterpreterState *interp = tstate->interp;
            DEOPT_IF(callable != interp->callable_cache.len);
            STAT_INC(CALL, hit);
            PyObject *arg = args[0];
            Py_ssize_t len_i = PyObject_Length(arg);
            if (len_i < 0) {
                GOTO_ERROR(error);
            }
            res = PyLong_FromSsize_t(len_i);
            assert((res != NULL) ^ (_PyErr_Occurred(tstate) != NULL));

            Py_DECREF(callable);
            Py_DECREF(arg);
            ERROR_IF(res == NULL, error);
        }

        inst(CALL_ISINSTANCE, (unused/1, unused/2, callable, self_or_null, args[oparg] -- res)) {
            /* isinstance(o, o2) */
            int total_args = oparg;
            if (self_or_null != NULL) {
                args--;
                total_args++;
            }
            DEOPT_IF(total_args != 2);
            PyInterpreterState *interp = tstate->interp;
            DEOPT_IF(callable != interp->callable_cache.isinstance);
            STAT_INC(CALL, hit);
            PyObject *cls = args[1];
            PyObject *inst = args[0];
            int retval = PyObject_IsInstance(inst, cls);
            if (retval < 0) {
                GOTO_ERROR(error);
            }
            res = PyBool_FromLong(retval);
            assert((res != NULL) ^ (_PyErr_Occurred(tstate) != NULL));

            Py_DECREF(inst);
            Py_DECREF(cls);
            Py_DECREF(callable);
            ERROR_IF(res == NULL, error);
        }

        // This is secretly a super-instruction
        inst(CALL_LIST_APPEND, (unused/1, unused/2, callable, self, args[oparg] -- unused)) {
            assert(oparg == 1);
            PyInterpreterState *interp = tstate->interp;
            DEOPT_IF(callable != interp->callable_cache.list_append);
            assert(self != NULL);
            DEOPT_IF(!PyList_Check(self));
            STAT_INC(CALL, hit);
            if (_PyList_AppendTakeRef((PyListObject *)self, args[0]) < 0) {
                goto pop_1_error;  // Since arg is DECREF'ed already
            }
            Py_DECREF(self);
            Py_DECREF(callable);
            STACK_SHRINK(3);
            // Skip POP_TOP
            assert(next_instr->op.code == POP_TOP);
            SKIP_OVER(1);
            DISPATCH();
        }

        inst(CALL_METHOD_DESCRIPTOR_O, (unused/1, unused/2, callable, self_or_null, args[oparg] -- res)) {
            int total_args = oparg;
            if (self_or_null != NULL) {
                args--;
                total_args++;
            }
            PyMethodDescrObject *method = (PyMethodDescrObject *)callable;
            DEOPT_IF(total_args != 2);
            DEOPT_IF(!Py_IS_TYPE(method, &PyMethodDescr_Type));
            PyMethodDef *meth = method->d_method;
            DEOPT_IF(meth->ml_flags != METH_O);
            PyObject *arg = args[1];
            PyObject *self = args[0];
            DEOPT_IF(!Py_IS_TYPE(self, method->d_common.d_type));
            STAT_INC(CALL, hit);
            PyCFunction cfunc = meth->ml_meth;
            // This is slower but CPython promises to check all non-vectorcall
            // function calls.
            if (_Py_EnterRecursiveCallTstate(tstate, " while calling a Python object")) {
                GOTO_ERROR(error);
            }
            res = _PyCFunction_TrampolineCall(cfunc, self, arg);
            _Py_LeaveRecursiveCallTstate(tstate);
            assert((res != NULL) ^ (_PyErr_Occurred(tstate) != NULL));
            Py_DECREF(self);
            Py_DECREF(arg);
            Py_DECREF(callable);
            ERROR_IF(res == NULL, error);
            CHECK_EVAL_BREAKER();
        }

        inst(CALL_METHOD_DESCRIPTOR_FAST_WITH_KEYWORDS, (unused/1, unused/2, callable, self_or_null, args[oparg] -- res)) {
            int total_args = oparg;
            if (self_or_null != NULL) {
                args--;
                total_args++;
            }
            PyMethodDescrObject *method = (PyMethodDescrObject *)callable;
            DEOPT_IF(!Py_IS_TYPE(method, &PyMethodDescr_Type));
            PyMethodDef *meth = method->d_method;
            DEOPT_IF(meth->ml_flags != (METH_FASTCALL|METH_KEYWORDS));
            PyTypeObject *d_type = method->d_common.d_type;
            PyObject *self = args[0];
            DEOPT_IF(!Py_IS_TYPE(self, d_type));
            STAT_INC(CALL, hit);
            int nargs = total_args - 1;
            _PyCFunctionFastWithKeywords cfunc =
                (_PyCFunctionFastWithKeywords)(void(*)(void))meth->ml_meth;
            res = cfunc(self, args + 1, nargs, NULL);
            assert((res != NULL) ^ (_PyErr_Occurred(tstate) != NULL));

            /* Free the arguments. */
            for (int i = 0; i < total_args; i++) {
                Py_DECREF(args[i]);
            }
            Py_DECREF(callable);
            ERROR_IF(res == NULL, error);
            CHECK_EVAL_BREAKER();
        }

        inst(CALL_METHOD_DESCRIPTOR_NOARGS, (unused/1, unused/2, callable, self_or_null, args[oparg] -- res)) {
            assert(oparg == 0 || oparg == 1);
            int total_args = oparg;
            if (self_or_null != NULL) {
                args--;
                total_args++;
            }
            DEOPT_IF(total_args != 1);
            PyMethodDescrObject *method = (PyMethodDescrObject *)callable;
            DEOPT_IF(!Py_IS_TYPE(method, &PyMethodDescr_Type));
            PyMethodDef *meth = method->d_method;
            PyObject *self = args[0];
            DEOPT_IF(!Py_IS_TYPE(self, method->d_common.d_type));
            DEOPT_IF(meth->ml_flags != METH_NOARGS);
            STAT_INC(CALL, hit);
            PyCFunction cfunc = meth->ml_meth;
            // This is slower but CPython promises to check all non-vectorcall
            // function calls.
            if (_Py_EnterRecursiveCallTstate(tstate, " while calling a Python object")) {
                GOTO_ERROR(error);
            }
            res = _PyCFunction_TrampolineCall(cfunc, self, NULL);
            _Py_LeaveRecursiveCallTstate(tstate);
            assert((res != NULL) ^ (_PyErr_Occurred(tstate) != NULL));
            Py_DECREF(self);
            Py_DECREF(callable);
            ERROR_IF(res == NULL, error);
            CHECK_EVAL_BREAKER();
        }

        inst(CALL_METHOD_DESCRIPTOR_FAST, (unused/1, unused/2, callable, self_or_null, args[oparg] -- res)) {
            int total_args = oparg;
            if (self_or_null != NULL) {
                args--;
                total_args++;
            }
            PyMethodDescrObject *method = (PyMethodDescrObject *)callable;
            /* Builtin METH_FASTCALL methods, without keywords */
            DEOPT_IF(!Py_IS_TYPE(method, &PyMethodDescr_Type));
            PyMethodDef *meth = method->d_method;
            DEOPT_IF(meth->ml_flags != METH_FASTCALL);
            PyObject *self = args[0];
            DEOPT_IF(!Py_IS_TYPE(self, method->d_common.d_type));
            STAT_INC(CALL, hit);
            _PyCFunctionFast cfunc =
                (_PyCFunctionFast)(void(*)(void))meth->ml_meth;
            int nargs = total_args - 1;
            res = cfunc(self, args + 1, nargs);
            assert((res != NULL) ^ (_PyErr_Occurred(tstate) != NULL));
            /* Clear the stack of the arguments. */
            for (int i = 0; i < total_args; i++) {
                Py_DECREF(args[i]);
            }
            Py_DECREF(callable);
            ERROR_IF(res == NULL, error);
            CHECK_EVAL_BREAKER();
        }

        inst(INSTRUMENTED_CALL_KW, ( -- )) {
            int is_meth = PEEK(oparg + 2) != NULL;
            int total_args = oparg + is_meth;
            PyObject *function = PEEK(oparg + 3);
            PyObject *arg = total_args == 0 ? &_PyInstrumentation_MISSING
                                            : PEEK(total_args + 1);
            int err = _Py_call_instrumentation_2args(
                    tstate, PY_MONITORING_EVENT_CALL,
                    frame, this_instr, function, arg);
            ERROR_IF(err, error);
            GO_TO_INSTRUCTION(CALL_KW);
        }

        inst(CALL_KW, (callable, self_or_null, args[oparg], kwnames -- res)) {
            // oparg counts all of the args, but *not* self:
            int total_args = oparg;
            if (self_or_null != NULL) {
                args--;
                total_args++;
            }
            if (self_or_null == NULL && Py_TYPE(callable) == &PyMethod_Type) {
                args--;
                total_args++;
                PyObject *self = ((PyMethodObject *)callable)->im_self;
                args[0] = Py_NewRef(self);
                PyObject *method = ((PyMethodObject *)callable)->im_func;
                args[-1] = Py_NewRef(method);
                Py_DECREF(callable);
                callable = method;
            }
            int positional_args = total_args - (int)PyTuple_GET_SIZE(kwnames);
            // Check if the call can be inlined or not
            if (Py_TYPE(callable) == &PyFunction_Type &&
                tstate->interp->eval_frame == NULL &&
                ((PyFunctionObject *)callable)->vectorcall == _PyFunction_Vectorcall)
            {
                int code_flags = ((PyCodeObject*)PyFunction_GET_CODE(callable))->co_flags;
                PyObject *locals = code_flags & CO_OPTIMIZED ? NULL : Py_NewRef(PyFunction_GET_GLOBALS(callable));
                _PyInterpreterFrame *new_frame = _PyEvalFramePushAndInit(
                    tstate, (PyFunctionObject *)callable, locals,
                    args, positional_args, kwnames
                );
                Py_DECREF(kwnames);
                // Manipulate stack directly since we leave using DISPATCH_INLINED().
                STACK_SHRINK(oparg + 3);
                // The frame has stolen all the arguments from the stack,
                // so there is no need to clean them up.
                if (new_frame == NULL) {
                    GOTO_ERROR(error);
                }
                assert(next_instr - this_instr == 1);
                frame->return_offset = 1;
                DISPATCH_INLINED(new_frame);
            }
            /* Callable is not a normal Python function */
            res = PyObject_Vectorcall(
                callable, args,
                positional_args | PY_VECTORCALL_ARGUMENTS_OFFSET,
                kwnames);
            if (opcode == INSTRUMENTED_CALL_KW) {
                PyObject *arg = total_args == 0 ?
                    &_PyInstrumentation_MISSING : args[0];
                if (res == NULL) {
                    _Py_call_instrumentation_exc2(
                        tstate, PY_MONITORING_EVENT_C_RAISE,
                        frame, this_instr, callable, arg);
                }
                else {
                    int err = _Py_call_instrumentation_2args(
                        tstate, PY_MONITORING_EVENT_C_RETURN,
                        frame, this_instr, callable, arg);
                    if (err < 0) {
                        Py_CLEAR(res);
                    }
                }
            }
            Py_DECREF(kwnames);
            assert((res != NULL) ^ (_PyErr_Occurred(tstate) != NULL));
            Py_DECREF(callable);
            for (int i = 0; i < total_args; i++) {
                Py_DECREF(args[i]);
            }
            ERROR_IF(res == NULL, error);
            CHECK_EVAL_BREAKER();
        }

        inst(INSTRUMENTED_CALL_FUNCTION_EX, ( -- )) {
            GO_TO_INSTRUCTION(CALL_FUNCTION_EX);
        }

        inst(CALL_FUNCTION_EX, (func, unused, callargs, kwargs if (oparg & 1) -- result)) {
            // DICT_MERGE is called before this opcode if there are kwargs.
            // It converts all dict subtypes in kwargs into regular dicts.
            assert(kwargs == NULL || PyDict_CheckExact(kwargs));
            if (!PyTuple_CheckExact(callargs)) {
                if (check_args_iterable(tstate, func, callargs) < 0) {
                    GOTO_ERROR(error);
                }
                PyObject *tuple = PySequence_Tuple(callargs);
                if (tuple == NULL) {
                    GOTO_ERROR(error);
                }
                Py_SETREF(callargs, tuple);
            }
            assert(PyTuple_CheckExact(callargs));
            EVAL_CALL_STAT_INC_IF_FUNCTION(EVAL_CALL_FUNCTION_EX, func);
            if (opcode == INSTRUMENTED_CALL_FUNCTION_EX &&
                !PyFunction_Check(func) && !PyMethod_Check(func)
            ) {
                PyObject *arg = PyTuple_GET_SIZE(callargs) > 0 ?
                    PyTuple_GET_ITEM(callargs, 0) : Py_None;
                int err = _Py_call_instrumentation_2args(
                    tstate, PY_MONITORING_EVENT_CALL,
                    frame, this_instr, func, arg);
                if (err) GOTO_ERROR(error);
                result = PyObject_Call(func, callargs, kwargs);
                if (result == NULL) {
                    _Py_call_instrumentation_exc2(
                        tstate, PY_MONITORING_EVENT_C_RAISE,
                        frame, this_instr, func, arg);
                }
                else {
                    int err = _Py_call_instrumentation_2args(
                        tstate, PY_MONITORING_EVENT_C_RETURN,
                        frame, this_instr, func, arg);
                    if (err < 0) {
                        Py_CLEAR(result);
                    }
                }
            }
            else {
                if (Py_TYPE(func) == &PyFunction_Type &&
                    tstate->interp->eval_frame == NULL &&
                    ((PyFunctionObject *)func)->vectorcall == _PyFunction_Vectorcall) {
                    assert(PyTuple_CheckExact(callargs));
                    Py_ssize_t nargs = PyTuple_GET_SIZE(callargs);
                    int code_flags = ((PyCodeObject *)PyFunction_GET_CODE(func))->co_flags;
                    PyObject *locals = code_flags & CO_OPTIMIZED ? NULL : Py_NewRef(PyFunction_GET_GLOBALS(func));

                    _PyInterpreterFrame *new_frame = _PyEvalFramePushAndInit_Ex(tstate,
                                                                                (PyFunctionObject *)func, locals,
                                                                                nargs, callargs, kwargs);
                    // Need to manually shrink the stack since we exit with DISPATCH_INLINED.
                    STACK_SHRINK(oparg + 3);
                    if (new_frame == NULL) {
                        GOTO_ERROR(error);
                    }
                    assert(next_instr - this_instr == 1);
                    frame->return_offset = 1;
                    DISPATCH_INLINED(new_frame);
                }
                result = PyObject_Call(func, callargs, kwargs);
            }
            DECREF_INPUTS();
            assert(PEEK(2 + (oparg & 1)) == NULL);
            ERROR_IF(result == NULL, error);
            CHECK_EVAL_BREAKER();
        }

        inst(MAKE_FUNCTION, (codeobj -- func)) {

            PyFunctionObject *func_obj = (PyFunctionObject *)
                PyFunction_New(codeobj, GLOBALS());

            Py_DECREF(codeobj);
            if (func_obj == NULL) {
                GOTO_ERROR(error);
            }

            _PyFunction_SetVersion(
                func_obj, ((PyCodeObject *)codeobj)->co_version);
            func = (PyObject *)func_obj;
        }

        inst(SET_FUNCTION_ATTRIBUTE, (attr, func -- func)) {
            assert(PyFunction_Check(func));
            PyFunctionObject *func_obj = (PyFunctionObject *)func;
            switch(oparg) {
                case MAKE_FUNCTION_CLOSURE:
                    assert(func_obj->func_closure == NULL);
                    func_obj->func_closure = attr;
                    break;
                case MAKE_FUNCTION_ANNOTATIONS:
                    assert(func_obj->func_annotations == NULL);
                    func_obj->func_annotations = attr;
                    break;
                case MAKE_FUNCTION_KWDEFAULTS:
                    assert(PyDict_CheckExact(attr));
                    assert(func_obj->func_kwdefaults == NULL);
                    func_obj->func_kwdefaults = attr;
                    break;
                case MAKE_FUNCTION_DEFAULTS:
                    assert(PyTuple_CheckExact(attr));
                    assert(func_obj->func_defaults == NULL);
                    func_obj->func_defaults = attr;
                    break;
                default:
                    Py_UNREACHABLE();
            }
        }

        inst(RETURN_GENERATOR, (--)) {
            assert(PyFunction_Check(frame->f_funcobj));
            PyFunctionObject *func = (PyFunctionObject *)frame->f_funcobj;
            PyGenObject *gen = (PyGenObject *)_Py_MakeCoro(func);
            if (gen == NULL) {
                GOTO_ERROR(error);
            }
            assert(EMPTY());
            _PyFrame_SetStackPointer(frame, stack_pointer);
            _PyInterpreterFrame *gen_frame = (_PyInterpreterFrame *)gen->gi_iframe;
            frame->instr_ptr = next_instr;
            _PyFrame_Copy(frame, gen_frame);
            assert(frame->frame_obj == NULL);
            gen->gi_frame_state = FRAME_CREATED;
            gen_frame->owner = FRAME_OWNED_BY_GENERATOR;
            _Py_LeaveRecursiveCallPy(tstate);
            assert(frame != &entry_frame);
            _PyInterpreterFrame *prev = frame->previous;
            _PyThreadState_PopFrame(tstate, frame);
            frame = tstate->current_frame = prev;
            _PyFrame_StackPush(frame, (PyObject *)gen);
            LOAD_IP(frame->return_offset);
            goto resume_frame;
        }

        inst(BUILD_SLICE, (start, stop, step if (oparg == 3) -- slice)) {
            slice = PySlice_New(start, stop, step);
            DECREF_INPUTS();
            ERROR_IF(slice == NULL, error);
        }

        inst(CONVERT_VALUE, (value -- result)) {
            convertion_func_ptr  conv_fn;
            assert(oparg >= FVC_STR && oparg <= FVC_ASCII);
            conv_fn = CONVERSION_FUNCTIONS[oparg];
            result = conv_fn(value);
            Py_DECREF(value);
            ERROR_IF(result == NULL, error);
        }

        inst(FORMAT_SIMPLE, (value -- res)) {
            /* If value is a unicode object, then we know the result
             * of format(value) is value itself. */
            if (!PyUnicode_CheckExact(value)) {
                res = PyObject_Format(value, NULL);
                Py_DECREF(value);
                ERROR_IF(res == NULL, error);
            }
            else {
                res = value;
            }
        }

        inst(FORMAT_WITH_SPEC, (value, fmt_spec -- res)) {
            res = PyObject_Format(value, fmt_spec);
            Py_DECREF(value);
            Py_DECREF(fmt_spec);
            ERROR_IF(res == NULL, error);
        }

        inst(COPY, (bottom, unused[oparg-1] -- bottom, unused[oparg-1], top)) {
            assert(oparg > 0);
            top = Py_NewRef(bottom);
        }

        op(_SPECIALIZE_BINARY_OP, (counter/1, lhs, rhs -- lhs, rhs)) {
            TIER_ONE_ONLY
            #if ENABLE_SPECIALIZATION
            if (ADAPTIVE_COUNTER_IS_ZERO(counter)) {
                next_instr = this_instr;
                _Py_Specialize_BinaryOp(lhs, rhs, next_instr, oparg, LOCALS_ARRAY);
                DISPATCH_SAME_OPARG();
            }
            STAT_INC(BINARY_OP, deferred);
            DECREMENT_ADAPTIVE_COUNTER(this_instr[1].cache);
            #endif  /* ENABLE_SPECIALIZATION */
            assert(NB_ADD <= oparg);
            assert(oparg <= NB_INPLACE_XOR);
        }

        op(_BINARY_OP, (lhs, rhs -- res)) {
            assert(_PyEval_BinaryOps[oparg]);
            res = _PyEval_BinaryOps[oparg](lhs, rhs);
            DECREF_INPUTS();
            ERROR_IF(res == NULL, error);
        }

        macro(BINARY_OP) = _SPECIALIZE_BINARY_OP + _BINARY_OP;

        inst(SWAP, (bottom, unused[oparg-2], top --
                    top, unused[oparg-2], bottom)) {
            assert(oparg >= 2);
        }

        inst(INSTRUMENTED_INSTRUCTION, ( -- )) {
            int next_opcode = _Py_call_instrumentation_instruction(
                tstate, frame, this_instr);
            ERROR_IF(next_opcode < 0, error);
            next_instr = this_instr;
            if (_PyOpcode_Caches[next_opcode]) {
                INCREMENT_ADAPTIVE_COUNTER(this_instr[1].cache);
            }
            assert(next_opcode > 0 && next_opcode < 256);
            opcode = next_opcode;
            DISPATCH_GOTO();
        }

        inst(INSTRUMENTED_JUMP_FORWARD, ( -- )) {
            INSTRUMENTED_JUMP(this_instr, next_instr + oparg, PY_MONITORING_EVENT_JUMP);
        }

        inst(INSTRUMENTED_JUMP_BACKWARD, (unused/1 -- )) {
            CHECK_EVAL_BREAKER();
            INSTRUMENTED_JUMP(this_instr, next_instr - oparg, PY_MONITORING_EVENT_JUMP);
        }

        inst(INSTRUMENTED_POP_JUMP_IF_TRUE, (unused/1 -- )) {
            PyObject *cond = POP();
            assert(PyBool_Check(cond));
            int flag = Py_IsTrue(cond);
            int offset = flag * oparg;
            #if ENABLE_SPECIALIZATION
            this_instr[1].cache = (this_instr[1].cache << 1) | flag;
            #endif
            INSTRUMENTED_JUMP(this_instr, next_instr + offset, PY_MONITORING_EVENT_BRANCH);
        }

        inst(INSTRUMENTED_POP_JUMP_IF_FALSE, (unused/1 -- )) {
            PyObject *cond = POP();
            assert(PyBool_Check(cond));
            int flag = Py_IsFalse(cond);
            int offset = flag * oparg;
            #if ENABLE_SPECIALIZATION
            this_instr[1].cache = (this_instr[1].cache << 1) | flag;
            #endif
            INSTRUMENTED_JUMP(this_instr, next_instr + offset, PY_MONITORING_EVENT_BRANCH);
        }

        inst(INSTRUMENTED_POP_JUMP_IF_NONE, (unused/1 -- )) {
            PyObject *value = POP();
            int flag = Py_IsNone(value);
            int offset;
            if (flag) {
                offset = oparg;
            }
            else {
                Py_DECREF(value);
                offset = 0;
            }
            #if ENABLE_SPECIALIZATION
            this_instr[1].cache = (this_instr[1].cache << 1) | flag;
            #endif
            INSTRUMENTED_JUMP(this_instr, next_instr + offset, PY_MONITORING_EVENT_BRANCH);
        }

        inst(INSTRUMENTED_POP_JUMP_IF_NOT_NONE, (unused/1 -- )) {
            PyObject *value = POP();
            int offset;
            int nflag = Py_IsNone(value);
            if (nflag) {
                offset = 0;
            }
            else {
                Py_DECREF(value);
                offset = oparg;
            }
            #if ENABLE_SPECIALIZATION
            this_instr[1].cache = (this_instr[1].cache << 1) | !nflag;
            #endif
            INSTRUMENTED_JUMP(this_instr, next_instr + offset, PY_MONITORING_EVENT_BRANCH);
        }

        inst(EXTENDED_ARG, ( -- )) {
            assert(oparg);
            opcode = next_instr->op.code;
            oparg = oparg << 8 | next_instr->op.arg;
            PRE_DISPATCH_GOTO();
            DISPATCH_GOTO();
        }

        inst(CACHE, (--)) {
            assert(0 && "Executing a cache.");
            Py_UNREACHABLE();
        }

        inst(RESERVED, (--)) {
            assert(0 && "Executing RESERVED instruction.");
            Py_UNREACHABLE();
        }

        ///////// Tier-2 only opcodes /////////

        op(_POP_JUMP_IF_FALSE, (flag -- )) {
            if (Py_IsFalse(flag)) {
                next_uop = current_executor->trace + oparg;
            }
        }

        op(_POP_JUMP_IF_TRUE, (flag -- )) {
            if (Py_IsTrue(flag)) {
                next_uop = current_executor->trace + oparg;
            }
        }

        op(_JUMP_TO_TOP, (--)) {
            next_uop = current_executor->trace;
            CHECK_EVAL_BREAKER();
        }

        op(_SET_IP, (--)) {
            TIER_TWO_ONLY
            // TODO: Put the code pointer in `operand` to avoid indirection via `frame`
            frame->instr_ptr = _PyCode_CODE(_PyFrame_GetCode(frame)) + oparg;
        }

        op(_SAVE_RETURN_OFFSET, (--)) {
            #if TIER_ONE
            frame->return_offset = (uint16_t)(next_instr - this_instr);
            #endif
            #if TIER_TWO
            frame->return_offset = oparg;
            #endif
        }

        op(_EXIT_TRACE, (--)) {
            TIER_TWO_ONLY
<<<<<<< HEAD
            goto deoptimize;
=======
            GOTO_TIER_ONE();
>>>>>>> f4b5588b
        }

        op(_INSERT, (unused[oparg], top -- top, unused[oparg])) {
            // Inserts TOS at position specified by oparg;
            memmove(&stack_pointer[-1 - oparg], &stack_pointer[-oparg], oparg * sizeof(stack_pointer[0]));
        }


// END BYTECODES //

    }
 dispatch_opcode:
 error:
 exception_unwind:
 exit_unwind:
 handle_eval_breaker:
 resume_frame:
 resume_with_error:
 start_frame:
 unbound_local_error:
    ;
}

// Future families go below this point //<|MERGE_RESOLUTION|>--- conflicted
+++ resolved
@@ -2762,7 +2762,7 @@
                 GOTO_ERROR(error);
             }
             DECREF_INPUTS();
-            res = _PyObject_CallNoArgs(enter);
+            res = _PyObject_CallNoArgsTstate(tstate, enter);
             Py_DECREF(enter);
             if (res == NULL) {
                 Py_DECREF(exit);
@@ -3992,18 +3992,18 @@
 
         op(_POP_JUMP_IF_FALSE, (flag -- )) {
             if (Py_IsFalse(flag)) {
-                next_uop = current_executor->trace + oparg;
+                JUMP_TO_OPARG();
             }
         }
 
         op(_POP_JUMP_IF_TRUE, (flag -- )) {
             if (Py_IsTrue(flag)) {
-                next_uop = current_executor->trace + oparg;
+                JUMP_TO_OPARG();
             }
         }
 
         op(_JUMP_TO_TOP, (--)) {
-            next_uop = current_executor->trace;
+            JUMP_TO_OPARG();
             CHECK_EVAL_BREAKER();
         }
 
@@ -4024,11 +4024,7 @@
 
         op(_EXIT_TRACE, (--)) {
             TIER_TWO_ONLY
-<<<<<<< HEAD
-            goto deoptimize;
-=======
             GOTO_TIER_ONE();
->>>>>>> f4b5588b
         }
 
         op(_INSERT, (unused[oparg], top -- top, unused[oparg])) {
