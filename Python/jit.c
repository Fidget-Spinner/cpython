#ifdef _Py_JIT

#include "Python.h"

#include "pycore_abstract.h"
#include "pycore_bitutils.h"
#include "pycore_call.h"
#include "pycore_ceval.h"
#include "pycore_critical_section.h"
#include "pycore_dict.h"
#include "pycore_floatobject.h"
#include "pycore_frame.h"
#include "pycore_function.h"
#include "pycore_interpframe.h"
#include "pycore_interpolation.h"
#include "pycore_intrinsics.h"
#include "pycore_list.h"
#include "pycore_long.h"
#include "pycore_opcode_metadata.h"
#include "pycore_opcode_utils.h"
#include "pycore_optimizer.h"
#include "pycore_pyerrors.h"
#include "pycore_setobject.h"
#include "pycore_sliceobject.h"
#include "pycore_template.h"
#include "pycore_tuple.h"
#include "pycore_unicodeobject.h"

#include "pycore_jit.h"

// Memory management stuff: ////////////////////////////////////////////////////

#ifndef MS_WINDOWS
    #include <sys/mman.h>
#endif

static size_t
get_page_size(void)
{
#ifdef MS_WINDOWS
    SYSTEM_INFO si;
    GetSystemInfo(&si);
    return si.dwPageSize;
#else
    return sysconf(_SC_PAGESIZE);
#endif
}

static void
jit_error(const char *message)
{
#ifdef MS_WINDOWS
    int hint = GetLastError();
#else
    int hint = errno;
#endif
    PyErr_Format(PyExc_RuntimeWarning, "JIT %s (%d)", message, hint);
}

static unsigned char *
jit_alloc(size_t size)
{
    assert(size);
    assert(size % get_page_size() == 0);
#ifdef MS_WINDOWS
    int flags = MEM_COMMIT | MEM_RESERVE;
    unsigned char *memory = VirtualAlloc(NULL, size, flags, PAGE_READWRITE);
    int failed = memory == NULL;
#else
    int flags = MAP_ANONYMOUS | MAP_PRIVATE;
    int prot = PROT_READ | PROT_WRITE;
    unsigned char *memory = mmap(NULL, size, prot, flags, -1, 0);
    int failed = memory == MAP_FAILED;
#endif
    if (failed) {
        jit_error("unable to allocate memory");
        return NULL;
    }
    return memory;
}

static int
jit_free(unsigned char *memory, size_t size)
{
    assert(size);
    assert(size % get_page_size() == 0);
#ifdef MS_WINDOWS
    int failed = !VirtualFree(memory, 0, MEM_RELEASE);
#else
    int failed = munmap(memory, size);
#endif
    if (failed) {
        jit_error("unable to free memory");
        return -1;
    }
    OPT_STAT_ADD(jit_freed_memory_size, size);
    return 0;
}

static int
mark_executable(unsigned char *memory, size_t size)
{
    if (size == 0) {
        return 0;
    }
    assert(size % get_page_size() == 0);
    // Do NOT ever leave the memory writable! Also, don't forget to flush the
    // i-cache (I cannot begin to tell you how horrible that is to debug):
#ifdef MS_WINDOWS
    if (!FlushInstructionCache(GetCurrentProcess(), memory, size)) {
        jit_error("unable to flush instruction cache");
        return -1;
    }
    int old;
    int failed = !VirtualProtect(memory, size, PAGE_EXECUTE_READ, &old);
#else
    __builtin___clear_cache((char *)memory, (char *)memory + size);
    int failed = mprotect(memory, size, PROT_EXEC | PROT_READ);
#endif
    if (failed) {
        jit_error("unable to protect executable memory");
        return -1;
    }
    return 0;
}

// JIT compiler stuff: /////////////////////////////////////////////////////////

#define SYMBOL_MASK_WORDS 4

typedef uint32_t symbol_mask[SYMBOL_MASK_WORDS];

typedef struct {
    unsigned char *mem;
    symbol_mask mask;
    size_t size;
} trampoline_state;

typedef struct {
    trampoline_state trampolines;
    uintptr_t instruction_starts[UOP_MAX_TRACE_LENGTH];
} jit_state;

// Warning! AArch64 requires you to get your hands dirty. These are your gloves:

// value[value_start : value_start + len]
static uint32_t
get_bits(uint64_t value, uint8_t value_start, uint8_t width)
{
    assert(width <= 32);
    return (value >> value_start) & ((1ULL << width) - 1);
}

// *loc[loc_start : loc_start + width] = value[value_start : value_start + width]
static void
set_bits(uint32_t *loc, uint8_t loc_start, uint64_t value, uint8_t value_start,
         uint8_t width)
{
    assert(loc_start + width <= 32);
    // Clear the bits we're about to patch:
    *loc &= ~(((1ULL << width) - 1) << loc_start);
    assert(get_bits(*loc, loc_start, width) == 0);
    // Patch the bits:
    *loc |= get_bits(value, value_start, width) << loc_start;
    assert(get_bits(*loc, loc_start, width) == get_bits(value, value_start, width));
}

// See https://developer.arm.com/documentation/ddi0602/2023-09/Base-Instructions
// for instruction encodings:
#define IS_AARCH64_ADD_OR_SUB(I) (((I) & 0x11C00000) == 0x11000000)
#define IS_AARCH64_ADRP(I)       (((I) & 0x9F000000) == 0x90000000)
#define IS_AARCH64_BRANCH(I)     (((I) & 0x7C000000) == 0x14000000)
#define IS_AARCH64_LDR_OR_STR(I) (((I) & 0x3B000000) == 0x39000000)
#define IS_AARCH64_MOV(I)        (((I) & 0x9F800000) == 0x92800000)

// LLD is a great reference for performing relocations... just keep in
// mind that Tools/jit/build.py does filtering and preprocessing for us!
// Here's a good place to start for each platform:
// - aarch64-apple-darwin:
//   - https://github.com/llvm/llvm-project/blob/main/lld/MachO/Arch/ARM64.cpp
//   - https://github.com/llvm/llvm-project/blob/main/lld/MachO/Arch/ARM64Common.cpp
//   - https://github.com/llvm/llvm-project/blob/main/lld/MachO/Arch/ARM64Common.h
// - aarch64-pc-windows-msvc:
//   - https://github.com/llvm/llvm-project/blob/main/lld/COFF/Chunks.cpp
// - aarch64-unknown-linux-gnu:
//   - https://github.com/llvm/llvm-project/blob/main/lld/ELF/Arch/AArch64.cpp
// - i686-pc-windows-msvc:
//   - https://github.com/llvm/llvm-project/blob/main/lld/COFF/Chunks.cpp
// - x86_64-apple-darwin:
//   - https://github.com/llvm/llvm-project/blob/main/lld/MachO/Arch/X86_64.cpp
// - x86_64-pc-windows-msvc:
//   - https://github.com/llvm/llvm-project/blob/main/lld/COFF/Chunks.cpp
// - x86_64-unknown-linux-gnu:
//   - https://github.com/llvm/llvm-project/blob/main/lld/ELF/Arch/X86_64.cpp

// Many of these patches are "relaxing", meaning that they can rewrite the
// code they're patching to be more efficient (like turning a 64-bit memory
// load into a 32-bit immediate load). These patches have an "x" in their name.
// Relative patches have an "r" in their name.

// 32-bit absolute address.
void
patch_32(unsigned char *location, uint64_t value)
{
    uint32_t *loc32 = (uint32_t *)location;
    // Check that we're not out of range of 32 unsigned bits:
    assert(value < (1ULL << 32));
    *loc32 = (uint32_t)value;
}

// 32-bit relative address.
void
patch_32r(unsigned char *location, uint64_t value)
{
    uint32_t *loc32 = (uint32_t *)location;
    value -= (uintptr_t)location;
    // Check that we're not out of range of 32 signed bits:
    assert((int64_t)value >= -(1LL << 31));
    assert((int64_t)value < (1LL << 31));
    *loc32 = (uint32_t)value;
}

// 64-bit absolute address.
void
patch_64(unsigned char *location, uint64_t value)
{
    uint64_t *loc64 = (uint64_t *)location;
    *loc64 = value;
}

// 12-bit low part of an absolute address. Pairs nicely with patch_aarch64_21r
// (below).
void
patch_aarch64_12(unsigned char *location, uint64_t value)
{
    uint32_t *loc32 = (uint32_t *)location;
    assert(IS_AARCH64_LDR_OR_STR(*loc32) || IS_AARCH64_ADD_OR_SUB(*loc32));
    // There might be an implicit shift encoded in the instruction:
    uint8_t shift = 0;
    if (IS_AARCH64_LDR_OR_STR(*loc32)) {
        shift = (uint8_t)get_bits(*loc32, 30, 2);
        // If both of these are set, the shift is supposed to be 4.
        // That's pretty weird, and it's never actually been observed...
        assert(get_bits(*loc32, 23, 1) == 0 || get_bits(*loc32, 26, 1) == 0);
    }
    value = get_bits(value, 0, 12);
    assert(get_bits(value, 0, shift) == 0);
    set_bits(loc32, 10, value, shift, 12);
}

// Relaxable 12-bit low part of an absolute address. Pairs nicely with
// patch_aarch64_21rx (below).
void
patch_aarch64_12x(unsigned char *location, uint64_t value)
{
    // This can *only* be relaxed if it occurs immediately before a matching
    // patch_aarch64_21rx. If that happens, the JIT build step will replace both
    // calls with a single call to patch_aarch64_33rx. Otherwise, we end up
    // here, and the instruction is patched normally:
    patch_aarch64_12(location, value);
}

// 16-bit low part of an absolute address.
void
patch_aarch64_16a(unsigned char *location, uint64_t value)
{
    uint32_t *loc32 = (uint32_t *)location;
    assert(IS_AARCH64_MOV(*loc32));
    // Check the implicit shift (this is "part 0 of 3"):
    assert(get_bits(*loc32, 21, 2) == 0);
    set_bits(loc32, 5, value, 0, 16);
}

// 16-bit middle-low part of an absolute address.
void
patch_aarch64_16b(unsigned char *location, uint64_t value)
{
    uint32_t *loc32 = (uint32_t *)location;
    assert(IS_AARCH64_MOV(*loc32));
    // Check the implicit shift (this is "part 1 of 3"):
    assert(get_bits(*loc32, 21, 2) == 1);
    set_bits(loc32, 5, value, 16, 16);
}

// 16-bit middle-high part of an absolute address.
void
patch_aarch64_16c(unsigned char *location, uint64_t value)
{
    uint32_t *loc32 = (uint32_t *)location;
    assert(IS_AARCH64_MOV(*loc32));
    // Check the implicit shift (this is "part 2 of 3"):
    assert(get_bits(*loc32, 21, 2) == 2);
    set_bits(loc32, 5, value, 32, 16);
}

// 16-bit high part of an absolute address.
void
patch_aarch64_16d(unsigned char *location, uint64_t value)
{
    uint32_t *loc32 = (uint32_t *)location;
    assert(IS_AARCH64_MOV(*loc32));
    // Check the implicit shift (this is "part 3 of 3"):
    assert(get_bits(*loc32, 21, 2) == 3);
    set_bits(loc32, 5, value, 48, 16);
}

// 21-bit count of pages between this page and an absolute address's page... I
// know, I know, it's weird. Pairs nicely with patch_aarch64_12 (above).
void
patch_aarch64_21r(unsigned char *location, uint64_t value)
{
    uint32_t *loc32 = (uint32_t *)location;
    value = (value >> 12) - ((uintptr_t)location >> 12);
    // Check that we're not out of range of 21 signed bits:
    assert((int64_t)value >= -(1 << 20));
    assert((int64_t)value < (1 << 20));
    // value[0:2] goes in loc[29:31]:
    set_bits(loc32, 29, value, 0, 2);
    // value[2:21] goes in loc[5:26]:
    set_bits(loc32, 5, value, 2, 19);
}

// Relaxable 21-bit count of pages between this page and an absolute address's
// page. Pairs nicely with patch_aarch64_12x (above).
void
patch_aarch64_21rx(unsigned char *location, uint64_t value)
{
    // This can *only* be relaxed if it occurs immediately before a matching
    // patch_aarch64_12x. If that happens, the JIT build step will replace both
    // calls with a single call to patch_aarch64_33rx. Otherwise, we end up
    // here, and the instruction is patched normally:
    patch_aarch64_21r(location, value);
}

// 28-bit relative branch.
void
patch_aarch64_26r(unsigned char *location, uint64_t value)
{
    uint32_t *loc32 = (uint32_t *)location;
    assert(IS_AARCH64_BRANCH(*loc32));
    value -= (uintptr_t)location;
    // Check that we're not out of range of 28 signed bits:
    assert((int64_t)value >= -(1 << 27));
    assert((int64_t)value < (1 << 27));
    // Since instructions are 4-byte aligned, only use 26 bits:
    assert(get_bits(value, 0, 2) == 0);
    set_bits(loc32, 0, value, 2, 26);
}

// A pair of patch_aarch64_21rx and patch_aarch64_12x.
void
patch_aarch64_33rx(unsigned char *location, uint64_t value)
{
    uint32_t *loc32 = (uint32_t *)location;
    // Try to relax the pair of GOT loads into an immediate value:
    assert(IS_AARCH64_ADRP(*loc32));
    unsigned char reg = get_bits(loc32[0], 0, 5);
    assert(IS_AARCH64_LDR_OR_STR(loc32[1]));
    // There should be only one register involved:
    assert(reg == get_bits(loc32[1], 0, 5));  // ldr's output register.
    assert(reg == get_bits(loc32[1], 5, 5));  // ldr's input register.
    uint64_t relaxed = *(uint64_t *)value;
    if (relaxed < (1UL << 16)) {
        // adrp reg, AAA; ldr reg, [reg + BBB] -> movz reg, XXX; nop
        loc32[0] = 0xD2800000 | (get_bits(relaxed, 0, 16) << 5) | reg;
        loc32[1] = 0xD503201F;
        return;
    }
    if (relaxed < (1ULL << 32)) {
        // adrp reg, AAA; ldr reg, [reg + BBB] -> movz reg, XXX; movk reg, YYY
        loc32[0] = 0xD2800000 | (get_bits(relaxed,  0, 16) << 5) | reg;
        loc32[1] = 0xF2A00000 | (get_bits(relaxed, 16, 16) << 5) | reg;
        return;
    }
    relaxed = value - (uintptr_t)location;
    if ((relaxed & 0x3) == 0 &&
        (int64_t)relaxed >= -(1L << 19) &&
        (int64_t)relaxed < (1L << 19))
    {
        // adrp reg, AAA; ldr reg, [reg + BBB] -> ldr reg, XXX; nop
        loc32[0] = 0x58000000 | (get_bits(relaxed, 2, 19) << 5) | reg;
        loc32[1] = 0xD503201F;
        return;
    }
    // Couldn't do it. Just patch the two instructions normally:
    patch_aarch64_21rx(location, value);
    patch_aarch64_12x(location + 4, value);
}

// Relaxable 32-bit relative address.
void
patch_x86_64_32rx(unsigned char *location, uint64_t value)
{
    uint8_t *loc8 = (uint8_t *)location;
    // Try to relax the GOT load into an immediate value:
    uint64_t relaxed = *(uint64_t *)(value + 4) - 4;
    if ((int64_t)relaxed - (int64_t)location >= -(1LL << 31) &&
        (int64_t)relaxed - (int64_t)location + 1 < (1LL << 31))
    {
        if (loc8[-2] == 0x8B) {
            // mov reg, dword ptr [rip + AAA] -> lea reg, [rip + XXX]
            loc8[-2] = 0x8D;
            value = relaxed;
        }
        else if (loc8[-2] == 0xFF && loc8[-1] == 0x15) {
            // call qword ptr [rip + AAA] -> nop; call XXX
            loc8[-2] = 0x90;
            loc8[-1] = 0xE8;
            value = relaxed;
        }
        else if (loc8[-2] == 0xFF && loc8[-1] == 0x25) {
            // jmp qword ptr [rip + AAA] -> nop; jmp XXX
            loc8[-2] = 0x90;
            loc8[-1] = 0xE9;
            value = relaxed;
        }
    }
    patch_32r(location, value);
}

void patch_aarch64_trampoline(unsigned char *location, int ordinal, jit_state *state);

#include "jit_stencils.h"

#if defined(__aarch64__) || defined(_M_ARM64)
    #define TRAMPOLINE_SIZE 16
    #define DATA_ALIGN 8
#else
    #define TRAMPOLINE_SIZE 0
    #define DATA_ALIGN 1
#endif

// Generate and patch AArch64 trampolines. The symbols to jump to are stored
// in the jit_stencils.h in the symbols_map.
void
patch_aarch64_trampoline(unsigned char *location, int ordinal, jit_state *state)
{

    uint64_t value = (uintptr_t)symbols_map[ordinal];
    int64_t range = value - (uintptr_t)location;

    // If we are in range of 28 signed bits, we patch the instruction with
    // the address of the symbol.
    if (range >= -(1 << 27) && range < (1 << 27)) {
        patch_aarch64_26r(location, (uintptr_t)value);
        return;
    }

    // Masking is done modulo 32 as the mask is stored as an array of uint32_t
    const uint32_t symbol_mask = 1 << (ordinal % 32);
    const uint32_t trampoline_mask = state->trampolines.mask[ordinal / 32];
    assert(symbol_mask & trampoline_mask);

    // Count the number of set bits in the trampoline mask lower than ordinal,
    // this gives the index into the array of trampolines.
    int index = _Py_popcount32(trampoline_mask & (symbol_mask - 1));
    for (int i = 0; i < ordinal / 32; i++) {
        index += _Py_popcount32(state->trampolines.mask[i]);
    }

    uint32_t *p = (uint32_t*)(state->trampolines.mem + index * TRAMPOLINE_SIZE);
    assert((size_t)(index + 1) * TRAMPOLINE_SIZE <= state->trampolines.size);


    /* Generate the trampoline
       0: 58000048      ldr     x8, 8
       4: d61f0100      br      x8
       8: 00000000      // The next two words contain the 64-bit address to jump to.
       c: 00000000
    */
    p[0] = 0x58000048;
    p[1] = 0xD61F0100;
    p[2] = value & 0xffffffff;
    p[3] = value >> 32;

    patch_aarch64_26r(location, (uintptr_t)p);
}

static void
combine_symbol_mask(const symbol_mask src, symbol_mask dest)
{
    // Calculate the union of the trampolines required by each StencilGroup
    for (size_t i = 0; i < SYMBOL_MASK_WORDS; i++) {
        dest[i] |= src[i];
    }
}

// Compiles executor in-place. Don't forget to call _PyJIT_Free later!
int
_PyJIT_Compile(_PyExecutorObject *executor, const _PyUOpInstruction trace[], size_t length)
{
    const StencilGroup *group;
    // Loop once to find the total compiled size:
    size_t code_size = 0;
    size_t data_size = 0;
    jit_state state = {0};
    group = &shim;
    code_size += group->code_size;
    data_size += group->data_size;
    combine_symbol_mask(group->trampoline_mask, state.trampolines.mask);
    for (size_t i = 0; i < length; i++) {
        const _PyUOpInstruction *instruction = &trace[i];
        group = &stencil_groups[instruction->opcode];
        state.instruction_starts[i] = code_size;
        code_size += group->code_size;
        data_size += group->data_size;
        combine_symbol_mask(group->trampoline_mask, state.trampolines.mask);
    }
    group = &stencil_groups[_FATAL_ERROR_r00];
    code_size += group->code_size;
    data_size += group->data_size;
    combine_symbol_mask(group->trampoline_mask, state.trampolines.mask);
    // Calculate the size of the trampolines required by the whole trace
    for (size_t i = 0; i < Py_ARRAY_LENGTH(state.trampolines.mask); i++) {
        state.trampolines.size += _Py_popcount32(state.trampolines.mask[i]) * TRAMPOLINE_SIZE;
    }
    // Round up to the nearest page:
    size_t page_size = get_page_size();
    assert((page_size & (page_size - 1)) == 0);
    size_t code_padding = DATA_ALIGN - ((code_size + state.trampolines.size) & (DATA_ALIGN - 1));
    size_t padding = page_size - ((code_size + state.trampolines.size + code_padding + data_size) & (page_size - 1));
    size_t total_size = code_size + state.trampolines.size + code_padding + data_size + padding;
    unsigned char *memory = jit_alloc(total_size);
    if (memory == NULL) {
        return -1;
    }
    // Collect memory stats
    OPT_STAT_ADD(jit_total_memory_size, total_size);
    OPT_STAT_ADD(jit_code_size, code_size);
    OPT_STAT_ADD(jit_trampoline_size, state.trampolines.size);
    OPT_STAT_ADD(jit_data_size, data_size);
    OPT_STAT_ADD(jit_padding_size, padding);
    OPT_HIST(total_size, trace_total_memory_hist);
    // Update the offsets of each instruction:
    for (size_t i = 0; i < length; i++) {
        state.instruction_starts[i] += (uintptr_t)memory;
    }
    // Loop again to emit the code:
    unsigned char *code = memory;
    state.trampolines.mem = memory + code_size;
    unsigned char *data = memory + code_size + state.trampolines.size + code_padding;
    // Compile the shim, which handles converting between the native
    // calling convention and the calling convention used by jitted code
    // (which may be different for efficiency reasons).
    group = &shim;
    group->emit(code, data, executor, NULL, &state);
    code += group->code_size;
    data += group->data_size;
<<<<<<< HEAD
    assert(trace[0].opcode == _START_EXECUTOR_r00);
=======
    assert(trace[0].opcode == _START_EXECUTOR || trace[0].opcode == _COLD_EXIT);
>>>>>>> af15e1d1
    for (size_t i = 0; i < length; i++) {
        const _PyUOpInstruction *instruction = &trace[i];
        group = &stencil_groups[instruction->opcode];
        group->emit(code, data, executor, instruction, &state);
        code += group->code_size;
        data += group->data_size;
    }
    // Protect against accidental buffer overrun into data:
    group = &stencil_groups[_FATAL_ERROR_r00];
    group->emit(code, data, executor, NULL, &state);
    code += group->code_size;
    data += group->data_size;
    assert(code == memory + code_size);
    assert(data == memory + code_size + state.trampolines.size + code_padding + data_size);
    if (mark_executable(memory, total_size)) {
        jit_free(memory, total_size);
        return -1;
    }
    executor->jit_code = memory;
    executor->jit_side_entry = memory + shim.code_size;
    executor->jit_size = total_size;
    return 0;
}

void
_PyJIT_Free(_PyExecutorObject *executor)
{
    unsigned char *memory = (unsigned char *)executor->jit_code;
    size_t size = executor->jit_size;
    if (memory) {
        executor->jit_code = NULL;
        executor->jit_side_entry = NULL;
        executor->jit_size = 0;
        if (jit_free(memory, size)) {
            PyErr_FormatUnraisable("Exception ignored while "
                                   "freeing JIT memory");
        }
    }
}

#endif  // _Py_JIT<|MERGE_RESOLUTION|>--- conflicted
+++ resolved
@@ -546,11 +546,7 @@
     group->emit(code, data, executor, NULL, &state);
     code += group->code_size;
     data += group->data_size;
-<<<<<<< HEAD
-    assert(trace[0].opcode == _START_EXECUTOR_r00);
-=======
-    assert(trace[0].opcode == _START_EXECUTOR || trace[0].opcode == _COLD_EXIT);
->>>>>>> af15e1d1
+    assert(trace[0].opcode == _START_EXECUTOR_r00 || trace[0].opcode == _COLD_EXIT_r00);
     for (size_t i = 0; i < length; i++) {
         const _PyUOpInstruction *instruction = &trace[i];
         group = &stencil_groups[instruction->opcode];
