--- conflicted
+++ resolved
@@ -560,11 +560,7 @@
     unsigned char *code = memory;
     state.trampolines.mem = memory + code_size;
     unsigned char *data = memory + code_size + state.trampolines.size + code_padding;
-<<<<<<< HEAD
-    assert(trace[0].opcode == _START_EXECUTOR_r00 || trace[0].opcode == _COLD_EXIT_r00);
-=======
-    assert(trace[0].opcode == _START_EXECUTOR || trace[0].opcode == _COLD_EXIT || trace[0].opcode == _COLD_DYNAMIC_EXIT);
->>>>>>> da5e7b7d
+    assert(trace[0].opcode == _START_EXECUTOR_r00 || trace[0].opcode == _COLD_EXIT_r00 ||  trace[0].opcode == _COLD_DYNAMIC_EXIT);
     for (size_t i = 0; i < length; i++) {
         const _PyUOpInstruction *instruction = &trace[i];
         group = &stencil_groups[instruction->opcode];
