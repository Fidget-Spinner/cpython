--- conflicted
+++ resolved
@@ -105,10 +105,10 @@
 {
     assert(frame->stacktop >= 0);
     for (int i = 0; i < frame->stacktop; i++) {
-        Py_XDECREF(frame->localsplus[i]);
+        PyStackRef_XDECREF(frame->localsplus[i]);
     }
     frame->stacktop = 0;
-    Py_CLEAR(frame->f_locals);
+    PyStackRef_CLEAR(frame->f_locals);
 }
 
 void
@@ -131,15 +131,7 @@
         }
         Py_DECREF(f);
     }
-<<<<<<< HEAD
-    assert(frame->stacktop >= 0);
-    for (int i = 0; i < frame->stacktop; i++) {
-        PyStackRef_XDECREF(frame->localsplus[i]);
-    }
-    Py_XDECREF(frame->f_locals);
-=======
     _PyFrame_ClearLocals(frame);
->>>>>>> b2c3b70c
     Py_DECREF(frame->f_funcobj);
 }
 
