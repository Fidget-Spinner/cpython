#include "Python.h"

#ifdef _Py_TIER2

#include "opcode.h"
#include "pycore_interp.h"
#include "pycore_backoff.h"
#include "pycore_bitutils.h"        // _Py_popcount32()
#include "pycore_ceval.h"       // _Py_set_eval_breaker_bit
#include "pycore_code.h"            // _Py_GetBaseCodeUnit
#include "pycore_function.h"        // _PyFunction_LookupByVersion()
#include "pycore_interpframe.h"
#include "pycore_object.h"          // _PyObject_GC_UNTRACK()
#include "pycore_opcode_metadata.h" // _PyOpcode_OpName[]
#include "pycore_opcode_utils.h"  // MAX_REAL_OPCODE
#include "pycore_optimizer.h"     // _Py_uop_analyze_and_optimize()
#include "pycore_pystate.h"       // _PyInterpreterState_GET()
#include "pycore_tuple.h"         // _PyTuple_FromArraySteal
#include "pycore_unicodeobject.h" // _PyUnicode_FromASCII
#include "pycore_uop_ids.h"
#include "pycore_jit.h"
#include <stdbool.h>
#include <stdint.h>
#include <stddef.h>

#define NEED_OPCODE_METADATA
#include "pycore_uop_metadata.h" // Uop tables

#undef NEED_OPCODE_METADATA

#define MAX_EXECUTORS_SIZE 256

#define _PyExecutorObject_CAST(op)  ((_PyExecutorObject *)(op))

static bool
has_space_for_executor(PyCodeObject *code, _Py_CODEUNIT *instr)
{
    if (code == (PyCodeObject *)&_Py_InitCleanup || code == (PyCodeObject *)&_PyEntryFrameCode) {
        return false;
    }
    if (instr->op.code == ENTER_EXECUTOR) {
        return true;
    }
    if (code->co_executors == NULL) {
        return true;
    }
    return code->co_executors->size < MAX_EXECUTORS_SIZE;
}

static int32_t
get_index_for_executor(PyCodeObject *code, _Py_CODEUNIT *instr)
{
    if (instr->op.code == ENTER_EXECUTOR) {
        return instr->op.arg;
    }
    _PyExecutorArray *old = code->co_executors;
    int size = 0;
    int capacity = 0;
    if (old != NULL) {
        size = old->size;
        capacity = old->capacity;
        assert(size < MAX_EXECUTORS_SIZE);
    }
    assert(size <= capacity);
    if (size == capacity) {
        /* Array is full. Grow array */
        int new_capacity = capacity ? capacity * 2 : 4;
        _PyExecutorArray *new = PyMem_Realloc(
            old,
            offsetof(_PyExecutorArray, executors) +
            new_capacity * sizeof(_PyExecutorObject *));
        if (new == NULL) {
            return -1;
        }
        new->capacity = new_capacity;
        new->size = size;
        code->co_executors = new;
    }
    assert(size < code->co_executors->capacity);
    return size;
}

static void
insert_executor(PyCodeObject *code, _Py_CODEUNIT *instr, int index, _PyExecutorObject *executor)
{
    Py_INCREF(executor);
    if (instr->op.code == ENTER_EXECUTOR) {
        assert(index == instr->op.arg);
        _Py_ExecutorDetach(code->co_executors->executors[index]);
    }
    else {
        assert(code->co_executors->size == index);
        assert(code->co_executors->capacity > index);
        code->co_executors->size++;
    }
    executor->vm_data.opcode = instr->op.code;
    executor->vm_data.oparg = instr->op.arg;
    executor->vm_data.code = code;
    executor->vm_data.index = (int)(instr - _PyCode_CODE(code));
    code->co_executors->executors[index] = executor;
    assert(index < MAX_EXECUTORS_SIZE);
    instr->op.code = ENTER_EXECUTOR;
    instr->op.arg = index;
}

static int
uop_optimize(_PyInterpreterFrame *frame, PyThreadState *tstate,
             _PyExecutorObject **exec_ptr,
             bool progress_needed);

/* Returns 1 if optimized, 0 if not optimized, and -1 for an error.
 * If optimized, *executor_ptr contains a new reference to the executor
 */
// gh-137573: inlining this function causes stack overflows
Py_NO_INLINE int
_PyOptimizer_Optimize(
    _PyInterpreterFrame *frame, PyThreadState *tstate)
{
    PyInterpreterState *interp = _PyInterpreterState_GET();
    int chain_depth = tstate->interp->jit_state.initial_chain_depth;
    assert(interp->jit);
    assert(!interp->compiling);
    assert(tstate->interp->jit_state.initial_stack_depth >= 0);
#ifndef Py_GIL_DISABLED
    interp->compiling = true;
    // The first executor in a chain and the MAX_CHAIN_DEPTH'th executor *must*
    // make progress in order to avoid infinite loops or excessively-long
    // side-exit chains. We can only insert the executor into the bytecode if
    // this is true, since a deopt won't infinitely re-enter the executor:
    chain_depth %= MAX_CHAIN_DEPTH;
    bool progress_needed = chain_depth == 0;
    PyCodeObject *code = (PyCodeObject *)tstate->interp->jit_state.initial_code;
    _Py_CODEUNIT *start = tstate->interp->jit_state.insert_exec_instr;
    if (progress_needed && !has_space_for_executor(code, start)) {
        interp->compiling = false;
        return 0;
    }
    // One of our dependencies while tracing was invalidated. Not worth compiling.
    if (!tstate->interp->jit_state.dependencies_still_valid) {
        interp->compiling = false;
        return 0;
    }
    _PyExecutorObject *executor;
    int err = uop_optimize(frame, tstate, &executor, progress_needed);
    if (err <= 0) {
        interp->compiling = false;
        return err;
    }
    assert(executor != NULL);
    if (progress_needed) {
        int index = get_index_for_executor(code, start);
        if (index < 0) {
            /* Out of memory. Don't raise and assume that the
             * error will show up elsewhere.
             *
             * If an optimizer has already produced an executor,
             * it might get confused by the executor disappearing,
             * but there is not much we can do about that here. */
            Py_DECREF(executor);
            interp->compiling = false;
            return 0;
        }
        insert_executor(code, start, index, executor);
    }
    else {
        executor->vm_data.code = NULL;
    }
    _PyExitData *prev_exit = tstate->interp->jit_state.prev_exit;
    if (prev_exit != NULL) {
        prev_exit->executor = executor;
    }
    executor->vm_data.chain_depth = chain_depth;
    assert(executor->vm_data.valid);
    interp->compiling = false;
    return 1;
#else
    return 0;
#endif
}

static _PyExecutorObject *
get_executor_lock_held(PyCodeObject *code, int offset)
{
    int code_len = (int)Py_SIZE(code);
    for (int i = 0 ; i < code_len;) {
        if (_PyCode_CODE(code)[i].op.code == ENTER_EXECUTOR && i*2 == offset) {
            int oparg = _PyCode_CODE(code)[i].op.arg;
            _PyExecutorObject *res = code->co_executors->executors[oparg];
            Py_INCREF(res);
            return res;
        }
        i += _PyInstruction_GetLength(code, i);
    }
    PyErr_SetString(PyExc_ValueError, "no executor at given byte offset");
    return NULL;
}

_PyExecutorObject *
_Py_GetExecutor(PyCodeObject *code, int offset)
{
    _PyExecutorObject *executor;
    Py_BEGIN_CRITICAL_SECTION(code);
    executor = get_executor_lock_held(code, offset);
    Py_END_CRITICAL_SECTION();
    return executor;
}

static PyObject *
is_valid(PyObject *self, PyObject *Py_UNUSED(ignored))
{
    return PyBool_FromLong(((_PyExecutorObject *)self)->vm_data.valid);
}

static PyObject *
get_opcode(PyObject *self, PyObject *Py_UNUSED(ignored))
{
    return PyLong_FromUnsignedLong(((_PyExecutorObject *)self)->vm_data.opcode);
}

static PyObject *
get_oparg(PyObject *self, PyObject *Py_UNUSED(ignored))
{
    return PyLong_FromUnsignedLong(((_PyExecutorObject *)self)->vm_data.oparg);
}

///////////////////// Experimental UOp Optimizer /////////////////////

static int executor_clear(PyObject *executor);
static void unlink_executor(_PyExecutorObject *executor);


static void
free_executor(_PyExecutorObject *self)
{
#ifdef _Py_JIT
    _PyJIT_Free(self);
#endif
    PyObject_GC_Del(self);
}

void
_Py_ClearExecutorDeletionList(PyInterpreterState *interp)
{
    _PyRuntimeState *runtime = &_PyRuntime;
    HEAD_LOCK(runtime);
    PyThreadState* ts = PyInterpreterState_ThreadHead(interp);
    HEAD_UNLOCK(runtime);
    while (ts) {
        _PyExecutorObject *current = (_PyExecutorObject *)ts->current_executor;
        if (current != NULL) {
            /* Anything in this list will be unlinked, so we can reuse the
             * linked field as a reachability marker. */
            current->vm_data.linked = 1;
        }
        HEAD_LOCK(runtime);
        ts = PyThreadState_Next(ts);
        HEAD_UNLOCK(runtime);
    }
    _PyExecutorObject **prev_to_next_ptr = &interp->executor_deletion_list_head;
    _PyExecutorObject *exec = *prev_to_next_ptr;
    while (exec != NULL) {
        if (exec->vm_data.linked) {
            // This executor is currently executing
            exec->vm_data.linked = 0;
            prev_to_next_ptr = &exec->vm_data.links.next;
        }
        else {
            *prev_to_next_ptr = exec->vm_data.links.next;
            free_executor(exec);
        }
        exec = *prev_to_next_ptr;
    }
    interp->executor_deletion_list_remaining_capacity = EXECUTOR_DELETE_LIST_MAX;
}

static void
add_to_pending_deletion_list(_PyExecutorObject *self)
{
    PyInterpreterState *interp = PyInterpreterState_Get();
    self->vm_data.links.next = interp->executor_deletion_list_head;
    interp->executor_deletion_list_head = self;
    if (interp->executor_deletion_list_remaining_capacity > 0) {
        interp->executor_deletion_list_remaining_capacity--;
    }
    else {
        _Py_ClearExecutorDeletionList(interp);
    }
}

static void
uop_dealloc(PyObject *op) {
    _PyExecutorObject *self = _PyExecutorObject_CAST(op);
    _PyObject_GC_UNTRACK(self);
    assert(self->vm_data.code == NULL);
    unlink_executor(self);
    // Once unlinked it becomes impossible to invalidate an executor, so do it here.
    self->vm_data.valid = 0;
    add_to_pending_deletion_list(self);
}

const char *
_PyUOpName(int index)
{
    if (index < 0 || index > MAX_UOP_REGS_ID) {
        return NULL;
    }
    return _PyOpcode_uop_name[index];
}

#ifdef Py_DEBUG
void
_PyUOpPrint(const _PyUOpInstruction *uop)
{
    const char *name = _PyUOpName(uop->opcode);
    if (name == NULL) {
        printf("<uop %d>", uop->opcode);
    }
    else {
        printf("%s", name);
    }
    switch(uop->format) {
        case UOP_FORMAT_TARGET:
            printf(" (%d, target=%d, operand0=%#" PRIx64 ", operand1=%#" PRIx64,
                uop->oparg,
                uop->target,
                (uint64_t)uop->operand0,
                (uint64_t)uop->operand1);
            break;
        case UOP_FORMAT_JUMP:
            printf(" (%d, jump_target=%d, operand0=%#" PRIx64 ", operand1=%#" PRIx64,
                uop->oparg,
                uop->jump_target,
                (uint64_t)uop->operand0,
                (uint64_t)uop->operand1);
            break;
        default:
            printf(" (%d, Unknown format)", uop->oparg);
    }
    if (_PyUop_Flags[uop->opcode] & HAS_ERROR_FLAG) {
        printf(", error_target=%d", uop->error_target);
    }

    printf(")");
}
#endif

static Py_ssize_t
uop_len(PyObject *op)
{
    _PyExecutorObject *self = _PyExecutorObject_CAST(op);
    return self->code_size;
}

static PyObject *
uop_item(PyObject *op, Py_ssize_t index)
{
    _PyExecutorObject *self = _PyExecutorObject_CAST(op);
    Py_ssize_t len = uop_len(op);
    if (index < 0 || index >= len) {
        PyErr_SetNone(PyExc_IndexError);
        return NULL;
    }
    int opcode = self->trace[index].opcode;
    int base_opcode = _PyUop_Uncached[opcode];
    const char *name = _PyUOpName(base_opcode);
    if (name == NULL) {
        name = "<nil>";
    }
    PyObject *oname = _PyUnicode_FromASCII(name, strlen(name));
    if (oname == NULL) {
        return NULL;
    }
    PyObject *oparg = PyLong_FromUnsignedLong(self->trace[index].oparg);
    if (oparg == NULL) {
        Py_DECREF(oname);
        return NULL;
    }
    PyObject *target = PyLong_FromUnsignedLong(self->trace[index].target);
    if (target == NULL) {
        Py_DECREF(oparg);
        Py_DECREF(oname);
        return NULL;
    }
    PyObject *operand = PyLong_FromUnsignedLongLong(self->trace[index].operand0);
    if (operand == NULL) {
        Py_DECREF(target);
        Py_DECREF(oparg);
        Py_DECREF(oname);
        return NULL;
    }
    PyObject *args[4] = { oname, oparg, target, operand };
    return _PyTuple_FromArraySteal(args, 4);
}

PySequenceMethods uop_as_sequence = {
    .sq_length = uop_len,
    .sq_item = uop_item,
};

static int
executor_traverse(PyObject *o, visitproc visit, void *arg)
{
    _PyExecutorObject *executor = _PyExecutorObject_CAST(o);
    for (uint32_t i = 0; i < executor->exit_count; i++) {
        Py_VISIT(executor->exits[i].executor);
    }
    return 0;
}

static PyObject *
get_jit_code(PyObject *self, PyObject *Py_UNUSED(ignored))
{
#ifndef _Py_JIT
    PyErr_SetString(PyExc_RuntimeError, "JIT support not enabled.");
    return NULL;
#else
    _PyExecutorObject *executor = _PyExecutorObject_CAST(self);
    if (executor->jit_code == NULL || executor->jit_size == 0) {
        Py_RETURN_NONE;
    }
    return PyBytes_FromStringAndSize(executor->jit_code, executor->jit_size);
#endif
}

static PyMethodDef uop_executor_methods[] = {
    { "is_valid", is_valid, METH_NOARGS, NULL },
    { "get_jit_code", get_jit_code, METH_NOARGS, NULL},
    { "get_opcode", get_opcode, METH_NOARGS, NULL },
    { "get_oparg", get_oparg, METH_NOARGS, NULL },
    { NULL, NULL },
};

static int
executor_is_gc(PyObject *o)
{
    return !_Py_IsImmortal(o);
}

PyTypeObject _PyUOpExecutor_Type = {
    PyVarObject_HEAD_INIT(&PyType_Type, 0)
    .tp_name = "uop_executor",
    .tp_basicsize = offsetof(_PyExecutorObject, exits),
    .tp_itemsize = 1,
    .tp_flags = Py_TPFLAGS_DEFAULT | Py_TPFLAGS_DISALLOW_INSTANTIATION | Py_TPFLAGS_HAVE_GC,
    .tp_dealloc = uop_dealloc,
    .tp_as_sequence = &uop_as_sequence,
    .tp_methods = uop_executor_methods,
    .tp_traverse = executor_traverse,
    .tp_clear = executor_clear,
    .tp_is_gc = executor_is_gc,
};

/* TO DO -- Generate these tables */
static const uint16_t
_PyUOp_Replacements[MAX_UOP_ID + 1] = {
    [_ITER_JUMP_RANGE] = _GUARD_NOT_EXHAUSTED_RANGE,
    [_ITER_JUMP_LIST] = _GUARD_NOT_EXHAUSTED_LIST,
    [_ITER_JUMP_TUPLE] = _GUARD_NOT_EXHAUSTED_TUPLE,
    [_FOR_ITER] = _FOR_ITER_TIER_TWO,
    [_ITER_NEXT_LIST] = _ITER_NEXT_LIST_TIER_TWO,
    [_CHECK_PERIODIC_AT_END] = _TIER2_RESUME_CHECK,
};

static const uint8_t
is_for_iter_test[MAX_UOP_ID + 1] = {
    [_GUARD_NOT_EXHAUSTED_RANGE] = 1,
    [_GUARD_NOT_EXHAUSTED_LIST] = 1,
    [_GUARD_NOT_EXHAUSTED_TUPLE] = 1,
};

static const uint16_t
BRANCH_TO_GUARD[4][2] = {
    [POP_JUMP_IF_FALSE - POP_JUMP_IF_FALSE][0] = _GUARD_IS_TRUE_POP,
    [POP_JUMP_IF_FALSE - POP_JUMP_IF_FALSE][1] = _GUARD_IS_FALSE_POP,
    [POP_JUMP_IF_TRUE - POP_JUMP_IF_FALSE][0] = _GUARD_IS_FALSE_POP,
    [POP_JUMP_IF_TRUE - POP_JUMP_IF_FALSE][1] = _GUARD_IS_TRUE_POP,
    [POP_JUMP_IF_NONE - POP_JUMP_IF_FALSE][0] = _GUARD_IS_NOT_NONE_POP,
    [POP_JUMP_IF_NONE - POP_JUMP_IF_FALSE][1] = _GUARD_IS_NONE_POP,
    [POP_JUMP_IF_NOT_NONE - POP_JUMP_IF_FALSE][0] = _GUARD_IS_NONE_POP,
    [POP_JUMP_IF_NOT_NONE - POP_JUMP_IF_FALSE][1] = _GUARD_IS_NOT_NONE_POP,
};


#define CONFIDENCE_RANGE 1000
#define CONFIDENCE_CUTOFF 333

#ifdef Py_DEBUG
#define DPRINTF(level, ...) \
    if (lltrace >= (level)) { printf(__VA_ARGS__); }
#else
#define DPRINTF(level, ...)
#endif


static inline int
add_to_trace(
    _PyUOpInstruction *trace,
    int trace_length,
    uint16_t opcode,
    uint16_t oparg,
    uint64_t operand,
    uint32_t target)
{
    trace[trace_length].opcode = opcode;
    trace[trace_length].format = UOP_FORMAT_TARGET;
    trace[trace_length].target = target;
    trace[trace_length].oparg = oparg;
    trace[trace_length].operand0 = operand;
#ifdef Py_STATS
    trace[trace_length].execution_count = 0;
#endif
    return trace_length + 1;
}

#ifdef Py_DEBUG
#define ADD_TO_TRACE(OPCODE, OPARG, OPERAND, TARGET) \
    assert(trace_length < max_length); \
    trace_length = add_to_trace(trace, trace_length, (OPCODE), (OPARG), (OPERAND), (TARGET)); \
    if (lltrace >= 2) { \
        printf("%4d ADD_TO_TRACE: ", trace_length); \
        _PyUOpPrint(&trace[trace_length-1]); \
        printf("\n"); \
    }
#else
#define ADD_TO_TRACE(OPCODE, OPARG, OPERAND, TARGET) \
    assert(trace_length < max_length); \
    trace_length = add_to_trace(trace, trace_length, (OPCODE), (OPARG), (OPERAND), (TARGET));
#endif

#define INSTR_IP(INSTR, CODE) \
    ((uint32_t)((INSTR) - ((_Py_CODEUNIT *)(CODE)->co_code_adaptive)))

// Reserve space for n uops
#define RESERVE_RAW(n, opname) \
    if (trace_length + (n) > max_length) { \
        DPRINTF(2, "No room for %s (need %d, got %d)\n", \
                (opname), (n), max_length - trace_length); \
        OPT_STAT_INC(trace_too_long); \
        goto full; \
    }


/* Returns 1 on success (added to trace), 0 on trace end.
 */
int
_PyJit_translate_single_bytecode_to_trace(
    PyThreadState *tstate,
    _PyInterpreterFrame *frame,
    _Py_CODEUNIT *next_instr)
{

#ifdef Py_DEBUG
    char *python_lltrace = Py_GETENV("PYTHON_LLTRACE");
    int lltrace = 0;
    if (python_lltrace != NULL && *python_lltrace >= '0') {
        lltrace = *python_lltrace - '0';  // TODO: Parse an int and all that
    }
#endif

    PyCodeObject *old_code = tstate->interp->jit_state.prev_instr_code;
    // Something else finalized the trace. This can happen in multi-threaded scenarios as our trace
    // addition from bytecode execution to here is not atomic.
    // Though in GIL builds, the GIL protects the rest.
    if (old_code == NULL) {
        return 0;
    }
    bool progress_needed = (tstate->interp->jit_state.initial_chain_depth % MAX_CHAIN_DEPTH) == 0;;
    _PyBloomFilter *dependencies = &tstate->interp->jit_state.dependencies;
    _Py_BloomFilter_Add(dependencies, old_code);
    int trace_length = tstate->interp->jit_state.code_curr_size;
    _PyUOpInstruction *trace = tstate->interp->jit_state.code_buffer;
    int max_length = tstate->interp->jit_state.code_max_size;

    int is_sys_tracing = (tstate->c_tracefunc != NULL) || (tstate->c_profilefunc != NULL);
    if (is_sys_tracing) {
        goto full;
    }

    _Py_CODEUNIT *this_instr =  tstate->interp->jit_state.prev_instr;
    _Py_CODEUNIT *target_instr = this_instr;
    uint32_t target = 0;

    target = INSTR_IP(target_instr, old_code);

    // Rewind EXTENDED_ARG so that we see the whole thing.
    // We must point to the first EXTENDED_ARG when deopting.
    int oparg = tstate->interp->jit_state.prev_instr_oparg;
    int opcode = this_instr->op.code;
    // Failed specialization many times. Deopt!
    if (tstate->interp->jit_state.specialize_counter >= MAX_SPECIALIZATION_TRIES) {
        opcode = _PyOpcode_Deopt[opcode];
    }
    int rewind_oparg = oparg;
    while (rewind_oparg > 255) {
        rewind_oparg >>= 8;
        target--;
    }

    int old_stack_level = tstate->interp->jit_state.prev_instr_stacklevel;

    bool needs_guard_ip = _PyOpcode_NeedsGuardIp[opcode];
    DPRINTF(2, "%p %d: %s(%d) %d %d\n", old_code, target, _PyOpcode_OpName[opcode], oparg, needs_guard_ip, old_stack_level);

#ifdef Py_DEBUG
    if (oparg > 255) {
        assert(_Py_GetBaseCodeUnit(old_code, target).op.code == EXTENDED_ARG);
    }
#endif

    // Skip over super instructions.
    if (tstate->interp->jit_state.prev_instr_is_super) {
        tstate->interp->jit_state.prev_instr_is_super = false;
        return 1;
    }

    if (opcode == ENTER_EXECUTOR) {
        goto full;
    }

    if (!tstate->interp->jit_state.dependencies_still_valid) {
        goto done;
    }

    // Strange control-flow
    bool has_dynamic_jump_taken = OPCODE_HAS_UNPREDICTABLE_JUMP(opcode) &&
        (next_instr != this_instr + 1 + _PyOpcode_Caches[_PyOpcode_Deopt[opcode]]);
    if (has_dynamic_jump_taken) {
        DPRINTF(2, "Unsupported: dynamic jump taken\n");
        goto unsupported;
    }

    // This happens when a recursive call happens that we can't trace. Such as Python -> C -> Python calls
    // If we haven't guarded the IP, then it's untraceable.
    if (frame != tstate->interp->jit_state.prev_instr_frame && !needs_guard_ip) {
        DPRINTF(2, "Unsupported: unguardable jump taken\n");
        goto unsupported;
    }

    if (oparg > 0xFFFF) {
        DPRINTF(2, "Unsupported: oparg too large\n");
        goto unsupported;
    }

    // TODO (gh-140277): The constituent use one extra stack slot. So we need to check for headroom.
    if (opcode == BINARY_OP_SUBSCR_GETITEM && old_stack_level + 1 > old_code->co_stacksize) {
        goto unsupported;
    }

    if (opcode == WITH_EXCEPT_START || opcode == RERAISE || opcode == CLEANUP_THROW || opcode == PUSH_EXC_INFO) {
        DPRINTF(2, "Unsupported: strange control-flow\n");
        unsupported:
        {
            // Rewind to previous instruction and replace with _EXIT_TRACE.
            _PyUOpInstruction *curr = &trace[trace_length-1];
            while (curr->opcode != _SET_IP && trace_length > 2) {
                trace_length--;
                curr = &trace[trace_length-1];
            }
            assert(curr->opcode == _SET_IP || trace_length == 2);
            if (curr->opcode == _SET_IP) {
                int32_t old_target = (int32_t)uop_get_target(curr);
                curr++;
                trace_length++;
                curr->opcode = _EXIT_TRACE;
                curr->format = UOP_FORMAT_TARGET;
                curr->target = old_target;
            }
            goto done;
        }
    }

    if (opcode == NOP) {
        return 1;
    }

    if (opcode == JUMP_FORWARD) {
        return 1;
    }

    if (opcode == EXTENDED_ARG) {
        return 1;
    }

    // One for possible _DEOPT, one because _CHECK_VALIDITY itself might _DEOPT
    max_length -= 2;

    const struct opcode_macro_expansion *expansion = &_PyOpcode_macro_expansion[opcode];

    assert(opcode != ENTER_EXECUTOR && opcode != EXTENDED_ARG);
    assert(!_PyErr_Occurred(tstate));

    /* Special case the first instruction,
     * so that we can guarantee forward progress */
    if (progress_needed && tstate->interp->jit_state.code_curr_size <= 2) {
        if (OPCODE_HAS_EXIT(opcode) || OPCODE_HAS_DEOPT(opcode)) {
            opcode = _PyOpcode_Deopt[opcode];
        }
        assert(!OPCODE_HAS_EXIT(opcode));
        assert(!OPCODE_HAS_DEOPT(opcode));
    }

    if (OPCODE_HAS_EXIT(opcode)) {
        // Make space for side exit and final _EXIT_TRACE:
        max_length--;
    }
    if (OPCODE_HAS_ERROR(opcode)) {
        // Make space for error stub and final _EXIT_TRACE:
        max_length--;
    }

    RESERVE_RAW(expansion->nuops + needs_guard_ip + 3 + (!OPCODE_HAS_NO_SAVE_IP(opcode)), "uop and various checks");

    ADD_TO_TRACE(_CHECK_VALIDITY, 0, 0, target);

    if (!OPCODE_HAS_NO_SAVE_IP(opcode)) {
        ADD_TO_TRACE(_SET_IP, 0, (uintptr_t)target_instr, target);
    }


    switch (opcode) {
        case POP_JUMP_IF_NONE:
        case POP_JUMP_IF_NOT_NONE:
        case POP_JUMP_IF_FALSE:
        case POP_JUMP_IF_TRUE:
        {
            _Py_CODEUNIT *computed_next_instr_without_modifiers = target_instr + 1 + _PyOpcode_Caches[_PyOpcode_Deopt[opcode]];
            _Py_CODEUNIT *computed_next_instr = computed_next_instr_without_modifiers + (computed_next_instr_without_modifiers->op.code == NOT_TAKEN);
            _Py_CODEUNIT *computed_jump_instr = computed_next_instr_without_modifiers + oparg;
            assert(next_instr == computed_next_instr || next_instr == computed_jump_instr);
            int jump_happened = computed_jump_instr == next_instr;
            uint32_t uopcode = BRANCH_TO_GUARD[opcode - POP_JUMP_IF_FALSE][jump_happened];
            ADD_TO_TRACE(uopcode, 0, 0, INSTR_IP(jump_happened ? computed_next_instr : computed_jump_instr, old_code));
            break;
        }
        case JUMP_BACKWARD_JIT:
            // This is possible as the JIT might have re-activated after it was disabled
        case JUMP_BACKWARD_NO_JIT:
        case JUMP_BACKWARD:
            ADD_TO_TRACE(_CHECK_PERIODIC, 0, 0, target);
            _Py_FALLTHROUGH;
        case JUMP_BACKWARD_NO_INTERRUPT:
        {
            if ((next_instr != tstate->interp->jit_state.close_loop_instr) &&
                (next_instr != tstate->interp->jit_state.insert_exec_instr) &&
                tstate->interp->jit_state.code_curr_size > 5 &&
                // These are coroutines, and we want to unroll those usually.
                opcode != JUMP_BACKWARD_NO_INTERRUPT) {
                // We encountered a JUMP_BACKWARD but not to the top of our own loop.
                // We don't want to continue tracing as we might get stuck in the
                // inner loop. Instead, end the trace where the executor of the
                // inner loop might start and let the traces rejoin.
                OPT_STAT_INC(inner_loop);
                ADD_TO_TRACE(_EXIT_TRACE, 0, 0, target);
                DPRINTF(2, "JUMP_BACKWARD not to top ends trace %p %p %p\n", next_instr, tstate->interp->jit_state.close_loop_instr, tstate->interp->jit_state.insert_exec_instr);
                goto done;
            }
            break;
        }

        case RESUME:
        case RESUME_CHECK:
            /* Use a special tier 2 version of RESUME_CHECK to allow traces to
             *  start with RESUME_CHECK */
            ADD_TO_TRACE(_TIER2_RESUME_CHECK, 0, 0, target);
            break;

        default:
        {
            const struct opcode_macro_expansion *expansion = &_PyOpcode_macro_expansion[opcode];
            // Reserve space for nuops (+ _SET_IP + _EXIT_TRACE)
            int nuops = expansion->nuops;
            if (nuops == 0) {
                DPRINTF(2, "Unsupported opcode %s\n", _PyOpcode_OpName[opcode]);
                goto unsupported;
            }
            assert(nuops > 0);
            uint32_t orig_oparg = oparg;  // For OPARG_TOP/BOTTOM
            uint32_t orig_target = target;
            for (int i = 0; i < nuops; i++) {
                oparg = orig_oparg;
                target = orig_target;
                uint32_t uop = expansion->uops[i].uop;
                uint64_t operand = 0;
                // Add one to account for the actual opcode/oparg pair:
                int offset = expansion->uops[i].offset + 1;
                switch (expansion->uops[i].size) {
                    case OPARG_SIMPLE:
                        assert(opcode != _JUMP_BACKWARD_NO_INTERRUPT && opcode != JUMP_BACKWARD);
                        break;
                    case OPARG_CACHE_1:
                        operand = read_u16(&this_instr[offset].cache);
                        break;
                    case OPARG_CACHE_2:
                        operand = read_u32(&this_instr[offset].cache);
                        break;
                    case OPARG_CACHE_4:
                        operand = read_u64(&this_instr[offset].cache);
                        break;
                    case OPARG_TOP:  // First half of super-instr
                        assert(orig_oparg <= 255);
                        oparg = orig_oparg >> 4;
                        break;
                    case OPARG_BOTTOM:  // Second half of super-instr
                        assert(orig_oparg <= 255);
                        oparg = orig_oparg & 0xF;
                        break;
                    case OPARG_SAVE_RETURN_OFFSET:  // op=_SAVE_RETURN_OFFSET; oparg=return_offset
                        oparg = offset;
                        assert(uop == _SAVE_RETURN_OFFSET);
                        break;
                    case OPARG_REPLACED:
                        uop = _PyUOp_Replacements[uop];
                        assert(uop != 0);

                        uint32_t next_inst = target + 1 + _PyOpcode_Caches[_PyOpcode_Deopt[opcode]];
                        if (uop == _TIER2_RESUME_CHECK) {
                            target = next_inst;
                        }
                        else if (uop != _FOR_ITER_TIER_TWO) {
                            int extended_arg = orig_oparg > 255;
                            uint32_t jump_target = next_inst + orig_oparg + extended_arg;
                            assert(_Py_GetBaseCodeUnit(old_code, jump_target).op.code == END_FOR);
                            assert(_Py_GetBaseCodeUnit(old_code, jump_target+1).op.code == POP_ITER);
                            if (is_for_iter_test[uop]) {
                                target = jump_target + 1;
                            }
                        }
                        break;
                    case OPERAND1_1:
                        assert(trace[trace_length-1].opcode == uop);
                        operand = read_u16(&this_instr[offset].cache);
                        trace[trace_length-1].operand1 = operand;
                        continue;
                    case OPERAND1_2:
                        assert(trace[trace_length-1].opcode == uop);
                        operand = read_u32(&this_instr[offset].cache);
                        trace[trace_length-1].operand1 = operand;
                        continue;
                    case OPERAND1_4:
                        assert(trace[trace_length-1].opcode == uop);
                        operand = read_u64(&this_instr[offset].cache);
                        trace[trace_length-1].operand1 = operand;
                        continue;
                    default:
                        fprintf(stderr,
                                "opcode=%d, oparg=%d; nuops=%d, i=%d; size=%d, offset=%d\n",
                                opcode, oparg, nuops, i,
                                expansion->uops[i].size,
                                expansion->uops[i].offset);
                        Py_FatalError("garbled expansion");
                }
                if (uop == _PUSH_FRAME || uop == _RETURN_VALUE || uop == _RETURN_GENERATOR || uop == _YIELD_VALUE) {
                    PyCodeObject *new_code = (PyCodeObject *)PyStackRef_AsPyObjectBorrow(frame->f_executable);
                    PyFunctionObject *new_func = (PyFunctionObject *)PyStackRef_AsPyObjectBorrow(frame->f_funcobj);

                    if (new_func != NULL) {
                        operand = (uintptr_t)new_func;
                        DPRINTF(2, "Adding %p func to op\n", (void *)operand);
                        _Py_BloomFilter_Add(dependencies, new_func);
                    }
                    else if (new_code != NULL) {
                        operand = (uintptr_t)new_code | 1;
                        DPRINTF(2, "Adding %p code to op\n", (void *)operand);
                        _Py_BloomFilter_Add(dependencies, new_code);
                    }
                    else {
                        operand = 0;
                    }
                    ADD_TO_TRACE(uop, oparg, operand, target);
                    trace[trace_length - 1].operand1 = ((int)(frame->stackpointer - _PyFrame_Stackbase(frame)));
                    break;
                }
                if (uop == _BINARY_OP_INPLACE_ADD_UNICODE) {
                    assert(i + 1 == nuops);
                    _Py_CODEUNIT *next = target_instr + 1 + _PyOpcode_Caches[_PyOpcode_Deopt[opcode]];
                    assert(next->op.code == STORE_FAST);
                    operand = next->op.arg;
                }
                // All other instructions
                ADD_TO_TRACE(uop, oparg, operand, target);
            }
            break;
        }  // End default

    }  // End switch (opcode)

    if (needs_guard_ip) {
        switch (trace[trace_length-1].opcode) {
            case _PUSH_FRAME:
                ADD_TO_TRACE(_GUARD_IP_PUSH_FRAME, 0, (uintptr_t)next_instr, 0);
                break;
            case _RETURN_GENERATOR:
            case _RETURN_VALUE:
                ADD_TO_TRACE(_GUARD_IP_RETURN_VALUE, 0, (uintptr_t)next_instr, 0);
                break;
            case _YIELD_VALUE:
                ADD_TO_TRACE(_GUARD_IP_YIELD_VALUE, 0, (uintptr_t)next_instr, 0);
                break;
            default:
                DPRINTF(1, "Unknown uop needing guard ip %s\n", _PyOpcode_uop_name[trace[trace_length-1].opcode]);
                Py_UNREACHABLE();
        }
    }
    // Loop back to the start
    int is_first_instr = tstate->interp->jit_state.close_loop_instr == next_instr || tstate->interp->jit_state.insert_exec_instr == next_instr;
    if (is_first_instr && tstate->interp->jit_state.code_curr_size > 5) {
        ADD_TO_TRACE(_JUMP_TO_TOP, 0, 0, 0);
        goto done;
    }
    DPRINTF(2, "Trace continuing\n");
    tstate->interp->jit_state.code_curr_size = trace_length;
    tstate->interp->jit_state.code_max_size = max_length;
    return 1;
done:
    DPRINTF(2, "Trace done\n");
    tstate->interp->jit_state.code_curr_size = trace_length;
    tstate->interp->jit_state.code_max_size = max_length;
    return 0;
full:
    DPRINTF(2, "Trace full\n");
    if (!is_terminator(&tstate->interp->jit_state.code_buffer[trace_length-1])) {
        // Undo the last few instructions.
        trace_length = tstate->interp->jit_state.code_curr_size;
        max_length = tstate->interp->jit_state.code_max_size;
        // We previously reversed one.
        max_length += 1;
        ADD_TO_TRACE(_EXIT_TRACE, 0, 0, target);
    }
    tstate->interp->jit_state.code_curr_size = trace_length;
    tstate->interp->jit_state.code_max_size = max_length;
    return 0;
}

// Returns 0 for do not enter tracing, 1 on enter tracing.
int
_PyJit_TryInitializeTracing(PyThreadState *tstate, _PyInterpreterFrame *frame, _Py_CODEUNIT *curr_instr, _Py_CODEUNIT *insert_exec_instr, _Py_CODEUNIT *close_loop_instr, int curr_stackdepth, int chain_depth, _PyExitData *exit, _PyExecutorObject *prev_exec, int oparg)
{
    // A recursive trace.
    // Don't trace into the inner call because it will stomp on the previous trace, causing endless retraces.
    if (tstate->interp->jit_state.code_curr_size > 2) {
        return 0;
    }
    PyCodeObject *code = _PyFrame_GetCode(frame);
#ifdef Py_DEBUG
    char *python_lltrace = Py_GETENV("PYTHON_LLTRACE");
    int lltrace = 0;
    if (python_lltrace != NULL && *python_lltrace >= '0') {
        lltrace = *python_lltrace - '0';  // TODO: Parse an int and all that
    }
    DPRINTF(2,
        "Tracing %s (%s:%d) at byte offset %d at chain depth %d\n",
        PyUnicode_AsUTF8(code->co_qualname),
        PyUnicode_AsUTF8(code->co_filename),
        code->co_firstlineno,
        2 * INSTR_IP(close_loop_instr, code),
        chain_depth);
#endif
<<<<<<< HEAD
    add_to_trace(tstate->interp->jit_state.jit_tracer_code_buffer, 0, _START_EXECUTOR, curr_stackdepth, (uintptr_t)next_instr, INSTR_IP(next_instr, code));
    add_to_trace(tstate->interp->jit_state.jit_tracer_code_buffer, 1, _MAKE_WARM, 0, 0, 0);
    tstate->interp->jit_state.jit_tracer_code_curr_size = 2;
    tstate->interp->jit_state.jit_tracer_code_max_size = UOP_MAX_TRACE_LENGTH / 2;
    tstate->interp->jit_state.jit_tracer_initial_instr = next_instr;
    tstate->interp->jit_state.jit_tracer_initial_code = (PyCodeObject *)Py_NewRef(code);
    tstate->interp->jit_state.jit_tracer_initial_func = (PyFunctionObject *)Py_NewRef(_PyFrame_GetFunction(frame));
    tstate->interp->jit_state.jit_tracer_previous_exit = exit;
    _Py_BloomFilter_Init(&tstate->interp->jit_state.jit_tracer_dependencies);
    tstate->interp->jit_state.jit_tracer_initial_stack_depth = curr_stackdepth;
    tstate->interp->jit_state.jit_tracer_initial_chain_depth = chain_depth;
    tstate->interp->jit_state.jit_tracer_current_frame = frame;
    tstate->interp->jit_state.jit_tracer_dependencies_still_valid = true;
=======
    add_to_trace(tstate->interp->jit_state.code_buffer, 0, _START_EXECUTOR, 0, (uintptr_t)insert_exec_instr, INSTR_IP(insert_exec_instr, code));
    add_to_trace(tstate->interp->jit_state.code_buffer, 1, _MAKE_WARM, 0, 0, 0);
    tstate->interp->jit_state.code_curr_size = 2;
    tstate->interp->jit_state.code_max_size = UOP_MAX_TRACE_LENGTH;
    tstate->interp->jit_state.insert_exec_instr = insert_exec_instr;
    tstate->interp->jit_state.close_loop_instr = close_loop_instr;
    tstate->interp->jit_state.initial_code = (PyCodeObject *)Py_NewRef(code);
    tstate->interp->jit_state.initial_func = (PyFunctionObject *)Py_XNewRef(PyStackRef_AsPyObjectBorrow(frame->f_funcobj));
    tstate->interp->jit_state.prev_exit = exit;
    tstate->interp->jit_state.initial_stack_depth = curr_stackdepth;
    tstate->interp->jit_state.initial_chain_depth = chain_depth;
    tstate->interp->jit_state.prev_instr_frame = frame;
    tstate->interp->jit_state.dependencies_still_valid = true;
    tstate->interp->jit_state.specialize_counter = 0;
    tstate->interp->jit_state.prev_instr_code = (PyCodeObject *)Py_NewRef(_PyFrame_GetCode(frame));
    tstate->interp->jit_state.prev_instr = curr_instr;
    tstate->interp->jit_state.prev_instr_frame = frame;
    tstate->interp->jit_state.prev_instr_oparg = oparg;
    tstate->interp->jit_state.prev_instr_stacklevel = curr_stackdepth;
    tstate->interp->jit_state.prev_instr_is_super = false;
    assert(curr_instr->op.code == JUMP_BACKWARD_JIT || (prev_exec != NULL && exit != NULL));
    tstate->interp->jit_state.jump_backward_instr = curr_instr;
    tstate->interp->jit_state.prev_executor = (_PyExecutorObject *)Py_XNewRef(prev_exec);
    _Py_BloomFilter_Init(&tstate->interp->jit_state.dependencies);
    return 1;
>>>>>>> 692a992f
}

void
_PyJit_FinalizeTracing(PyThreadState *tstate)
{
    Py_CLEAR(tstate->interp->jit_state.initial_code);
    Py_CLEAR(tstate->interp->jit_state.initial_func);
    Py_CLEAR(tstate->interp->jit_state.prev_instr_code);
    Py_CLEAR(tstate->interp->jit_state.prev_executor);
    tstate->interp->jit_state.code_curr_size = 2;
    tstate->interp->jit_state.code_max_size = UOP_MAX_TRACE_LENGTH - 1;
}


#undef RESERVE
#undef RESERVE_RAW
#undef INSTR_IP
#undef ADD_TO_TRACE
#undef DPRINTF

#define UNSET_BIT(array, bit) (array[(bit)>>5] &= ~(1<<((bit)&31)))
#define SET_BIT(array, bit) (array[(bit)>>5] |= (1<<((bit)&31)))
#define BIT_IS_SET(array, bit) (array[(bit)>>5] & (1<<((bit)&31)))

/* Count the number of unused uops and exits
*/
static int
count_exits(_PyUOpInstruction *buffer, int length)
{
    int exit_count = 0;
    for (int i = 0; i < length; i++) {
        uint16_t base_opcode = _PyUop_Uncached[buffer[i].opcode];
        if (base_opcode == _EXIT_TRACE || base_opcode == _DYNAMIC_EXIT) {
            exit_count++;
        }
    }
    return exit_count;
}

/* The number of cached registers at any exit (`EXIT_IF` or `DEOPT_IF`)
 * This is the number of cached at entries at start, unless the uop is
 * marked as `exit_depth_is_output` in which case it is the number of
 * cached entries at the end */
static int
get_cached_entries_for_side_exit(_PyUOpInstruction *inst)
{
    // Maybe add another generated table for this?
    int base_opcode = _PyUop_Uncached[inst->opcode];
    assert(base_opcode != 0);
    for (int i = 0; i <= MAX_CACHED_REGISTER; i++) {
        const _PyUopTOSentry *entry = &_PyUop_Caching[base_opcode].entries[i];
        if (entry->opcode == inst->opcode) {
            return entry->exit;
        }
    }
    Py_UNREACHABLE();
}

static void make_exit(_PyUOpInstruction *inst, int opcode, int target)
{
    assert(opcode > MAX_UOP_ID && opcode <= MAX_UOP_REGS_ID);
    inst->opcode = opcode;
    inst->oparg = 0;
    inst->operand0 = 0;
    inst->format = UOP_FORMAT_TARGET;
    inst->target = target;
#ifdef Py_STATS
    inst->execution_count = 0;
#endif
}

/* Convert implicit exits, errors and deopts
 * into explicit ones. */
static int
prepare_for_execution(_PyUOpInstruction *buffer, int length)
{
    int32_t current_jump = -1;
    int32_t current_jump_target = -1;
    int32_t current_error = -1;
    int32_t current_error_target = -1;
    int32_t current_popped = -1;
    int32_t current_exit_op = -1;
    /* Leaving in NOPs slows down the interpreter and messes up the stats */
    _PyUOpInstruction *copy_to = &buffer[0];
    for (int i = 0; i < length; i++) {
        _PyUOpInstruction *inst = &buffer[i];
        if (inst->opcode != _NOP) {
            if (copy_to != inst) {
                *copy_to = *inst;
            }
            copy_to++;
        }
    }
    length = (int)(copy_to - buffer);
    int next_spare = length;
    for (int i = 0; i < length; i++) {
        _PyUOpInstruction *inst = &buffer[i];
        int base_opcode = _PyUop_Uncached[inst->opcode];
        assert(inst->opcode != _NOP);
        int32_t target = (int32_t)uop_get_target(inst);
        uint16_t exit_flags = _PyUop_Flags[base_opcode] & (HAS_EXIT_FLAG | HAS_DEOPT_FLAG | HAS_PERIODIC_FLAG);
        if (exit_flags) {
            uint16_t base_exit_op = _EXIT_TRACE;
            bool unique_target = false;
            if (exit_flags & HAS_DEOPT_FLAG) {
                base_exit_op = _DEOPT;
            }
            else if (exit_flags & HAS_PERIODIC_FLAG) {
                base_exit_op = _HANDLE_PENDING_AND_DEOPT;
            }
            if (base_opcode == _FOR_ITER_TIER_TWO) {
                base_exit_op = _DYNAMIC_EXIT;
            }
<<<<<<< HEAD
            else if (base_opcode == _GUARD_IP) {
                base_exit_op = _DYNAMIC_EXIT;
                unique_target = true;
            }
            int exit_depth = get_cached_entries_for_side_exit(inst);
            uint16_t exit_op = _PyUop_Caching[base_exit_op].entries[exit_depth].opcode;
            int32_t jump_target = target;
            if (is_for_iter_test[base_opcode]) {
                /* Target the POP_TOP immediately after the END_FOR,
                 * leaving only the iterator on the stack. */
                int32_t next_inst = target + 1 + INLINE_CACHE_ENTRIES_FOR_ITER;
                jump_target = next_inst + inst->oparg + 1;
            }
=======
            else if (
                opcode == _GUARD_IP_PUSH_FRAME ||
                opcode == _GUARD_IP_RETURN_VALUE ||
                opcode == _GUARD_IP_YIELD_VALUE) {
                exit_op = _DYNAMIC_EXIT;
                unique_target = true;
            }
>>>>>>> 692a992f
            if (unique_target || jump_target != current_jump_target || current_exit_op != exit_op) {
                make_exit(&buffer[next_spare], exit_op, jump_target);
                current_exit_op = exit_op;
                current_jump_target = jump_target;
                current_jump = next_spare;
                next_spare++;
            }
            buffer[i].jump_target = current_jump;
            buffer[i].format = UOP_FORMAT_JUMP;
        }
        if (_PyUop_Flags[base_opcode] & HAS_ERROR_FLAG) {
            int popped = (_PyUop_Flags[base_opcode] & HAS_ERROR_NO_POP_FLAG) ?
                0 : _PyUop_num_popped(base_opcode, inst->oparg);
            if (target != current_error_target || popped != current_popped) {
                current_popped = popped;
                current_error = next_spare;
                current_error_target = target;
                make_exit(&buffer[next_spare], _ERROR_POP_N_r00, 0);
                buffer[next_spare].operand0 = target;
                next_spare++;
            }
            buffer[i].error_target = current_error;
            if (buffer[i].format == UOP_FORMAT_TARGET) {
                buffer[i].format = UOP_FORMAT_JUMP;
                buffer[i].jump_target = 0;
            }
        }
        if (base_opcode == _JUMP_TO_TOP) {
            assert(_PyUop_Uncached[buffer[0].opcode] == _START_EXECUTOR);
            buffer[i].format = UOP_FORMAT_JUMP;
            buffer[i].jump_target = 1;
        }
    }
    return next_spare;
}

/* Executor side exits */

static _PyExecutorObject *
allocate_executor(int exit_count, int length)
{
    int size = exit_count*sizeof(_PyExitData) + length*sizeof(_PyUOpInstruction);
    _PyExecutorObject *res = PyObject_GC_NewVar(_PyExecutorObject, &_PyUOpExecutor_Type, size);
    if (res == NULL) {
        return NULL;
    }
    res->trace = (_PyUOpInstruction *)(res->exits + exit_count);
    res->code_size = length;
    res->exit_count = exit_count;
    return res;
}

#ifdef Py_DEBUG

#define CHECK(PRED) \
if (!(PRED)) { \
    printf(#PRED " at %d\n", i); \
    assert(0); \
}

static int
target_unused(int opcode)
{
    return (_PyUop_Flags[opcode] & (HAS_ERROR_FLAG | HAS_EXIT_FLAG | HAS_DEOPT_FLAG)) == 0;
}

static void
sanity_check(_PyExecutorObject *executor)
{
    for (uint32_t i = 0; i < executor->exit_count; i++) {
        _PyExitData *exit = &executor->exits[i];
        CHECK(exit->target < (1 << 25));
    }
    bool ended = false;
    uint32_t i = 0;
    CHECK(_PyUop_Uncached[executor->trace[0].opcode] == _START_EXECUTOR ||
          _PyUop_Uncached[executor->trace[0].opcode] == _COLD_EXIT);
    for (; i < executor->code_size; i++) {
        const _PyUOpInstruction *inst = &executor->trace[i];
        uint16_t opcode = inst->opcode;
        uint16_t base_opcode = _PyUop_Uncached[opcode];
        CHECK(opcode > MAX_UOP_ID);
        CHECK(opcode <= MAX_UOP_REGS_ID);
        CHECK(base_opcode <= MAX_UOP_ID);
        CHECK(base_opcode != 0);
        CHECK(_PyOpcode_uop_name[base_opcode] != NULL);
        switch(inst->format) {
            case UOP_FORMAT_TARGET:
                CHECK(target_unused(base_opcode));
                break;
            case UOP_FORMAT_JUMP:
                CHECK(inst->jump_target < executor->code_size);
                break;
        }
        if (_PyUop_Flags[base_opcode] & HAS_ERROR_FLAG) {
            CHECK(inst->format == UOP_FORMAT_JUMP);
            CHECK(inst->error_target < executor->code_size);
        }
        if (base_opcode == _EXIT_TRACE || base_opcode == _JUMP_TO_TOP) {
            ended = true;
            i++;
            break;
        }
    }
    CHECK(ended);
    for (; i < executor->code_size; i++) {
        const _PyUOpInstruction *inst = &executor->trace[i];
        uint16_t base_opcode = _PyUop_Uncached[inst->opcode];
        CHECK(
            base_opcode == _DEOPT ||
            base_opcode == _HANDLE_PENDING_AND_DEOPT ||
            base_opcode == _EXIT_TRACE ||
            base_opcode == _ERROR_POP_N ||
            base_opcode == _DYNAMIC_EXIT);
    }
}

#undef CHECK
#endif

/* Makes an executor from a buffer of uops.
 * Account for the buffer having gaps and NOPs by computing a "used"
 * bit vector and only copying the used uops. Here "used" means reachable
 * and not a NOP.
 */
static _PyExecutorObject *
make_executor_from_uops(_PyUOpInstruction *buffer, int length, const _PyBloomFilter *dependencies, int chain_depth)
{
    int exit_count = count_exits(buffer, length);
    _PyExecutorObject *executor = allocate_executor(exit_count, length);
    if (executor == NULL) {
        return NULL;
    }

    /* Initialize exits */
    _PyExecutorObject *cold = _PyExecutor_GetColdExecutor();
    cold->vm_data.chain_depth = chain_depth;
    for (int i = 0; i < exit_count; i++) {
        executor->exits[i].index = i;
        executor->exits[i].temperature = initial_temperature_backoff_counter();
        executor->exits[i].executor = cold;
    }
    int next_exit = exit_count-1;
    _PyUOpInstruction *dest = (_PyUOpInstruction *)&executor->trace[length];
    assert(_PyUop_Uncached[buffer[0].opcode] == _START_EXECUTOR);
    buffer[0].operand0 = (uint64_t)executor;
    for (int i = length-1; i >= 0; i--) {
        uint16_t base_opcode = _PyUop_Uncached[buffer[i].opcode];
        dest--;
        *dest = buffer[i];
        assert(base_opcode != _POP_JUMP_IF_FALSE && base_opcode != _POP_JUMP_IF_TRUE);
        if (base_opcode == _EXIT_TRACE || base_opcode == _DYNAMIC_EXIT) {
            _PyExitData *exit = &executor->exits[next_exit];
            exit->target = buffer[i].target;
            exit->executor = cold;
            dest->operand0 = (uint64_t)exit;
<<<<<<< HEAD
            exit->is_dynamic = (char)(base_opcode == _DYNAMIC_EXIT);
=======
>>>>>>> 692a992f
            next_exit--;
        }
    }
    assert(next_exit == -1);
    assert(dest == executor->trace);
    assert(_PyUop_Uncached[dest->opcode] == _START_EXECUTOR);
    _Py_ExecutorInit(executor, dependencies);
#ifdef Py_DEBUG
    char *python_lltrace = Py_GETENV("PYTHON_LLTRACE");
    int lltrace = 0;
    if (python_lltrace != NULL && *python_lltrace >= '0') {
        lltrace = *python_lltrace - '0';  // TODO: Parse an int and all that
    }
    if (lltrace >= 2) {
        printf("Optimized trace (length %d):\n", length);
        for (int i = 0; i < length; i++) {
            printf("%4d OPTIMIZED: ", i);
            _PyUOpPrint(&executor->trace[i]);
            printf("\n");
        }
    }
    sanity_check(executor);
#endif
#ifdef _Py_JIT
    executor->jit_code = NULL;
    executor->jit_size = 0;
    // This is initialized to true so we can prevent the executor
    // from being immediately detected as cold and invalidated.
    executor->vm_data.warm = true;
    if (_PyJIT_Compile(executor, executor->trace, length)) {
        Py_DECREF(executor);
        return NULL;
    }
#endif
    _PyObject_GC_TRACK(executor);
    return executor;
}

#ifdef Py_STATS
/* Returns the effective trace length.
 * Ignores NOPs and trailing exit and error handling.*/
int effective_trace_length(_PyUOpInstruction *buffer, int length)
{
    int nop_count = 0;
    for (int i = 0; i < length; i++) {
        int opcode = buffer[i].opcode;
        if (opcode == _NOP) {
            nop_count++;
        }
        if (is_terminator(&buffer[i])) {
            return i+1-nop_count;
        }
    }
    Py_FatalError("No terminating instruction");
    Py_UNREACHABLE();
}
#endif

static int
stack_allocate(_PyUOpInstruction *buffer, int length)
{
    assert(buffer[0].opcode == _START_EXECUTOR);
    for (int i = length-1; i >= 0; i--) {
        buffer[i*2+1] = buffer[i];
        buffer[i*2].format = UOP_FORMAT_TARGET;
        buffer[i*2].oparg = 0;
        buffer[i*2].target = 0;
    }
    int depth = 0;
    for (int i = 0; i < length; i++) {
        _PyUOpInstruction *spill_or_reload = &buffer[i*2];
        int uop = buffer[i*2+1].opcode;
        if (uop == _NOP) {
            // leave _NOPs to be cleaned up later
            spill_or_reload->opcode = _NOP;
            continue;
        }
        int new_depth = _PyUop_Caching[uop].best[depth];
        if (new_depth == depth) {
            spill_or_reload->opcode = _NOP;
        }
        else {
            spill_or_reload->opcode = _PyUop_SpillsAndReloads[depth][new_depth];
            depth = new_depth;
        }
        uint16_t new_opcode = _PyUop_Caching[uop].entries[depth].opcode;
        assert(new_opcode != 0);
        assert(spill_or_reload->opcode != 0);
        buffer[i*2+1].opcode = new_opcode;
        depth = _PyUop_Caching[uop].entries[depth].output;
    }
    return length*2;
}

static int
uop_optimize(
    _PyInterpreterFrame *frame,
    PyThreadState *tstate,
    _PyExecutorObject **exec_ptr,
    bool progress_needed)
{
    // Note: the executor has a slightly different set of dependencies than the tracer.
    // For example: the tracer depends on function and code objects.
    // The executor may only depend on the code object.
    // Furthermore, it may decide to cut the trace early, meaning it does not depend on the rest
    // of the code objects in the trace.
    // It is crucial we differentiate them for performance reasons.
    // This prevents endless re-tracing for nested functions.
    // It is the optimizer's responsibility to add the dependencies it requires on its own.
    _PyBloomFilter new_dependencies;
    _Py_BloomFilter_Init(&new_dependencies);
    _Py_BloomFilter_Add(&new_dependencies, tstate->interp->jit_state.initial_code);
    PyInterpreterState *interp = _PyInterpreterState_GET();
    _PyUOpInstruction *buffer = interp->jit_state.code_buffer;
    OPT_STAT_INC(attempts);
    char *env_var = Py_GETENV("PYTHON_UOPS_OPTIMIZE");
    bool is_noopt = true;
    if (env_var == NULL || *env_var == '\0' || *env_var > '0') {
        is_noopt = false;
    }
    int curr_stackentries = tstate->interp->jit_state.initial_stack_depth;
    int length = interp->jit_state.code_curr_size;
    // Trace too short, don't bother.
    if (length <= 5) {
        return 0;
    }
    assert(length > 0);
    assert(length < UOP_MAX_TRACE_LENGTH);
    OPT_STAT_INC(traces_created);
    if (!is_noopt) {
        length = _Py_uop_analyze_and_optimize(tstate->interp->jit_state.initial_func, buffer,
                                           length,
                                           curr_stackentries, &new_dependencies);
        if (length <= 0) {
            return length;
        }
    }
    assert(length < UOP_MAX_TRACE_LENGTH/2);
    assert(length >= 1);
    /* Fix up */
    for (int pc = 0; pc < length; pc++) {
        int opcode = buffer[pc].opcode;
        int oparg = buffer[pc].oparg;
        if (oparg < _PyUop_Replication[opcode].stop && oparg >= _PyUop_Replication[opcode].start) {
            buffer[pc].opcode = opcode + oparg + 1 - _PyUop_Replication[opcode].start;
            assert(strncmp(_PyOpcode_uop_name[buffer[pc].opcode], _PyOpcode_uop_name[opcode], strlen(_PyOpcode_uop_name[opcode])) == 0);
        }
        else if (is_terminator(&buffer[pc])) {
            break;
        }
        assert(_PyOpcode_uop_name[buffer[pc].opcode]);
    }
    OPT_HIST(effective_trace_length(buffer, length), optimized_trace_length_hist);
    length = stack_allocate(buffer, length);
    length = prepare_for_execution(buffer, length);
    assert(length <= UOP_MAX_TRACE_LENGTH);
    _PyExecutorObject *executor = make_executor_from_uops(buffer, length, &new_dependencies, tstate->interp->jit_state.initial_chain_depth);
    if (executor == NULL) {
        return -1;
    }
    assert(length <= UOP_MAX_TRACE_LENGTH);

    // Check executor coldness
    // It's okay if this ends up going negative.
    if (--tstate->interp->executor_creation_counter == 0) {
        _Py_set_eval_breaker_bit(tstate, _PY_EVAL_JIT_INVALIDATE_COLD_BIT);
    }

    *exec_ptr = executor;
    return 1;
}


/*****************************************
 *        Executor management
 ****************************************/

/* We use a bloomfilter with k = 6, m = 256
 * The choice of k and the following constants
 * could do with a more rigorous analysis,
 * but here is a simple analysis:
 *
 * We want to keep the false positive rate low.
 * For n = 5 (a trace depends on 5 objects),
 * we expect 30 bits set, giving a false positive
 * rate of (30/256)**6 == 2.5e-6 which is plenty
 * good enough.
 *
 * However with n = 10 we expect 60 bits set (worst case),
 * giving a false positive of (60/256)**6 == 0.0001
 *
 * We choose k = 6, rather than a higher number as
 * it means the false positive rate grows slower for high n.
 *
 * n = 5, k = 6 => fp = 2.6e-6
 * n = 5, k = 8 => fp = 3.5e-7
 * n = 10, k = 6 => fp = 1.6e-4
 * n = 10, k = 8 => fp = 0.9e-4
 * n = 15, k = 6 => fp = 0.18%
 * n = 15, k = 8 => fp = 0.23%
 * n = 20, k = 6 => fp = 1.1%
 * n = 20, k = 8 => fp = 2.3%
 *
 * The above analysis assumes perfect hash functions,
 * but those don't exist, so the real false positive
 * rates may be worse.
 */

#define K 6

#define SEED 20221211

/* TO DO -- Use more modern hash functions with better distribution of bits */
static uint64_t
address_to_hash(void *ptr) {
    assert(ptr != NULL);
    uint64_t uhash = SEED;
    uintptr_t addr = (uintptr_t)ptr;
    for (int i = 0; i < SIZEOF_VOID_P; i++) {
        uhash ^= addr & 255;
        uhash *= (uint64_t)PyHASH_MULTIPLIER;
        addr >>= 8;
    }
    return uhash;
}

void
_Py_BloomFilter_Init(_PyBloomFilter *bloom)
{
    for (int i = 0; i < _Py_BLOOM_FILTER_WORDS; i++) {
        bloom->bits[i] = 0;
    }
}

/* We want K hash functions that each set 1 bit.
 * A hash function that sets 1 bit in M bits can be trivially
 * derived from a log2(M) bit hash function.
 * So we extract 8 (log2(256)) bits at a time from
 * the 64bit hash. */
void
_Py_BloomFilter_Add(_PyBloomFilter *bloom, void *ptr)
{
    uint64_t hash = address_to_hash(ptr);
    assert(K <= 8);
    for (int i = 0; i < K; i++) {
        uint8_t bits = hash & 255;
        bloom->bits[bits >> 5] |= (1 << (bits&31));
        hash >>= 8;
    }
}

static bool
bloom_filter_may_contain(_PyBloomFilter *bloom, _PyBloomFilter *hashes)
{
    for (int i = 0; i < _Py_BLOOM_FILTER_WORDS; i++) {
        if ((bloom->bits[i] & hashes->bits[i]) != hashes->bits[i]) {
            return false;
        }
    }
    return true;
}

static void
link_executor(_PyExecutorObject *executor)
{
    PyInterpreterState *interp = _PyInterpreterState_GET();
    _PyExecutorLinkListNode *links = &executor->vm_data.links;
    _PyExecutorObject *head = interp->executor_list_head;
    if (head == NULL) {
        interp->executor_list_head = executor;
        links->previous = NULL;
        links->next = NULL;
    }
    else {
        assert(head->vm_data.links.previous == NULL);
        links->previous = NULL;
        links->next = head;
        head->vm_data.links.previous = executor;
        interp->executor_list_head = executor;
    }
    executor->vm_data.linked = true;
    /* executor_list_head must be first in list */
    assert(interp->executor_list_head->vm_data.links.previous == NULL);
}

static void
unlink_executor(_PyExecutorObject *executor)
{
    if (!executor->vm_data.linked) {
        return;
    }
    _PyExecutorLinkListNode *links = &executor->vm_data.links;
    assert(executor->vm_data.valid);
    _PyExecutorObject *next = links->next;
    _PyExecutorObject *prev = links->previous;
    if (next != NULL) {
        next->vm_data.links.previous = prev;
    }
    if (prev != NULL) {
        prev->vm_data.links.next = next;
    }
    else {
        // prev == NULL implies that executor is the list head
        PyInterpreterState *interp = PyInterpreterState_Get();
        assert(interp->executor_list_head == executor);
        interp->executor_list_head = next;
    }
    executor->vm_data.linked = false;
}

/* This must be called by optimizers before using the executor */
void
_Py_ExecutorInit(_PyExecutorObject *executor, const _PyBloomFilter *dependency_set)
{
    executor->vm_data.valid = true;
    for (int i = 0; i < _Py_BLOOM_FILTER_WORDS; i++) {
        executor->vm_data.bloom.bits[i] = dependency_set->bits[i];
    }
    link_executor(executor);
}

_PyExecutorObject *
_PyExecutor_GetColdExecutor(void)
{
    PyInterpreterState *interp = _PyInterpreterState_GET();
    if (interp->cold_executor != NULL) {
        return interp->cold_executor;
    }
    _PyExecutorObject *cold = allocate_executor(0, 1);
    if (cold == NULL) {
        goto fail;
    }
    ((_PyUOpInstruction *)cold->trace)->opcode = _COLD_EXIT_r00;
#ifdef _Py_JIT
    cold->jit_code = NULL;
    cold->jit_size = 0;
    // This is initialized to true so we can prevent the executor
    // from being immediately detected as cold and invalidated.
    cold->vm_data.warm = true;
    if (_PyJIT_Compile(cold, cold->trace, 1)) {
        goto fail;
    }
#endif
    _Py_SetImmortal((PyObject *)cold);
    interp->cold_executor = cold;
    return cold;
fail:
    if (cold != NULL) {
        free_executor(cold);
    }
    Py_FatalError("Cannot allocate core JIT code");
}

void
_PyExecutor_FreeColdExecutor(_PyExecutorObject *cold)
{
    assert(_PyInterpreterState_GET()->cold_executor != cold);
    free_executor(cold);
}

void
_PyExecutor_ClearExit(_PyExitData *exit)
{
    if (exit == NULL) {
        return;
    }
    _PyExecutorObject *old = exit->executor;
    exit->executor = _PyExecutor_GetColdExecutor();
    Py_DECREF(old);
}

/* Detaches the executor from the code object (if any) that
 * holds a reference to it */
void
_Py_ExecutorDetach(_PyExecutorObject *executor)
{
    PyCodeObject *code = executor->vm_data.code;
    if (code == NULL) {
        return;
    }
    _Py_CODEUNIT *instruction = &_PyCode_CODE(code)[executor->vm_data.index];
    int index = instruction->op.arg;
    // Due to a combination of re-entrancy and tracing, it's possible for an
    // instruction to no longer be ENTER_EXECUTOR. In which case, no-op.
    if (instruction->op.code == ENTER_EXECUTOR) {
        assert(instruction->op.code == ENTER_EXECUTOR);
        assert(code->co_executors->executors[index] == executor);
        instruction->op.code = executor->vm_data.opcode;
        instruction->op.arg = executor->vm_data.oparg;
    }
    executor->vm_data.code = NULL;
    code->co_executors->executors[index] = NULL;
    Py_DECREF(executor);
}

static int
executor_clear(PyObject *op)
{
    _PyExecutorObject *executor = _PyExecutorObject_CAST(op);
    if (!executor->vm_data.valid) {
        return 0;
    }
    assert(executor->vm_data.valid == 1);
    unlink_executor(executor);
    executor->vm_data.valid = 0;

    /* It is possible for an executor to form a reference
     * cycle with itself, so decref'ing a side exit could
     * free the executor unless we hold a strong reference to it
     */
    _PyExecutorObject *cold = _PyExecutor_GetColdExecutor();
    Py_INCREF(executor);
    for (uint32_t i = 0; i < executor->exit_count; i++) {
        executor->exits[i].temperature = initial_unreachable_backoff_counter();
        _PyExecutorObject *e = executor->exits[i].executor;
        executor->exits[i].executor = cold;
        Py_DECREF(e);
    }
    _Py_ExecutorDetach(executor);
    Py_DECREF(executor);
    return 0;
}

void
_Py_Executor_DependsOn(_PyExecutorObject *executor, void *obj)
{
    assert(executor->vm_data.valid);
    _Py_BloomFilter_Add(&executor->vm_data.bloom, obj);
}

/* Invalidate all executors that depend on `obj`
 * May cause other executors to be invalidated as well
 */
void
_Py_Executors_InvalidateDependency(PyInterpreterState *interp, void *obj, int is_invalidation)
{
    _PyBloomFilter obj_filter;
    _Py_BloomFilter_Init(&obj_filter);
    _Py_BloomFilter_Add(&obj_filter, obj);
    /* Walk the list of executors */
    /* TO DO -- Use a tree to avoid traversing as many objects */
    PyObject *invalidate = PyList_New(0);
    if (invalidate == NULL) {
        goto error;
    }
    /* Clearing an executor can deallocate others, so we need to make a list of
     * executors to invalidate first */
    for (_PyExecutorObject *exec = interp->executor_list_head; exec != NULL;) {
        assert(exec->vm_data.valid);
        _PyExecutorObject *next = exec->vm_data.links.next;
        if (bloom_filter_may_contain(&exec->vm_data.bloom, &obj_filter) &&
            PyList_Append(invalidate, (PyObject *)exec))
        {
            goto error;
        }
        exec = next;
    }
    for (Py_ssize_t i = 0; i < PyList_GET_SIZE(invalidate); i++) {
        PyObject *exec = PyList_GET_ITEM(invalidate, i);
        executor_clear(exec);
        if (is_invalidation) {
            OPT_STAT_INC(executors_invalidated);
        }
    }
    Py_DECREF(invalidate);
    return;
error:
    PyErr_Clear();
    Py_XDECREF(invalidate);
    // If we're truly out of memory, wiping out everything is a fine fallback:
    _Py_Executors_InvalidateAll(interp, is_invalidation);
}

void
_PyJit_Tracer_InvalidateDependency(PyThreadState *tstate, void *obj)
{
    _PyBloomFilter obj_filter;
    _Py_BloomFilter_Init(&obj_filter);
    _Py_BloomFilter_Add(&obj_filter, obj);

    if (bloom_filter_may_contain(&tstate->interp->jit_state.dependencies, &obj_filter))
    {
        tstate->interp->jit_state.dependencies_still_valid = false;
    }
}
/* Invalidate all executors */
void
_Py_Executors_InvalidateAll(PyInterpreterState *interp, int is_invalidation)
{
    while (interp->executor_list_head) {
        _PyExecutorObject *executor = interp->executor_list_head;
        assert(executor->vm_data.valid == 1 && executor->vm_data.linked == 1);
        if (executor->vm_data.code) {
            // Clear the entire code object so its co_executors array be freed:
            _PyCode_Clear_Executors(executor->vm_data.code);
        }
        else {
            executor_clear((PyObject *)executor);
        }
        if (is_invalidation) {
            OPT_STAT_INC(executors_invalidated);
        }
    }
}

void
_Py_Executors_InvalidateCold(PyInterpreterState *interp)
{
    /* Walk the list of executors */
    /* TO DO -- Use a tree to avoid traversing as many objects */
    PyObject *invalidate = PyList_New(0);
    if (invalidate == NULL) {
        goto error;
    }

    /* Clearing an executor can deallocate others, so we need to make a list of
     * executors to invalidate first */
    for (_PyExecutorObject *exec = interp->executor_list_head; exec != NULL;) {
        assert(exec->vm_data.valid);
        _PyExecutorObject *next = exec->vm_data.links.next;

        if (!exec->vm_data.warm && PyList_Append(invalidate, (PyObject *)exec) < 0) {
            goto error;
        }
        else {
            exec->vm_data.warm = false;
        }

        exec = next;
    }
    for (Py_ssize_t i = 0; i < PyList_GET_SIZE(invalidate); i++) {
        PyObject *exec = PyList_GET_ITEM(invalidate, i);
        executor_clear(exec);
    }
    Py_DECREF(invalidate);
    return;
error:
    PyErr_Clear();
    Py_XDECREF(invalidate);
    // If we're truly out of memory, wiping out everything is a fine fallback
    _Py_Executors_InvalidateAll(interp, 0);
}

static void
write_str(PyObject *str, FILE *out)
{
    // Encode the Unicode object to the specified encoding
    PyObject *encoded_obj = PyUnicode_AsEncodedString(str, "utf8", "strict");
    if (encoded_obj == NULL) {
        PyErr_Clear();
        return;
    }
    const char *encoded_str = PyBytes_AsString(encoded_obj);
    Py_ssize_t encoded_size = PyBytes_Size(encoded_obj);
    fwrite(encoded_str, 1, encoded_size, out);
    Py_DECREF(encoded_obj);
}

static int
find_line_number(PyCodeObject *code, _PyExecutorObject *executor)
{
    int code_len = (int)Py_SIZE(code);
    for (int i = 0; i < code_len; i++) {
        _Py_CODEUNIT *instr = &_PyCode_CODE(code)[i];
        int opcode = instr->op.code;
        if (opcode == ENTER_EXECUTOR) {
            _PyExecutorObject *exec = code->co_executors->executors[instr->op.arg];
            if (exec == executor) {
                return PyCode_Addr2Line(code, i*2);
            }
        }
        i += _PyOpcode_Caches[_Py_GetBaseCodeUnit(code, i).op.code];
    }
    return -1;
}

/* Writes the node and outgoing edges for a single tracelet in graphviz format.
 * Each tracelet is presented as a table of the uops it contains.
 * If Py_STATS is enabled, execution counts are included.
 *
 * https://graphviz.readthedocs.io/en/stable/manual.html
 * https://graphviz.org/gallery/
 */
static void
executor_to_gv(_PyExecutorObject *executor, FILE *out)
{
    PyCodeObject *code = executor->vm_data.code;
    fprintf(out, "executor_%p [\n", executor);
    fprintf(out, "    shape = none\n");

    /* Write the HTML table for the uops */
    fprintf(out, "    label = <<table border=\"0\" cellspacing=\"0\">\n");
    fprintf(out, "        <tr><td port=\"start\" border=\"1\" ><b>Executor</b></td></tr>\n");
    if (code == NULL) {
        fprintf(out, "        <tr><td border=\"1\" >No code object</td></tr>\n");
    }
    else {
        fprintf(out, "        <tr><td  border=\"1\" >");
        write_str(code->co_qualname, out);
        int line = find_line_number(code, executor);
        fprintf(out, ": %d</td></tr>\n", line);
    }
    for (uint32_t i = 0; i < executor->code_size; i++) {
        /* Write row for uop.
         * The `port` is a marker so that outgoing edges can
         * be placed correctly. If a row is marked `port=17`,
         * then the outgoing edge is `{EXEC_NAME}:17 -> {TARGET}`
         * https://graphviz.readthedocs.io/en/stable/manual.html#node-ports-compass
         */
        _PyUOpInstruction const *inst = &executor->trace[i];
        uint16_t base_opcode = _PyUop_Uncached[inst->opcode];
        const char *opname = _PyOpcode_uop_name[base_opcode];
#ifdef Py_STATS
        fprintf(out, "        <tr><td port=\"i%d\" border=\"1\" >%s -- %" PRIu64 "</td></tr>\n", i, opname, inst->execution_count);
#else
        fprintf(out, "        <tr><td port=\"i%d\" border=\"1\" >%s op0=%" PRIu64 "</td></tr>\n", i, opname, inst->operand0);
#endif
        if (base_opcode == _EXIT_TRACE || base_opcode == _JUMP_TO_TOP) {
            break;
        }
    }
    fprintf(out, "    </table>>\n");
    fprintf(out, "]\n\n");

    /* Write all the outgoing edges */
    _PyExecutorObject *cold = _PyExecutor_GetColdExecutor();
    for (uint32_t i = 0; i < executor->code_size; i++) {
        _PyUOpInstruction const *inst = &executor->trace[i];
        uint16_t base_opcode = _PyUop_Uncached[inst->opcode];
        uint16_t flags = _PyUop_Flags[base_opcode];
        _PyExitData *exit = NULL;
        if (base_opcode == _EXIT_TRACE) {
            exit = (_PyExitData *)inst->operand0;
        }
        else if (flags & HAS_EXIT_FLAG) {
            assert(inst->format == UOP_FORMAT_JUMP);
            _PyUOpInstruction const *exit_inst = &executor->trace[inst->jump_target];
            assert(_PyUop_Uncached[exit_inst->opcode] == _EXIT_TRACE || _PyUop_Uncached[exit_inst->opcode] == _DYNAMIC_EXIT);
            exit = (_PyExitData *)exit_inst->operand0;
        }
        if (exit != NULL && exit->executor != cold) {
            fprintf(out, "executor_%p:i%d -> executor_%p:start\n", executor, i, exit->executor);
        }
        if (base_opcode == _EXIT_TRACE || base_opcode == _JUMP_TO_TOP) {
            break;
        }
    }
}

/* Write the graph of all the live tracelets in graphviz format. */
int
_PyDumpExecutors(FILE *out)
{
    fprintf(out, "digraph ideal {\n\n");
    fprintf(out, "    rankdir = \"LR\"\n\n");
    PyInterpreterState *interp = PyInterpreterState_Get();
    for (_PyExecutorObject *exec = interp->executor_list_head; exec != NULL;) {
        executor_to_gv(exec, out);
        exec = exec->vm_data.links.next;
    }
    fprintf(out, "}\n\n");
    return 0;
}

#else

int
_PyDumpExecutors(FILE *out)
{
    PyErr_SetString(PyExc_NotImplementedError, "No JIT available");
    return -1;
}

void
_PyExecutor_FreeColdExecutor(struct _PyExecutorObject *cold)
{
    /* This should never be called */
    Py_UNREACHABLE();
}

#endif /* _Py_TIER2 */<|MERGE_RESOLUTION|>--- conflicted
+++ resolved
@@ -955,22 +955,7 @@
         2 * INSTR_IP(close_loop_instr, code),
         chain_depth);
 #endif
-<<<<<<< HEAD
-    add_to_trace(tstate->interp->jit_state.jit_tracer_code_buffer, 0, _START_EXECUTOR, curr_stackdepth, (uintptr_t)next_instr, INSTR_IP(next_instr, code));
-    add_to_trace(tstate->interp->jit_state.jit_tracer_code_buffer, 1, _MAKE_WARM, 0, 0, 0);
-    tstate->interp->jit_state.jit_tracer_code_curr_size = 2;
-    tstate->interp->jit_state.jit_tracer_code_max_size = UOP_MAX_TRACE_LENGTH / 2;
-    tstate->interp->jit_state.jit_tracer_initial_instr = next_instr;
-    tstate->interp->jit_state.jit_tracer_initial_code = (PyCodeObject *)Py_NewRef(code);
-    tstate->interp->jit_state.jit_tracer_initial_func = (PyFunctionObject *)Py_NewRef(_PyFrame_GetFunction(frame));
-    tstate->interp->jit_state.jit_tracer_previous_exit = exit;
-    _Py_BloomFilter_Init(&tstate->interp->jit_state.jit_tracer_dependencies);
-    tstate->interp->jit_state.jit_tracer_initial_stack_depth = curr_stackdepth;
-    tstate->interp->jit_state.jit_tracer_initial_chain_depth = chain_depth;
-    tstate->interp->jit_state.jit_tracer_current_frame = frame;
-    tstate->interp->jit_state.jit_tracer_dependencies_still_valid = true;
-=======
-    add_to_trace(tstate->interp->jit_state.code_buffer, 0, _START_EXECUTOR, 0, (uintptr_t)insert_exec_instr, INSTR_IP(insert_exec_instr, code));
+    add_to_trace(tstate->interp->jit_state.code_buffer, 0, _START_EXECUTOR, curr_stackdepth, (uintptr_t)insert_exec_instr, INSTR_IP(insert_exec_instr, code));
     add_to_trace(tstate->interp->jit_state.code_buffer, 1, _MAKE_WARM, 0, 0, 0);
     tstate->interp->jit_state.code_curr_size = 2;
     tstate->interp->jit_state.code_max_size = UOP_MAX_TRACE_LENGTH;
@@ -995,7 +980,6 @@
     tstate->interp->jit_state.prev_executor = (_PyExecutorObject *)Py_XNewRef(prev_exec);
     _Py_BloomFilter_Init(&tstate->interp->jit_state.dependencies);
     return 1;
->>>>>>> 692a992f
 }
 
 void
@@ -1109,8 +1093,11 @@
             if (base_opcode == _FOR_ITER_TIER_TWO) {
                 base_exit_op = _DYNAMIC_EXIT;
             }
-<<<<<<< HEAD
-            else if (base_opcode == _GUARD_IP) {
+            else if (
+                base_opcode == _GUARD_IP_PUSH_FRAME ||
+                base_opcode == _GUARD_IP_RETURN_VALUE ||
+                base_opcode == _GUARD_IP_YIELD_VALUE
+            ) {
                 base_exit_op = _DYNAMIC_EXIT;
                 unique_target = true;
             }
@@ -1123,15 +1110,6 @@
                 int32_t next_inst = target + 1 + INLINE_CACHE_ENTRIES_FOR_ITER;
                 jump_target = next_inst + inst->oparg + 1;
             }
-=======
-            else if (
-                opcode == _GUARD_IP_PUSH_FRAME ||
-                opcode == _GUARD_IP_RETURN_VALUE ||
-                opcode == _GUARD_IP_YIELD_VALUE) {
-                exit_op = _DYNAMIC_EXIT;
-                unique_target = true;
-            }
->>>>>>> 692a992f
             if (unique_target || jump_target != current_jump_target || current_exit_op != exit_op) {
                 make_exit(&buffer[next_spare], exit_op, jump_target);
                 current_exit_op = exit_op;
@@ -1288,10 +1266,6 @@
             exit->target = buffer[i].target;
             exit->executor = cold;
             dest->operand0 = (uint64_t)exit;
-<<<<<<< HEAD
-            exit->is_dynamic = (char)(base_opcode == _DYNAMIC_EXIT);
-=======
->>>>>>> 692a992f
             next_exit--;
         }
     }
