--- conflicted
+++ resolved
@@ -942,18 +942,9 @@
     if (lltrace >= 2) {
         printf("Optimized executor (length %d):\n", length);
         for (int i = 0; i < length; i++) {
-<<<<<<< HEAD
-            printf("%4d %30s(oparg:%2d, target %2d, operand:%2" PRIu64 ")\n",
-                   i,
-                   _PyUOpName(executor->trace[i].opcode),
-                   executor->trace[i].oparg,
-                   executor->trace[i].target,
-                   executor->trace[i].operand);
-=======
             printf("%4d OPTIMIZED: ", i);
             _PyUOpPrint(&executor->trace[i]);
             printf("\n");
->>>>>>> 52d14775
         }
     }
 #endif
