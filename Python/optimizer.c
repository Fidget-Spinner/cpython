--- conflicted
+++ resolved
@@ -102,12 +102,6 @@
     instr->op.arg = index;
 }
 
-<<<<<<< HEAD
-static _PyExecutorObject *
-make_executor_from_uops(_PyUOpInstruction *buffer, int length, const _PyBloomFilter *dependencies, int chain_depth);
-
-=======
->>>>>>> 7d47f13b
 static int
 uop_optimize(_PyInterpreterFrame *frame, PyThreadState *tstate,
              _PyExecutorObject **exec_ptr,
@@ -566,7 +560,6 @@
 _PyJIT_translate_single_bytecode_to_trace(
     PyThreadState *tstate,
     _PyInterpreterFrame *frame,
-<<<<<<< HEAD
     _Py_CODEUNIT *this_instr,
     _Py_CODEUNIT *next_instr,
     PyCodeObject *old_code,
@@ -574,14 +567,6 @@
     int opcode,
     int oparg,
     int jump_taken)
-=======
-    _Py_CODEUNIT *instr,
-    _PyUOpInstruction *trace,
-    int buffer_size,
-    _PyBloomFilter *dependencies,
-    bool progress_needed,
-    int curr_stackentries)
->>>>>>> 7d47f13b
 {
 
     int is_first_instr = tstate->interp->jit_state.jit_tracer_initial_instr == this_instr;
@@ -601,17 +586,6 @@
     }
 #endif
 
-<<<<<<< HEAD
-=======
-    DPRINTF(2,
-            "Optimizing %s (%s:%d) at byte offset %d\n",
-            PyUnicode_AsUTF8(code->co_qualname),
-            PyUnicode_AsUTF8(code->co_filename),
-            code->co_firstlineno,
-            2 * INSTR_IP(initial_instr, code));
-    ADD_TO_TRACE(_START_EXECUTOR, curr_stackentries, (uintptr_t)instr, INSTR_IP(instr, code));
-    ADD_TO_TRACE(_MAKE_WARM, 0, 0, 0);
->>>>>>> 7d47f13b
     uint32_t target = 0;
 
     target = INSTR_IP(target_instr, old_code);
@@ -946,13 +920,8 @@
 {
     int exit_count = 0;
     for (int i = 0; i < length; i++) {
-<<<<<<< HEAD
-        int opcode = buffer[i].opcode;
-        if (opcode == _EXIT_TRACE || opcode == _DYNAMIC_EXIT) {
-=======
         uint16_t base_opcode = _PyUop_Uncached[buffer[i].opcode];
-        if (base_opcode == _EXIT_TRACE) {
->>>>>>> 7d47f13b
+        if (base_opcode == _EXIT_TRACE || base_opcode == _DYNAMIC_EXIT) {
             exit_count++;
         }
     }
@@ -1017,15 +986,8 @@
     int next_spare = length;
     for (int i = 0; i < length; i++) {
         _PyUOpInstruction *inst = &buffer[i];
-<<<<<<< HEAD
-        int opcode = inst->opcode;
-        if (inst->format != UOP_FORMAT_TARGET) {
-            fprintf(stdout, "I: %d\n", i);
-        }
-=======
         int base_opcode = _PyUop_Uncached[inst->opcode];
         assert(inst->opcode != _NOP);
->>>>>>> 7d47f13b
         int32_t target = (int32_t)uop_get_target(inst);
         uint16_t exit_flags = _PyUop_Flags[base_opcode] & (HAS_EXIT_FLAG | HAS_DEOPT_FLAG | HAS_PERIODIC_FLAG);
         if (exit_flags) {
@@ -1039,19 +1001,15 @@
             int exit_depth = get_cached_entries_for_side_exit(inst);
             uint16_t exit_op = _PyUop_Caching[base_exit_op].entries[exit_depth].opcode;
             int32_t jump_target = target;
-<<<<<<< HEAD
             bool unique_target = false;
-            if (opcode == _FOR_ITER_TIER_TWO) {
+            if (base_opcode == _FOR_ITER_TIER_TWO) {
                 exit_op = _DYNAMIC_EXIT;
             }
-            else if (opcode == _GUARD_IP) {
+            else if (base_opcode == _GUARD_IP) {
                 exit_op = _DYNAMIC_EXIT;
                 unique_target = true;
             }
-            if (is_for_iter_test[opcode]) {
-=======
             if (is_for_iter_test[base_opcode]) {
->>>>>>> 7d47f13b
                 /* Target the POP_TOP immediately after the END_FOR,
                  * leaving only the iterator on the stack. */
                 int32_t next_inst = target + 1 + INLINE_CACHE_ENTRIES_FOR_ITER;
@@ -1166,18 +1124,10 @@
         const _PyUOpInstruction *inst = &executor->trace[i];
         uint16_t base_opcode = _PyUop_Uncached[inst->opcode];
         CHECK(
-<<<<<<< HEAD
-            opcode == _DEOPT ||
-            opcode == _HANDLE_PENDING_AND_DEOPT ||
-            opcode == _EXIT_TRACE ||
-            opcode == _ERROR_POP_N ||
-            opcode == _DYNAMIC_EXIT);
-=======
             base_opcode == _DEOPT ||
             base_opcode == _HANDLE_PENDING_AND_DEOPT ||
             base_opcode == _EXIT_TRACE ||
             base_opcode == _ERROR_POP_N);
->>>>>>> 7d47f13b
     }
 }
 
@@ -1214,17 +1164,13 @@
         uint16_t base_opcode = _PyUop_Uncached[buffer[i].opcode];
         dest--;
         *dest = buffer[i];
-<<<<<<< HEAD
-        if (opcode == _EXIT_TRACE || opcode == _DYNAMIC_EXIT) {
-=======
         assert(base_opcode != _POP_JUMP_IF_FALSE && base_opcode != _POP_JUMP_IF_TRUE);
         if (base_opcode == _EXIT_TRACE) {
->>>>>>> 7d47f13b
             _PyExitData *exit = &executor->exits[next_exit];
             exit->target = buffer[i].target;
             exit->executor = cold;
             dest->operand0 = (uint64_t)exit;
-            exit->is_dynamic = (char)(opcode == _DYNAMIC_EXIT);
+            exit->is_dynamic = (char)(base_opcode == _DYNAMIC_EXIT);
             next_exit--;
         }
     }
@@ -1335,7 +1281,6 @@
     if (env_var == NULL || *env_var == '\0' || *env_var > '0') {
         is_noopt = false;
     }
-<<<<<<< HEAD
     int curr_stackentries = tstate->interp->jit_state.jit_tracer_initial_stack_depth;
     int length = interp->jit_state.jit_tracer_code_curr_size;
     // Trace too short, don't bother.
@@ -1344,14 +1289,6 @@
     }
     assert(length > 0);
     assert(length < UOP_MAX_TRACE_LENGTH);
-=======
-    int length = translate_bytecode_to_trace(frame, instr, buffer, UOP_MAX_TRACE_LENGTH/2, &dependencies, progress_needed, curr_stackentries);
-    if (length <= 0) {
-        // Error or nothing translated
-        return length;
-    }
-    assert(length < UOP_MAX_TRACE_LENGTH/2);
->>>>>>> 7d47f13b
     OPT_STAT_INC(traces_created);
     if (!is_noopt) {
         length = _Py_uop_analyze_and_optimize(tstate->interp->jit_state.jit_tracer_initial_func, buffer,
@@ -1855,11 +1792,7 @@
         else if (flags & HAS_EXIT_FLAG) {
             assert(inst->format == UOP_FORMAT_JUMP);
             _PyUOpInstruction const *exit_inst = &executor->trace[inst->jump_target];
-<<<<<<< HEAD
-            assert(exit_inst->opcode == _EXIT_TRACE || exit_inst->opcode == _DYNAMIC_EXIT);
-=======
-            assert(_PyUop_Uncached[exit_inst->opcode] == _EXIT_TRACE);
->>>>>>> 7d47f13b
+            assert(_PyUop_Uncached[exit_inst->opcode] == _EXIT_TRACE || _PyUop_Uncached[exit_inst->opcode] == _DYNAMIC_EXIT);
             exit = (_PyExitData *)exit_inst->operand0;
         }
         if (exit != NULL && exit->executor != cold) {
