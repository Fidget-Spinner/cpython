--- conflicted
+++ resolved
@@ -290,25 +290,16 @@
 #ifdef _Py_JIT
     _PyJIT_Free(self);
 #endif
-<<<<<<< HEAD
-    PyObject_Free(self);
-=======
     PyObject_GC_Del(self);
->>>>>>> 4ee6bdfb
 }
 
 const char *
 _PyUOpName(int index)
 {
-<<<<<<< HEAD
-    if (index <= MAX_UOP_ID){ return _PyOpcode_uop_name[index];}
-    else {return "<<JITTED>>";}
-=======
     if (index < 0 || index > MAX_UOP_ID) {
         return NULL;
     }
     return _PyOpcode_uop_name[index];
->>>>>>> 4ee6bdfb
 }
 
 #ifdef Py_DEBUG
@@ -966,19 +957,12 @@
 #ifdef _Py_JIT
     executor->jit_code = NULL;
     executor->jit_size = 0;
-<<<<<<< HEAD
-    if (_PyJIT_Compile(executor)) {
-=======
     if (_PyJIT_Compile(executor, executor->trace, length+1)) {
->>>>>>> 4ee6bdfb
         Py_DECREF(executor);
         return NULL;
     }
 #endif
-<<<<<<< HEAD
-=======
     _PyObject_GC_TRACK(executor);
->>>>>>> 4ee6bdfb
     return executor;
 }
 
