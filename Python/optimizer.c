#include "Python.h"

#ifdef _Py_TIER2

#include "opcode.h"
#include "pycore_interp.h"
#include "pycore_backoff.h"
#include "pycore_bitutils.h"        // _Py_popcount32()
#include "pycore_ceval.h"       // _Py_set_eval_breaker_bit
#include "pycore_code.h"            // _Py_GetBaseCodeUnit
#include "pycore_function.h"        // _PyFunction_LookupByVersion()
#include "pycore_interpframe.h"
#include "pycore_object.h"          // _PyObject_GC_UNTRACK()
#include "pycore_opcode_metadata.h" // _PyOpcode_OpName[]
#include "pycore_opcode_utils.h"  // MAX_REAL_OPCODE
#include "pycore_optimizer.h"     // _Py_uop_analyze_and_optimize()
#include "pycore_pystate.h"       // _PyInterpreterState_GET()
#include "pycore_tuple.h"         // _PyTuple_FromArraySteal
#include "pycore_unicodeobject.h" // _PyUnicode_FromASCII
#include "pycore_uop_ids.h"
#include "pycore_jit.h"
#include <stdbool.h>
#include <stdint.h>
#include <stddef.h>

#define NEED_OPCODE_METADATA
#include "pycore_uop_metadata.h" // Uop tables

#undef NEED_OPCODE_METADATA

#define MAX_EXECUTORS_SIZE 256

#define _PyExecutorObject_CAST(op)  ((_PyExecutorObject *)(op))

static bool
has_space_for_executor(PyCodeObject *code, _Py_CODEUNIT *instr)
{
    if (code == (PyCodeObject *)&_Py_InitCleanup) {
        return false;
    }
    if (instr->op.code == ENTER_EXECUTOR) {
        return true;
    }
    if (code->co_executors == NULL) {
        return true;
    }
    return code->co_executors->size < MAX_EXECUTORS_SIZE;
}

static int32_t
get_index_for_executor(PyCodeObject *code, _Py_CODEUNIT *instr)
{
    if (instr->op.code == ENTER_EXECUTOR) {
        return instr->op.arg;
    }
    _PyExecutorArray *old = code->co_executors;
    int size = 0;
    int capacity = 0;
    if (old != NULL) {
        size = old->size;
        capacity = old->capacity;
        assert(size < MAX_EXECUTORS_SIZE);
    }
    assert(size <= capacity);
    if (size == capacity) {
        /* Array is full. Grow array */
        int new_capacity = capacity ? capacity * 2 : 4;
        _PyExecutorArray *new = PyMem_Realloc(
            old,
            offsetof(_PyExecutorArray, executors) +
            new_capacity * sizeof(_PyExecutorObject *));
        if (new == NULL) {
            return -1;
        }
        new->capacity = new_capacity;
        new->size = size;
        code->co_executors = new;
    }
    assert(size < code->co_executors->capacity);
    return size;
}

static void
insert_executor(PyCodeObject *code, _Py_CODEUNIT *instr, int index, _PyExecutorObject *executor)
{
    Py_INCREF(executor);
    if (instr->op.code == ENTER_EXECUTOR) {
        assert(index == instr->op.arg);
        _Py_ExecutorDetach(code->co_executors->executors[index]);
    }
    else {
        assert(code->co_executors->size == index);
        assert(code->co_executors->capacity > index);
        code->co_executors->size++;
    }
    executor->vm_data.opcode = instr->op.code;
    executor->vm_data.oparg = instr->op.arg;
    executor->vm_data.code = code;
    executor->vm_data.index = (int)(instr - _PyCode_CODE(code));
    code->co_executors->executors[index] = executor;
    assert(index < MAX_EXECUTORS_SIZE);
    instr->op.code = ENTER_EXECUTOR;
    instr->op.arg = index;
}

static int
uop_optimize(_PyInterpreterFrame *frame, PyThreadState *tstate,
             _PyExecutorObject **exec_ptr,
             bool progress_needed);

/* Returns 1 if optimized, 0 if not optimized, and -1 for an error.
 * If optimized, *executor_ptr contains a new reference to the executor
 */
// gh-137573: inlining this function causes stack overflows
Py_NO_INLINE int
_PyOptimizer_Optimize(
    _PyInterpreterFrame *frame, PyThreadState *tstate)
{
    PyInterpreterState *interp = _PyInterpreterState_GET();
    int chain_depth = tstate->interp->jit_state.initial_chain_depth;
    assert(interp->jit);
    assert(!interp->compiling);
    assert(tstate->interp->jit_state.initial_stack_depth >= 0);
#ifndef Py_GIL_DISABLED
    // Trace got stomped on by another thread.
    if (tstate->interp->jit_state.initial_func == NULL) {
        return 0;
    }
    interp->compiling = true;
    // The first executor in a chain and the MAX_CHAIN_DEPTH'th executor *must*
    // make progress in order to avoid infinite loops or excessively-long
    // side-exit chains. We can only insert the executor into the bytecode if
    // this is true, since a deopt won't infinitely re-enter the executor:
    chain_depth %= MAX_CHAIN_DEPTH;
    bool progress_needed = chain_depth == 0;
    PyCodeObject *code = (PyCodeObject *)tstate->interp->jit_state.initial_code;
    _Py_CODEUNIT *start = tstate->interp->jit_state.insert_exec_instr;
    if (progress_needed && !has_space_for_executor(code, start)) {
        interp->compiling = false;
        return 0;
    }
    // One of our dependencies while tracing was invalidated. Not worth compiling.
    if (!tstate->interp->jit_state.dependencies_still_valid) {
        interp->compiling = false;
        return 0;
    }
    _PyExecutorObject *executor;
    int err = uop_optimize(frame, tstate, &executor, progress_needed);
    if (err <= 0) {
        interp->compiling = false;
        return err;
    }
    assert(executor != NULL);
    if (progress_needed) {
        int index = get_index_for_executor(code, start);
        if (index < 0) {
            /* Out of memory. Don't raise and assume that the
             * error will show up elsewhere.
             *
             * If an optimizer has already produced an executor,
             * it might get confused by the executor disappearing,
             * but there is not much we can do about that here. */
            Py_DECREF(executor);
            interp->compiling = false;
            return 0;
        }
        insert_executor(code, start, index, executor);
    }
    else {
        executor->vm_data.code = NULL;
    }
    _PyExitData *prev_exit = tstate->interp->jit_state.prev_exit;
    if (prev_exit != NULL) {
        prev_exit->executor = executor;
    }
    executor->vm_data.chain_depth = chain_depth;
    assert(executor->vm_data.valid);
    interp->compiling = false;
    return 1;
#else
    return 0;
#endif
}

static _PyExecutorObject *
get_executor_lock_held(PyCodeObject *code, int offset)
{
    int code_len = (int)Py_SIZE(code);
    for (int i = 0 ; i < code_len;) {
        if (_PyCode_CODE(code)[i].op.code == ENTER_EXECUTOR && i*2 == offset) {
            int oparg = _PyCode_CODE(code)[i].op.arg;
            _PyExecutorObject *res = code->co_executors->executors[oparg];
            Py_INCREF(res);
            return res;
        }
        i += _PyInstruction_GetLength(code, i);
    }
    PyErr_SetString(PyExc_ValueError, "no executor at given byte offset");
    return NULL;
}

_PyExecutorObject *
_Py_GetExecutor(PyCodeObject *code, int offset)
{
    _PyExecutorObject *executor;
    Py_BEGIN_CRITICAL_SECTION(code);
    executor = get_executor_lock_held(code, offset);
    Py_END_CRITICAL_SECTION();
    return executor;
}

static PyObject *
is_valid(PyObject *self, PyObject *Py_UNUSED(ignored))
{
    return PyBool_FromLong(((_PyExecutorObject *)self)->vm_data.valid);
}

static PyObject *
get_opcode(PyObject *self, PyObject *Py_UNUSED(ignored))
{
    return PyLong_FromUnsignedLong(((_PyExecutorObject *)self)->vm_data.opcode);
}

static PyObject *
get_oparg(PyObject *self, PyObject *Py_UNUSED(ignored))
{
    return PyLong_FromUnsignedLong(((_PyExecutorObject *)self)->vm_data.oparg);
}

///////////////////// Experimental UOp Optimizer /////////////////////

static int executor_clear(PyObject *executor);
static void unlink_executor(_PyExecutorObject *executor);


static void
free_executor(_PyExecutorObject *self)
{
#ifdef _Py_JIT
    _PyJIT_Free(self);
#endif
    PyObject_GC_Del(self);
}

void
_Py_ClearExecutorDeletionList(PyInterpreterState *interp)
{
    _PyRuntimeState *runtime = &_PyRuntime;
    HEAD_LOCK(runtime);
    PyThreadState* ts = PyInterpreterState_ThreadHead(interp);
    HEAD_UNLOCK(runtime);
    while (ts) {
        _PyExecutorObject *current = (_PyExecutorObject *)ts->current_executor;
        if (current != NULL) {
            /* Anything in this list will be unlinked, so we can reuse the
             * linked field as a reachability marker. */
            current->vm_data.linked = 1;
        }
        HEAD_LOCK(runtime);
        ts = PyThreadState_Next(ts);
        HEAD_UNLOCK(runtime);
    }
    _PyExecutorObject **prev_to_next_ptr = &interp->executor_deletion_list_head;
    _PyExecutorObject *exec = *prev_to_next_ptr;
    while (exec != NULL) {
        if (exec->vm_data.linked) {
            // This executor is currently executing
            exec->vm_data.linked = 0;
            prev_to_next_ptr = &exec->vm_data.links.next;
        }
        else {
            *prev_to_next_ptr = exec->vm_data.links.next;
            free_executor(exec);
        }
        exec = *prev_to_next_ptr;
    }
    interp->executor_deletion_list_remaining_capacity = EXECUTOR_DELETE_LIST_MAX;
}

static void
add_to_pending_deletion_list(_PyExecutorObject *self)
{
    PyInterpreterState *interp = PyInterpreterState_Get();
    self->vm_data.links.next = interp->executor_deletion_list_head;
    interp->executor_deletion_list_head = self;
    if (interp->executor_deletion_list_remaining_capacity > 0) {
        interp->executor_deletion_list_remaining_capacity--;
    }
    else {
        _Py_ClearExecutorDeletionList(interp);
    }
}

static void
uop_dealloc(PyObject *op) {
    _PyExecutorObject *self = _PyExecutorObject_CAST(op);
    _PyObject_GC_UNTRACK(self);
    assert(self->vm_data.code == NULL);
    unlink_executor(self);
    // Once unlinked it becomes impossible to invalidate an executor, so do it here.
    self->vm_data.valid = 0;
    add_to_pending_deletion_list(self);
}

const char *
_PyUOpName(int index)
{
    if (index < 0 || index > MAX_UOP_REGS_ID) {
        return NULL;
    }
    return _PyOpcode_uop_name[index];
}

#ifdef Py_DEBUG
void
_PyUOpPrint(const _PyUOpInstruction *uop)
{
    const char *name = _PyUOpName(uop->opcode);
    if (name == NULL) {
        printf("<uop %d>", uop->opcode);
    }
    else {
        printf("%s", name);
    }
    switch(uop->format) {
        case UOP_FORMAT_TARGET:
            printf(" (%d, target=%d, operand0=%#" PRIx64 ", operand1=%#" PRIx64,
                uop->oparg,
                uop->target,
                (uint64_t)uop->operand0,
                (uint64_t)uop->operand1);
            break;
        case UOP_FORMAT_JUMP:
            printf(" (%d, jump_target=%d, operand0=%#" PRIx64 ", operand1=%#" PRIx64,
                uop->oparg,
                uop->jump_target,
                (uint64_t)uop->operand0,
                (uint64_t)uop->operand1);
            break;
        default:
            printf(" (%d, Unknown format)", uop->oparg);
    }
    if (_PyUop_Flags[uop->opcode] & HAS_ERROR_FLAG) {
        printf(", error_target=%d", uop->error_target);
    }

    printf(")");
}
#endif

static Py_ssize_t
uop_len(PyObject *op)
{
    _PyExecutorObject *self = _PyExecutorObject_CAST(op);
    return self->code_size;
}

static PyObject *
uop_item(PyObject *op, Py_ssize_t index)
{
    _PyExecutorObject *self = _PyExecutorObject_CAST(op);
    Py_ssize_t len = uop_len(op);
    if (index < 0 || index >= len) {
        PyErr_SetNone(PyExc_IndexError);
        return NULL;
    }
    int opcode = self->trace[index].opcode;
    int base_opcode = _PyUop_Uncached[opcode];
    const char *name = _PyUOpName(base_opcode);
    if (name == NULL) {
        name = "<nil>";
    }
    PyObject *oname = _PyUnicode_FromASCII(name, strlen(name));
    if (oname == NULL) {
        return NULL;
    }
    PyObject *oparg = PyLong_FromUnsignedLong(self->trace[index].oparg);
    if (oparg == NULL) {
        Py_DECREF(oname);
        return NULL;
    }
    PyObject *target = PyLong_FromUnsignedLong(self->trace[index].target);
    if (target == NULL) {
        Py_DECREF(oparg);
        Py_DECREF(oname);
        return NULL;
    }
    PyObject *operand = PyLong_FromUnsignedLongLong(self->trace[index].operand0);
    if (operand == NULL) {
        Py_DECREF(target);
        Py_DECREF(oparg);
        Py_DECREF(oname);
        return NULL;
    }
    PyObject *args[4] = { oname, oparg, target, operand };
    return _PyTuple_FromArraySteal(args, 4);
}

PySequenceMethods uop_as_sequence = {
    .sq_length = uop_len,
    .sq_item = uop_item,
};

static int
executor_traverse(PyObject *o, visitproc visit, void *arg)
{
    _PyExecutorObject *executor = _PyExecutorObject_CAST(o);
    for (uint32_t i = 0; i < executor->exit_count; i++) {
        Py_VISIT(executor->exits[i].executor);
    }
    return 0;
}

static PyObject *
get_jit_code(PyObject *self, PyObject *Py_UNUSED(ignored))
{
#ifndef _Py_JIT
    PyErr_SetString(PyExc_RuntimeError, "JIT support not enabled.");
    return NULL;
#else
    _PyExecutorObject *executor = _PyExecutorObject_CAST(self);
    if (executor->jit_code == NULL || executor->jit_size == 0) {
        Py_RETURN_NONE;
    }
    return PyBytes_FromStringAndSize(executor->jit_code, executor->jit_size);
#endif
}

static PyMethodDef uop_executor_methods[] = {
    { "is_valid", is_valid, METH_NOARGS, NULL },
    { "get_jit_code", get_jit_code, METH_NOARGS, NULL},
    { "get_opcode", get_opcode, METH_NOARGS, NULL },
    { "get_oparg", get_oparg, METH_NOARGS, NULL },
    { NULL, NULL },
};

static int
executor_is_gc(PyObject *o)
{
    return !_Py_IsImmortal(o);
}

PyTypeObject _PyUOpExecutor_Type = {
    PyVarObject_HEAD_INIT(&PyType_Type, 0)
    .tp_name = "uop_executor",
    .tp_basicsize = offsetof(_PyExecutorObject, exits),
    .tp_itemsize = 1,
    .tp_flags = Py_TPFLAGS_DEFAULT | Py_TPFLAGS_DISALLOW_INSTANTIATION | Py_TPFLAGS_HAVE_GC,
    .tp_dealloc = uop_dealloc,
    .tp_as_sequence = &uop_as_sequence,
    .tp_methods = uop_executor_methods,
    .tp_traverse = executor_traverse,
    .tp_clear = executor_clear,
    .tp_is_gc = executor_is_gc,
};

/* TO DO -- Generate these tables */
static const uint16_t
_PyUOp_Replacements[MAX_UOP_ID + 1] = {
    [_ITER_JUMP_RANGE] = _GUARD_NOT_EXHAUSTED_RANGE,
    [_ITER_JUMP_LIST] = _GUARD_NOT_EXHAUSTED_LIST,
    [_ITER_JUMP_TUPLE] = _GUARD_NOT_EXHAUSTED_TUPLE,
    [_FOR_ITER] = _FOR_ITER_TIER_TWO,
    [_ITER_NEXT_LIST] = _ITER_NEXT_LIST_TIER_TWO,
    [_CHECK_PERIODIC_AT_END] = _TIER2_RESUME_CHECK,
};

static const uint8_t
is_for_iter_test[MAX_UOP_ID + 1] = {
    [_GUARD_NOT_EXHAUSTED_RANGE] = 1,
    [_GUARD_NOT_EXHAUSTED_LIST] = 1,
    [_GUARD_NOT_EXHAUSTED_TUPLE] = 1,
    [_FOR_ITER_TIER_TWO] = 1,
};

static const uint16_t
BRANCH_TO_GUARD[4][2] = {
    [POP_JUMP_IF_FALSE - POP_JUMP_IF_FALSE][0] = _GUARD_IS_TRUE_POP,
    [POP_JUMP_IF_FALSE - POP_JUMP_IF_FALSE][1] = _GUARD_IS_FALSE_POP,
    [POP_JUMP_IF_TRUE - POP_JUMP_IF_FALSE][0] = _GUARD_IS_FALSE_POP,
    [POP_JUMP_IF_TRUE - POP_JUMP_IF_FALSE][1] = _GUARD_IS_TRUE_POP,
    [POP_JUMP_IF_NONE - POP_JUMP_IF_FALSE][0] = _GUARD_IS_NOT_NONE_POP,
    [POP_JUMP_IF_NONE - POP_JUMP_IF_FALSE][1] = _GUARD_IS_NONE_POP,
    [POP_JUMP_IF_NOT_NONE - POP_JUMP_IF_FALSE][0] = _GUARD_IS_NONE_POP,
    [POP_JUMP_IF_NOT_NONE - POP_JUMP_IF_FALSE][1] = _GUARD_IS_NOT_NONE_POP,
};


#define CONFIDENCE_RANGE 1000
#define CONFIDENCE_CUTOFF 333

#ifdef Py_DEBUG
#define DPRINTF(level, ...) \
    if (lltrace >= (level)) { printf(__VA_ARGS__); }
#else
#define DPRINTF(level, ...)
#endif


static inline int
add_to_trace(
    _PyUOpInstruction *trace,
    int trace_length,
    uint16_t opcode,
    uint16_t oparg,
    uint64_t operand,
    uint32_t target)
{
    trace[trace_length].opcode = opcode;
    trace[trace_length].format = UOP_FORMAT_TARGET;
    trace[trace_length].target = target;
    trace[trace_length].oparg = oparg;
    trace[trace_length].operand0 = operand;
#ifdef Py_STATS
    trace[trace_length].execution_count = 0;
#endif
    return trace_length + 1;
}

#ifdef Py_DEBUG
#define ADD_TO_TRACE(OPCODE, OPARG, OPERAND, TARGET) \
    assert(trace_length < max_length); \
    trace_length = add_to_trace(trace, trace_length, (OPCODE), (OPARG), (OPERAND), (TARGET)); \
    if (lltrace >= 2) { \
        printf("%4d ADD_TO_TRACE: ", trace_length); \
        _PyUOpPrint(&trace[trace_length-1]); \
        printf("\n"); \
    }
#else
#define ADD_TO_TRACE(OPCODE, OPARG, OPERAND, TARGET) \
    assert(trace_length < max_length); \
    trace_length = add_to_trace(trace, trace_length, (OPCODE), (OPARG), (OPERAND), (TARGET));
#endif

#define INSTR_IP(INSTR, CODE) \
    ((uint32_t)((INSTR) - ((_Py_CODEUNIT *)(CODE)->co_code_adaptive)))

// Reserve space for n uops
#define RESERVE_RAW(n, opname) \
    if (trace_length + (n) > max_length) { \
        DPRINTF(2, "No room for %s (need %d, got %d)\n", \
                (opname), (n), max_length - trace_length); \
        OPT_STAT_INC(trace_too_long); \
        goto full; \
    }


/* Returns 1 on success (added to trace), 0 on trace end.
 */
int
_PyJit_translate_single_bytecode_to_trace(
    PyThreadState *tstate,
    _PyInterpreterFrame *frame,
    _Py_CODEUNIT *next_instr)
{

#ifdef Py_DEBUG
    char *python_lltrace = Py_GETENV("PYTHON_LLTRACE");
    int lltrace = 0;
    if (python_lltrace != NULL && *python_lltrace >= '0') {
        lltrace = *python_lltrace - '0';  // TODO: Parse an int and all that
    }
#endif

    PyCodeObject *old_code = tstate->interp->jit_state.prev_instr_code;
    // Something else finalized the trace. This can happen in multi-threaded scenarios as our trace
    // addition from bytecode execution to here is not atomic.
    // Though in GIL builds, the GIL protects the rest.
    if (old_code == NULL) {
        return 0;
    }
    bool progress_needed = (tstate->interp->jit_state.initial_chain_depth % MAX_CHAIN_DEPTH) == 0;;
    _PyBloomFilter *dependencies = &tstate->interp->jit_state.dependencies;
    _Py_BloomFilter_Add(dependencies, old_code);
    int trace_length = tstate->interp->jit_state.code_curr_size;
    _PyUOpInstruction *trace = tstate->interp->jit_state.code_buffer;
    int max_length = tstate->interp->jit_state.code_max_size;

    int is_sys_tracing = (tstate->c_tracefunc != NULL) || (tstate->c_profilefunc != NULL);
    if (is_sys_tracing) {
        goto full;
    }

    _Py_CODEUNIT *this_instr =  tstate->interp->jit_state.prev_instr;
    _Py_CODEUNIT *target_instr = this_instr;
    uint32_t target = 0;

    target = Py_IsNone((PyObject *)old_code)
        ? (int)(target_instr - _Py_INTERPRETER_TRAMPOLINE_INSTRUCTIONS_PTR)
        : INSTR_IP(target_instr, old_code);

    // Rewind EXTENDED_ARG so that we see the whole thing.
    // We must point to the first EXTENDED_ARG when deopting.
    int oparg = tstate->interp->jit_state.prev_instr_oparg;
    int opcode = this_instr->op.code;
    // Failed specialization many times. Deopt!
    if (tstate->interp->jit_state.specialize_counter >= MAX_SPECIALIZATION_TRIES) {
        opcode = _PyOpcode_Deopt[opcode];
    }
    int rewind_oparg = oparg;
    while (rewind_oparg > 255) {
        rewind_oparg >>= 8;
        target--;
    }

    int old_stack_level = tstate->interp->jit_state.prev_instr_stacklevel;

    bool needs_guard_ip = _PyOpcode_NeedsGuardIp[opcode];
    DPRINTF(2, "%p %d: %s(%d) %d %d\n", old_code, target, _PyOpcode_OpName[opcode], oparg, needs_guard_ip, old_stack_level);

#ifdef Py_DEBUG
    if (oparg > 255) {
        assert(_Py_GetBaseCodeUnit(old_code, target).op.code == EXTENDED_ARG);
    }
#endif

    // Skip over super instructions.
    if (tstate->interp->jit_state.prev_instr_is_super) {
        tstate->interp->jit_state.prev_instr_is_super = false;
        return 1;
    }

    if (opcode == ENTER_EXECUTOR) {
        goto full;
    }

    if (!tstate->interp->jit_state.dependencies_still_valid) {
        goto done;
    }

    // Strange control-flow
    bool has_dynamic_jump_taken = OPCODE_HAS_UNPREDICTABLE_JUMP(opcode) &&
        (next_instr != this_instr + 1 + _PyOpcode_Caches[_PyOpcode_Deopt[opcode]]);
    if (has_dynamic_jump_taken) {
        DPRINTF(2, "Unsupported: dynamic jump taken\n");
        goto unsupported;
    }

    // This happens when a recursive call happens that we can't trace. Such as Python -> C -> Python calls
    // If we haven't guarded the IP, then it's untraceable.
    if (frame != tstate->interp->jit_state.prev_instr_frame && !needs_guard_ip) {
        DPRINTF(2, "Unsupported: unguardable jump taken\n");
        goto unsupported;
    }

    if (oparg > 0xFFFF) {
        DPRINTF(2, "Unsupported: oparg too large\n");
        goto unsupported;
    }

    // TODO (gh-140277): The constituent use one extra stack slot. So we need to check for headroom.
    if (opcode == BINARY_OP_SUBSCR_GETITEM && old_stack_level + 1 > old_code->co_stacksize) {
        goto unsupported;
    }

    if (opcode == WITH_EXCEPT_START || opcode == RERAISE || opcode == CLEANUP_THROW || opcode == PUSH_EXC_INFO) {
        DPRINTF(2, "Unsupported: strange control-flow\n");
        unsupported:
        {
            // Rewind to previous instruction and replace with _EXIT_TRACE.
            _PyUOpInstruction *curr = &trace[trace_length-1];
            while (curr->opcode != _SET_IP && trace_length > 2) {
                trace_length--;
                curr = &trace[trace_length-1];
            }
            assert(curr->opcode == _SET_IP || trace_length == 2);
            if (curr->opcode == _SET_IP) {
                int32_t old_target = (int32_t)uop_get_target(curr);
                curr++;
                trace_length++;
                curr->opcode = _EXIT_TRACE;
                curr->format = UOP_FORMAT_TARGET;
                curr->target = old_target;
            }
            goto done;
        }
    }

    if (opcode == NOP) {
        return 1;
    }

    if (opcode == JUMP_FORWARD) {
        return 1;
    }

    if (opcode == EXTENDED_ARG) {
        return 1;
    }

    // One for possible _DEOPT, one because _CHECK_VALIDITY itself might _DEOPT
    max_length -= 2;

    const struct opcode_macro_expansion *expansion = &_PyOpcode_macro_expansion[opcode];

    assert(opcode != ENTER_EXECUTOR && opcode != EXTENDED_ARG);
    assert(!_PyErr_Occurred(tstate));

    /* Special case the first instruction,
     * so that we can guarantee forward progress */
    if (progress_needed && tstate->interp->jit_state.code_curr_size <= 2) {
        if (OPCODE_HAS_EXIT(opcode) || OPCODE_HAS_DEOPT(opcode)) {
            opcode = _PyOpcode_Deopt[opcode];
        }
        assert(!OPCODE_HAS_EXIT(opcode));
        assert(!OPCODE_HAS_DEOPT(opcode));
    }

    if (OPCODE_HAS_EXIT(opcode)) {
        // Make space for side exit and final _EXIT_TRACE:
        max_length--;
    }
    if (OPCODE_HAS_ERROR(opcode)) {
        // Make space for error stub and final _EXIT_TRACE:
        max_length--;
    }

    RESERVE_RAW(expansion->nuops + needs_guard_ip + 3 + (!OPCODE_HAS_NO_SAVE_IP(opcode)), "uop and various checks");

    ADD_TO_TRACE(_CHECK_VALIDITY, 0, 0, target);

    if (!OPCODE_HAS_NO_SAVE_IP(opcode)) {
        ADD_TO_TRACE(_SET_IP, 0, (uintptr_t)target_instr, target);
    }


    switch (opcode) {
        case POP_JUMP_IF_NONE:
        case POP_JUMP_IF_NOT_NONE:
        case POP_JUMP_IF_FALSE:
        case POP_JUMP_IF_TRUE:
        {
            _Py_CODEUNIT *computed_next_instr_without_modifiers = target_instr + 1 + _PyOpcode_Caches[_PyOpcode_Deopt[opcode]];
            _Py_CODEUNIT *computed_next_instr = computed_next_instr_without_modifiers + (computed_next_instr_without_modifiers->op.code == NOT_TAKEN);
            _Py_CODEUNIT *computed_jump_instr = computed_next_instr_without_modifiers + oparg;
            assert(next_instr == computed_next_instr || next_instr == computed_jump_instr);
            int jump_happened = computed_jump_instr == next_instr;
            uint32_t uopcode = BRANCH_TO_GUARD[opcode - POP_JUMP_IF_FALSE][jump_happened];
            ADD_TO_TRACE(uopcode, 0, 0, INSTR_IP(jump_happened ? computed_next_instr : computed_jump_instr, old_code));
            break;
        }
        case JUMP_BACKWARD_JIT:
            // This is possible as the JIT might have re-activated after it was disabled
        case JUMP_BACKWARD_NO_JIT:
        case JUMP_BACKWARD:
            ADD_TO_TRACE(_CHECK_PERIODIC, 0, 0, target);
            _Py_FALLTHROUGH;
        case JUMP_BACKWARD_NO_INTERRUPT:
        {
            if ((next_instr != tstate->interp->jit_state.close_loop_instr) &&
                (next_instr != tstate->interp->jit_state.insert_exec_instr) &&
                tstate->interp->jit_state.code_curr_size > 5 &&
                // These are coroutines, and we want to unroll those usually.
                opcode != JUMP_BACKWARD_NO_INTERRUPT) {
                // We encountered a JUMP_BACKWARD but not to the top of our own loop.
                // We don't want to continue tracing as we might get stuck in the
                // inner loop. Instead, end the trace where the executor of the
                // inner loop might start and let the traces rejoin.
                OPT_STAT_INC(inner_loop);
                ADD_TO_TRACE(_EXIT_TRACE, 0, 0, target);
                trace[trace_length-1].operand1 = true; // is_control_flow
                DPRINTF(2, "JUMP_BACKWARD not to top ends trace %p %p %p\n", next_instr, tstate->interp->jit_state.close_loop_instr, tstate->interp->jit_state.insert_exec_instr);
                goto done;
            }
            break;
        }

        case RESUME:
        case RESUME_CHECK:
            /* Use a special tier 2 version of RESUME_CHECK to allow traces to
             *  start with RESUME_CHECK */
            ADD_TO_TRACE(_TIER2_RESUME_CHECK, 0, 0, target);
            break;

        default:
        {
            const struct opcode_macro_expansion *expansion = &_PyOpcode_macro_expansion[opcode];
            // Reserve space for nuops (+ _SET_IP + _EXIT_TRACE)
            int nuops = expansion->nuops;
            if (nuops == 0) {
                DPRINTF(2, "Unsupported opcode %s\n", _PyOpcode_OpName[opcode]);
                goto unsupported;
            }
            assert(nuops > 0);
            uint32_t orig_oparg = oparg;  // For OPARG_TOP/BOTTOM
            uint32_t orig_target = target;
            for (int i = 0; i < nuops; i++) {
                oparg = orig_oparg;
                target = orig_target;
                uint32_t uop = expansion->uops[i].uop;
                uint64_t operand = 0;
                // Add one to account for the actual opcode/oparg pair:
                int offset = expansion->uops[i].offset + 1;
                switch (expansion->uops[i].size) {
                    case OPARG_SIMPLE:
                        assert(opcode != _JUMP_BACKWARD_NO_INTERRUPT && opcode != JUMP_BACKWARD);
                        break;
                    case OPARG_CACHE_1:
                        operand = read_u16(&this_instr[offset].cache);
                        break;
                    case OPARG_CACHE_2:
                        operand = read_u32(&this_instr[offset].cache);
                        break;
                    case OPARG_CACHE_4:
                        operand = read_u64(&this_instr[offset].cache);
                        break;
                    case OPARG_TOP:  // First half of super-instr
                        assert(orig_oparg <= 255);
                        oparg = orig_oparg >> 4;
                        break;
                    case OPARG_BOTTOM:  // Second half of super-instr
                        assert(orig_oparg <= 255);
                        oparg = orig_oparg & 0xF;
                        break;
                    case OPARG_SAVE_RETURN_OFFSET:  // op=_SAVE_RETURN_OFFSET; oparg=return_offset
                        oparg = offset;
                        assert(uop == _SAVE_RETURN_OFFSET);
                        break;
                    case OPARG_REPLACED:
                        uop = _PyUOp_Replacements[uop];
                        assert(uop != 0);

                        uint32_t next_inst = target + 1 + _PyOpcode_Caches[_PyOpcode_Deopt[opcode]];
                        if (uop == _TIER2_RESUME_CHECK) {
                            target = next_inst;
                        }
                        else if (uop != _FOR_ITER_TIER_TWO) {
                            int extended_arg = orig_oparg > 255;
                            uint32_t jump_target = next_inst + orig_oparg + extended_arg;
                            assert(_Py_GetBaseCodeUnit(old_code, jump_target).op.code == END_FOR);
                            assert(_Py_GetBaseCodeUnit(old_code, jump_target+1).op.code == POP_ITER);
                            if (is_for_iter_test[uop]) {
                                target = jump_target + 1;
                            }
                        }
                        break;
                    case OPERAND1_1:
                        assert(trace[trace_length-1].opcode == uop);
                        operand = read_u16(&this_instr[offset].cache);
                        trace[trace_length-1].operand1 = operand;
                        continue;
                    case OPERAND1_2:
                        assert(trace[trace_length-1].opcode == uop);
                        operand = read_u32(&this_instr[offset].cache);
                        trace[trace_length-1].operand1 = operand;
                        continue;
                    case OPERAND1_4:
                        assert(trace[trace_length-1].opcode == uop);
                        operand = read_u64(&this_instr[offset].cache);
                        trace[trace_length-1].operand1 = operand;
                        continue;
                    default:
                        fprintf(stderr,
                                "opcode=%d, oparg=%d; nuops=%d, i=%d; size=%d, offset=%d\n",
                                opcode, oparg, nuops, i,
                                expansion->uops[i].size,
                                expansion->uops[i].offset);
                        Py_FatalError("garbled expansion");
                }
                if (uop == _PUSH_FRAME || uop == _RETURN_VALUE || uop == _RETURN_GENERATOR || uop == _YIELD_VALUE) {
                    PyCodeObject *new_code = (PyCodeObject *)PyStackRef_AsPyObjectBorrow(frame->f_executable);
                    PyFunctionObject *new_func = (PyFunctionObject *)PyStackRef_AsPyObjectBorrow(frame->f_funcobj);

                    if (new_func != NULL) {
                        operand = (uintptr_t)new_func;
                        DPRINTF(2, "Adding %p func to op\n", (void *)operand);
                        _Py_BloomFilter_Add(dependencies, new_func);
                    }
                    else if (new_code != NULL && !Py_IsNone((PyObject*)new_code)) {
                        operand = (uintptr_t)new_code | 1;
                        DPRINTF(2, "Adding %p code to op\n", (void *)operand);
                        _Py_BloomFilter_Add(dependencies, new_code);
                    }
                    else {
                        operand = 0;
                    }
                    ADD_TO_TRACE(uop, oparg, operand, target);
                    trace[trace_length - 1].operand1 = PyStackRef_IsNone(frame->f_executable) ? 2 : ((int)(frame->stackpointer - _PyFrame_Stackbase(frame)));
                    break;
                }
                if (uop == _BINARY_OP_INPLACE_ADD_UNICODE) {
                    assert(i + 1 == nuops);
                    _Py_CODEUNIT *next = target_instr + 1 + _PyOpcode_Caches[_PyOpcode_Deopt[opcode]];
                    assert(next->op.code == STORE_FAST);
                    operand = next->op.arg;
                }
                // All other instructions
                ADD_TO_TRACE(uop, oparg, operand, target);
            }
            break;
        }  // End default

    }  // End switch (opcode)

    if (needs_guard_ip) {
        switch (trace[trace_length-1].opcode) {
            case _PUSH_FRAME:
                ADD_TO_TRACE(_GUARD_IP__PUSH_FRAME, 0, (uintptr_t)next_instr, 0);
                break;
            case _RETURN_GENERATOR:
                ADD_TO_TRACE(_GUARD_IP_RETURN_GENERATOR, 0, (uintptr_t)next_instr, 0);
                break;
            case _RETURN_VALUE:
                ADD_TO_TRACE(_GUARD_IP_RETURN_VALUE, 0, (uintptr_t)next_instr, 0);
                break;
            case _YIELD_VALUE:
                ADD_TO_TRACE(_GUARD_IP_YIELD_VALUE, 0, (uintptr_t)next_instr, 0);
                break;
            default:
                DPRINTF(1, "Unknown uop needing guard ip %s\n", _PyOpcode_uop_name[trace[trace_length-1].opcode]);
                Py_UNREACHABLE();
        }
    }
    // Loop back to the start
    int is_first_instr = tstate->interp->jit_state.close_loop_instr == next_instr || tstate->interp->jit_state.insert_exec_instr == next_instr;
    if (is_first_instr && tstate->interp->jit_state.code_curr_size > 5) {
        ADD_TO_TRACE(_JUMP_TO_TOP, 0, 0, 0);
        goto done;
    }
    DPRINTF(2, "Trace continuing\n");
    tstate->interp->jit_state.code_curr_size = trace_length;
    tstate->interp->jit_state.code_max_size = max_length;
    return 1;
done:
    DPRINTF(2, "Trace done\n");
    tstate->interp->jit_state.code_curr_size = trace_length;
    tstate->interp->jit_state.code_max_size = max_length;
    return 0;
full:
    DPRINTF(2, "Trace full\n");
    if (!is_terminator(&tstate->interp->jit_state.code_buffer[trace_length-1])) {
        // Undo the last few instructions.
        trace_length = tstate->interp->jit_state.code_curr_size;
        max_length = tstate->interp->jit_state.code_max_size;
        // We previously reversed one.
        max_length += 1;
        ADD_TO_TRACE(_EXIT_TRACE, 0, 0, target);
        trace[trace_length-1].operand1 = true; // is_control_flow
    }
    tstate->interp->jit_state.code_curr_size = trace_length;
    tstate->interp->jit_state.code_max_size = max_length;
    return 0;
}

// Returns 0 for do not enter tracing, 1 on enter tracing.
int
_PyJit_TryInitializeTracing(PyThreadState *tstate, _PyInterpreterFrame *frame, _Py_CODEUNIT *curr_instr, _Py_CODEUNIT *insert_exec_instr, _Py_CODEUNIT *close_loop_instr, int curr_stackdepth, int chain_depth, _PyExitData *exit, _PyExecutorObject *prev_exec, int oparg)
{
    // A recursive trace.
    // Don't trace into the inner call because it will stomp on the previous trace, causing endless retraces.
    if (tstate->interp->jit_state.code_curr_size > 2) {
        return 0;
    }
    if (oparg > 0xFFFF) {
        return 0;
    }

    PyCodeObject *code = _PyFrame_GetCode(frame);
#ifdef Py_DEBUG
    char *python_lltrace = Py_GETENV("PYTHON_LLTRACE");
    int lltrace = 0;
    if (python_lltrace != NULL && *python_lltrace >= '0') {
        lltrace = *python_lltrace - '0';  // TODO: Parse an int and all that
    }
    DPRINTF(2,
        "Tracing %s (%s:%d) at byte offset %d at chain depth %d\n",
        PyUnicode_AsUTF8(code->co_qualname),
        PyUnicode_AsUTF8(code->co_filename),
        code->co_firstlineno,
        2 * INSTR_IP(close_loop_instr, code),
        chain_depth);
#endif
<<<<<<< HEAD
    add_to_trace(tstate->interp->jit_state.code_buffer, 0, _START_EXECUTOR, curr_stackdepth, (uintptr_t)insert_exec_instr, INSTR_IP(insert_exec_instr, code));
    add_to_trace(tstate->interp->jit_state.code_buffer, 1, _MAKE_WARM, 0, 0, 0);
    tstate->interp->jit_state.code_curr_size = 2;
    tstate->interp->jit_state.code_max_size = UOP_MAX_TRACE_LENGTH/2;
=======

    add_to_trace(tstate->interp->jit_state.code_buffer, 0, _START_EXECUTOR, 0, (uintptr_t)insert_exec_instr, INSTR_IP(insert_exec_instr, code));
    add_to_trace(tstate->interp->jit_state.code_buffer, 1, _MAKE_WARM, 0, 0, 0);
    tstate->interp->jit_state.code_curr_size = 2;

    tstate->interp->jit_state.code_max_size = UOP_MAX_TRACE_LENGTH;
>>>>>>> da5e7b7d
    tstate->interp->jit_state.insert_exec_instr = insert_exec_instr;
    tstate->interp->jit_state.close_loop_instr = close_loop_instr;
    tstate->interp->jit_state.initial_code = (PyCodeObject *)Py_NewRef(code);
    tstate->interp->jit_state.initial_func = (PyFunctionObject *)Py_XNewRef(PyStackRef_AsPyObjectBorrow(frame->f_funcobj));
    tstate->interp->jit_state.prev_exit = exit;
    tstate->interp->jit_state.initial_stack_depth = curr_stackdepth;
    tstate->interp->jit_state.initial_chain_depth = chain_depth;
    tstate->interp->jit_state.prev_instr_frame = frame;
    tstate->interp->jit_state.dependencies_still_valid = true;
    tstate->interp->jit_state.specialize_counter = 0;
    tstate->interp->jit_state.prev_instr_code = (PyCodeObject *)Py_NewRef(_PyFrame_GetCode(frame));
    tstate->interp->jit_state.prev_instr = curr_instr;
    tstate->interp->jit_state.prev_instr_frame = frame;
    tstate->interp->jit_state.prev_instr_oparg = oparg;
    tstate->interp->jit_state.prev_instr_stacklevel = curr_stackdepth;
    tstate->interp->jit_state.prev_instr_is_super = false;
    assert(curr_instr->op.code == JUMP_BACKWARD_JIT || (prev_exec != NULL && exit != NULL));
    tstate->interp->jit_state.jump_backward_instr = curr_instr;
    tstate->interp->jit_state.prev_executor = (_PyExecutorObject *)Py_XNewRef(prev_exec);
    _Py_BloomFilter_Init(&tstate->interp->jit_state.dependencies);
    return 1;
}

void
_PyJit_FinalizeTracing(PyThreadState *tstate)
{
    Py_CLEAR(tstate->interp->jit_state.initial_code);
    Py_CLEAR(tstate->interp->jit_state.initial_func);
    Py_CLEAR(tstate->interp->jit_state.prev_instr_code);
    Py_CLEAR(tstate->interp->jit_state.prev_executor);
    tstate->interp->jit_state.code_curr_size = 2;
    tstate->interp->jit_state.code_max_size = UOP_MAX_TRACE_LENGTH - 1;
}


#undef RESERVE
#undef RESERVE_RAW
#undef INSTR_IP
#undef ADD_TO_TRACE
#undef DPRINTF

#define UNSET_BIT(array, bit) (array[(bit)>>5] &= ~(1<<((bit)&31)))
#define SET_BIT(array, bit) (array[(bit)>>5] |= (1<<((bit)&31)))
#define BIT_IS_SET(array, bit) (array[(bit)>>5] & (1<<((bit)&31)))

/* Count the number of unused uops and exits
*/
static int
count_exits(_PyUOpInstruction *buffer, int length)
{
    int exit_count = 0;
    for (int i = 0; i < length; i++) {
        uint16_t base_opcode = _PyUop_Uncached[buffer[i].opcode];
        if (base_opcode == _EXIT_TRACE || base_opcode == _DYNAMIC_EXIT) {
            exit_count++;
        }
    }
    return exit_count;
}

<<<<<<< HEAD
/* The number of cached registers at any exit (`EXIT_IF` or `DEOPT_IF`)
 * This is the number of cached at entries at start, unless the uop is
 * marked as `exit_depth_is_output` in which case it is the number of
 * cached entries at the end */
static int
get_cached_entries_for_side_exit(_PyUOpInstruction *inst)
{
    // Maybe add another generated table for this?
    int base_opcode = _PyUop_Uncached[inst->opcode];
    assert(base_opcode != 0);
    for (int i = 0; i <= MAX_CACHED_REGISTER; i++) {
        const _PyUopTOSentry *entry = &_PyUop_Caching[base_opcode].entries[i];
        if (entry->opcode == inst->opcode) {
            return entry->exit;
        }
    }
    Py_UNREACHABLE();
}

static void make_exit(_PyUOpInstruction *inst, int opcode, int target)
=======
static void make_exit(_PyUOpInstruction *inst, int opcode, int target, bool is_control_flow)
>>>>>>> da5e7b7d
{
    assert(opcode > MAX_UOP_ID && opcode <= MAX_UOP_REGS_ID);
    inst->opcode = opcode;
    inst->oparg = 0;
    inst->operand0 = 0;
    inst->format = UOP_FORMAT_TARGET;
    inst->target = target;
    inst->operand1 = is_control_flow;
#ifdef Py_STATS
    inst->execution_count = 0;
#endif
}

/* Convert implicit exits, errors and deopts
 * into explicit ones. */
static int
prepare_for_execution(_PyUOpInstruction *buffer, int length)
{
    int32_t current_jump = -1;
    int32_t current_jump_target = -1;
    int32_t current_error = -1;
    int32_t current_error_target = -1;
    int32_t current_popped = -1;
    int32_t current_exit_op = -1;
    /* Leaving in NOPs slows down the interpreter and messes up the stats */
    _PyUOpInstruction *copy_to = &buffer[0];
    for (int i = 0; i < length; i++) {
        _PyUOpInstruction *inst = &buffer[i];
        if (inst->opcode != _NOP) {
            if (copy_to != inst) {
                *copy_to = *inst;
            }
            copy_to++;
        }
    }
    length = (int)(copy_to - buffer);
    int next_spare = length;
    for (int i = 0; i < length; i++) {
        _PyUOpInstruction *inst = &buffer[i];
        int base_opcode = _PyUop_Uncached[inst->opcode];
        assert(inst->opcode != _NOP);
        int32_t target = (int32_t)uop_get_target(inst);
        uint16_t exit_flags = _PyUop_Flags[base_opcode] & (HAS_EXIT_FLAG | HAS_DEOPT_FLAG | HAS_PERIODIC_FLAG);
        if (exit_flags) {
            uint16_t base_exit_op = _EXIT_TRACE;
            bool unique_target = false;
            if (exit_flags & HAS_DEOPT_FLAG) {
                base_exit_op = _DEOPT;
            }
            else if (exit_flags & HAS_PERIODIC_FLAG) {
                base_exit_op = _HANDLE_PENDING_AND_DEOPT;
            }
<<<<<<< HEAD
            if (base_opcode == _FOR_ITER_TIER_TWO) {
                base_exit_op = _DYNAMIC_EXIT;
            }
            else if (
                base_opcode == _GUARD_IP_PUSH_FRAME ||
                base_opcode == _GUARD_IP_RETURN_VALUE ||
                base_opcode == _GUARD_IP_YIELD_VALUE
            ) {
                base_exit_op = _DYNAMIC_EXIT;
                unique_target = true;
            }
            int exit_depth = get_cached_entries_for_side_exit(inst);
            uint16_t exit_op = _PyUop_Caching[base_exit_op].entries[exit_depth].opcode;
            int32_t jump_target = target;
=======
            int32_t jump_target = target;
            bool unique_target = false;
            if (
                opcode == _GUARD_IP__PUSH_FRAME ||
                opcode == _GUARD_IP_RETURN_VALUE ||
                opcode == _GUARD_IP_YIELD_VALUE ||
                opcode == _GUARD_IP_RETURN_GENERATOR
            ) {
                exit_op = _DYNAMIC_EXIT;
                unique_target = true;
            }
            bool is_control_flow = (opcode == _GUARD_IS_FALSE_POP || opcode == _GUARD_IS_TRUE_POP || is_for_iter_test[opcode]);
>>>>>>> da5e7b7d
            if (unique_target || jump_target != current_jump_target || current_exit_op != exit_op) {
                make_exit(&buffer[next_spare], exit_op, jump_target, is_control_flow);
                current_exit_op = exit_op;
                current_jump_target = jump_target;
                current_jump = next_spare;
                next_spare++;
            }
            buffer[i].jump_target = current_jump;
            buffer[i].format = UOP_FORMAT_JUMP;
        }
        if (_PyUop_Flags[base_opcode] & HAS_ERROR_FLAG) {
            int popped = (_PyUop_Flags[base_opcode] & HAS_ERROR_NO_POP_FLAG) ?
                0 : _PyUop_num_popped(base_opcode, inst->oparg);
            if (target != current_error_target || popped != current_popped) {
                current_popped = popped;
                current_error = next_spare;
                current_error_target = target;
<<<<<<< HEAD
                make_exit(&buffer[next_spare], _ERROR_POP_N_r00, 0);
=======
                make_exit(&buffer[next_spare], _ERROR_POP_N, 0, false);
>>>>>>> da5e7b7d
                buffer[next_spare].operand0 = target;
                next_spare++;
            }
            buffer[i].error_target = current_error;
            if (buffer[i].format == UOP_FORMAT_TARGET) {
                buffer[i].format = UOP_FORMAT_JUMP;
                buffer[i].jump_target = 0;
            }
        }
        if (base_opcode == _JUMP_TO_TOP) {
            assert(_PyUop_Uncached[buffer[0].opcode] == _START_EXECUTOR);
            buffer[i].format = UOP_FORMAT_JUMP;
            buffer[i].jump_target = 1;
        }
    }
    return next_spare;
}

/* Executor side exits */

static _PyExecutorObject *
allocate_executor(int exit_count, int length)
{
    int size = exit_count*sizeof(_PyExitData) + length*sizeof(_PyUOpInstruction);
    _PyExecutorObject *res = PyObject_GC_NewVar(_PyExecutorObject, &_PyUOpExecutor_Type, size);
    if (res == NULL) {
        return NULL;
    }
    res->trace = (_PyUOpInstruction *)(res->exits + exit_count);
    res->code_size = length;
    res->exit_count = exit_count;
    return res;
}

#ifdef Py_DEBUG

#define CHECK(PRED) \
if (!(PRED)) { \
    printf(#PRED " at %d\n", i); \
    assert(0); \
}

static int
target_unused(int opcode)
{
    return (_PyUop_Flags[opcode] & (HAS_ERROR_FLAG | HAS_EXIT_FLAG | HAS_DEOPT_FLAG)) == 0;
}

static void
sanity_check(_PyExecutorObject *executor)
{
    for (uint32_t i = 0; i < executor->exit_count; i++) {
        _PyExitData *exit = &executor->exits[i];
        CHECK(exit->target < (1 << 25));
    }
    bool ended = false;
    uint32_t i = 0;
<<<<<<< HEAD
    CHECK(_PyUop_Uncached[executor->trace[0].opcode] == _START_EXECUTOR ||
          _PyUop_Uncached[executor->trace[0].opcode] == _COLD_EXIT);
=======
    CHECK(executor->trace[0].opcode == _START_EXECUTOR ||
        executor->trace[0].opcode == _COLD_EXIT ||
        executor->trace[0].opcode == _COLD_DYNAMIC_EXIT);
>>>>>>> da5e7b7d
    for (; i < executor->code_size; i++) {
        const _PyUOpInstruction *inst = &executor->trace[i];
        uint16_t opcode = inst->opcode;
        uint16_t base_opcode = _PyUop_Uncached[opcode];
        CHECK(opcode > MAX_UOP_ID);
        CHECK(opcode <= MAX_UOP_REGS_ID);
        CHECK(base_opcode <= MAX_UOP_ID);
        CHECK(base_opcode != 0);
        CHECK(_PyOpcode_uop_name[base_opcode] != NULL);
        switch(inst->format) {
            case UOP_FORMAT_TARGET:
                CHECK(target_unused(base_opcode));
                break;
            case UOP_FORMAT_JUMP:
                CHECK(inst->jump_target < executor->code_size);
                break;
        }
        if (_PyUop_Flags[base_opcode] & HAS_ERROR_FLAG) {
            CHECK(inst->format == UOP_FORMAT_JUMP);
            CHECK(inst->error_target < executor->code_size);
        }
        if (base_opcode == _EXIT_TRACE || base_opcode == _JUMP_TO_TOP) {
            ended = true;
            i++;
            break;
        }
    }
    CHECK(ended);
    for (; i < executor->code_size; i++) {
        const _PyUOpInstruction *inst = &executor->trace[i];
        uint16_t base_opcode = _PyUop_Uncached[inst->opcode];
        CHECK(
            base_opcode == _DEOPT ||
            base_opcode == _HANDLE_PENDING_AND_DEOPT ||
            base_opcode == _EXIT_TRACE ||
            base_opcode == _ERROR_POP_N ||
            base_opcode == _DYNAMIC_EXIT);
    }
}

#undef CHECK
#endif

/* Makes an executor from a buffer of uops.
 * Account for the buffer having gaps and NOPs by computing a "used"
 * bit vector and only copying the used uops. Here "used" means reachable
 * and not a NOP.
 */
static _PyExecutorObject *
make_executor_from_uops(_PyUOpInstruction *buffer, int length, const _PyBloomFilter *dependencies, int chain_depth)
{
    int exit_count = count_exits(buffer, length);
    _PyExecutorObject *executor = allocate_executor(exit_count, length);
    if (executor == NULL) {
        return NULL;
    }

    /* Initialize exits */
    _PyExecutorObject *cold = _PyExecutor_GetColdExecutor();
    _PyExecutorObject *cold_dynamic = _PyExecutor_GetColdDynamicExecutor();
    cold->vm_data.chain_depth = chain_depth;
    for (int i = 0; i < exit_count; i++) {
        executor->exits[i].index = i;
        executor->exits[i].temperature = initial_temperature_backoff_counter();
    }
    int next_exit = exit_count-1;
    _PyUOpInstruction *dest = (_PyUOpInstruction *)&executor->trace[length];
    assert(_PyUop_Uncached[buffer[0].opcode] == _START_EXECUTOR);
    buffer[0].operand0 = (uint64_t)executor;
    for (int i = length-1; i >= 0; i--) {
        uint16_t base_opcode = _PyUop_Uncached[buffer[i].opcode];
        dest--;
        *dest = buffer[i];
        assert(base_opcode != _POP_JUMP_IF_FALSE && base_opcode != _POP_JUMP_IF_TRUE);
        if (base_opcode == _EXIT_TRACE || base_opcode == _DYNAMIC_EXIT) {
            _PyExitData *exit = &executor->exits[next_exit];
            exit->target = buffer[i].target;
            exit->executor = cold;
            dest->operand0 = (uint64_t)exit;
            exit->executor = opcode == _EXIT_TRACE ? cold : cold_dynamic;
            exit->is_dynamic = (char)(opcode == _DYNAMIC_EXIT);
            exit->is_control_flow = (char)buffer[i].operand1;
            next_exit--;
        }
    }
    assert(next_exit == -1);
    assert(dest == executor->trace);
    assert(_PyUop_Uncached[dest->opcode] == _START_EXECUTOR);
    _Py_ExecutorInit(executor, dependencies);
#ifdef Py_DEBUG
    char *python_lltrace = Py_GETENV("PYTHON_LLTRACE");
    int lltrace = 0;
    if (python_lltrace != NULL && *python_lltrace >= '0') {
        lltrace = *python_lltrace - '0';  // TODO: Parse an int and all that
    }
    if (lltrace >= 2) {
        printf("Optimized trace (length %d):\n", length);
        for (int i = 0; i < length; i++) {
            printf("%4d OPTIMIZED: ", i);
            _PyUOpPrint(&executor->trace[i]);
            printf("\n");
        }
    }
    sanity_check(executor);
#endif
#ifdef _Py_JIT
    executor->jit_code = NULL;
    executor->jit_size = 0;
    // This is initialized to true so we can prevent the executor
    // from being immediately detected as cold and invalidated.
    executor->vm_data.warm = true;
    if (_PyJIT_Compile(executor, executor->trace, length)) {
        Py_DECREF(executor);
        return NULL;
    }
#endif
    _PyObject_GC_TRACK(executor);
    return executor;
}

#ifdef Py_STATS
/* Returns the effective trace length.
 * Ignores NOPs and trailing exit and error handling.*/
int effective_trace_length(_PyUOpInstruction *buffer, int length)
{
    int nop_count = 0;
    for (int i = 0; i < length; i++) {
        int opcode = buffer[i].opcode;
        if (opcode == _NOP) {
            nop_count++;
        }
        if (is_terminator(&buffer[i])) {
            return i+1-nop_count;
        }
    }
    Py_FatalError("No terminating instruction");
    Py_UNREACHABLE();
}
#endif

static int
stack_allocate(_PyUOpInstruction *buffer, int length)
{
    assert(buffer[0].opcode == _START_EXECUTOR);
    for (int i = length-1; i >= 0; i--) {
        buffer[i*2+1] = buffer[i];
        buffer[i*2].format = UOP_FORMAT_TARGET;
        buffer[i*2].oparg = 0;
        buffer[i*2].target = 0;
    }
    int depth = 0;
    for (int i = 0; i < length; i++) {
        _PyUOpInstruction *spill_or_reload = &buffer[i*2];
        int uop = buffer[i*2+1].opcode;
        if (uop == _NOP) {
            // leave _NOPs to be cleaned up later
            spill_or_reload->opcode = _NOP;
            continue;
        }
        int new_depth = _PyUop_Caching[uop].best[depth];
        if (new_depth == depth) {
            spill_or_reload->opcode = _NOP;
        }
        else {
            spill_or_reload->opcode = _PyUop_SpillsAndReloads[depth][new_depth];
            depth = new_depth;
        }
        uint16_t new_opcode = _PyUop_Caching[uop].entries[depth].opcode;
        assert(new_opcode != 0);
        assert(spill_or_reload->opcode != 0);
        buffer[i*2+1].opcode = new_opcode;
        depth = _PyUop_Caching[uop].entries[depth].output;
    }
    return length*2;
}

static int
uop_optimize(
    _PyInterpreterFrame *frame,
    PyThreadState *tstate,
    _PyExecutorObject **exec_ptr,
    bool progress_needed)
{
    // Note: the executor has a slightly different set of dependencies than the tracer.
    // For example: the tracer depends on function and code objects.
    // The executor may only depend on the code object.
    // Furthermore, it may decide to cut the trace early, meaning it does not depend on the rest
    // of the code objects in the trace.
    // It is crucial we differentiate them for performance reasons.
    // This prevents endless re-tracing for nested functions.
    // It is the optimizer's responsibility to add the dependencies it requires on its own.
    _PyBloomFilter new_dependencies;
    _Py_BloomFilter_Init(&new_dependencies);
    _Py_BloomFilter_Add(&new_dependencies, tstate->interp->jit_state.initial_code);
    PyInterpreterState *interp = _PyInterpreterState_GET();
    _PyUOpInstruction *buffer = interp->jit_state.code_buffer;
    OPT_STAT_INC(attempts);
    char *env_var = Py_GETENV("PYTHON_UOPS_OPTIMIZE");
    bool is_noopt = true;
    if (env_var == NULL || *env_var == '\0' || *env_var > '0') {
        is_noopt = false;
    }
    int curr_stackentries = tstate->interp->jit_state.initial_stack_depth;
    int length = interp->jit_state.code_curr_size;
    // Trace too short, don't bother.
    if (length <= 5) {
        return 0;
    }
    assert(length > 0);
    assert(length < UOP_MAX_TRACE_LENGTH);
    OPT_STAT_INC(traces_created);
    if (!is_noopt) {
        length = _Py_uop_analyze_and_optimize(tstate->interp->jit_state.initial_func, buffer,
                                           length,
                                           curr_stackentries, &new_dependencies);
        if (length <= 0) {
            return length;
        }
    }
    assert(length < UOP_MAX_TRACE_LENGTH/2);
    assert(length >= 1);
    /* Fix up */
    for (int pc = 0; pc < length; pc++) {
        int opcode = buffer[pc].opcode;
        int oparg = buffer[pc].oparg;
        if (oparg < _PyUop_Replication[opcode].stop && oparg >= _PyUop_Replication[opcode].start) {
            buffer[pc].opcode = opcode + oparg + 1 - _PyUop_Replication[opcode].start;
            assert(strncmp(_PyOpcode_uop_name[buffer[pc].opcode], _PyOpcode_uop_name[opcode], strlen(_PyOpcode_uop_name[opcode])) == 0);
        }
        else if (is_terminator(&buffer[pc])) {
            break;
        }
        assert(_PyOpcode_uop_name[buffer[pc].opcode]);
    }
    OPT_HIST(effective_trace_length(buffer, length), optimized_trace_length_hist);
    length = stack_allocate(buffer, length);
    length = prepare_for_execution(buffer, length);
    assert(length <= UOP_MAX_TRACE_LENGTH);
    _PyExecutorObject *executor = make_executor_from_uops(buffer, length, &new_dependencies, tstate->interp->jit_state.initial_chain_depth);
    if (executor == NULL) {
        return -1;
    }
    assert(length <= UOP_MAX_TRACE_LENGTH);

    // Check executor coldness
    // It's okay if this ends up going negative.
    if (--tstate->interp->executor_creation_counter == 0) {
        _Py_set_eval_breaker_bit(tstate, _PY_EVAL_JIT_INVALIDATE_COLD_BIT);
    }

    *exec_ptr = executor;
    return 1;
}


/*****************************************
 *        Executor management
 ****************************************/

/* We use a bloomfilter with k = 6, m = 256
 * The choice of k and the following constants
 * could do with a more rigorous analysis,
 * but here is a simple analysis:
 *
 * We want to keep the false positive rate low.
 * For n = 5 (a trace depends on 5 objects),
 * we expect 30 bits set, giving a false positive
 * rate of (30/256)**6 == 2.5e-6 which is plenty
 * good enough.
 *
 * However with n = 10 we expect 60 bits set (worst case),
 * giving a false positive of (60/256)**6 == 0.0001
 *
 * We choose k = 6, rather than a higher number as
 * it means the false positive rate grows slower for high n.
 *
 * n = 5, k = 6 => fp = 2.6e-6
 * n = 5, k = 8 => fp = 3.5e-7
 * n = 10, k = 6 => fp = 1.6e-4
 * n = 10, k = 8 => fp = 0.9e-4
 * n = 15, k = 6 => fp = 0.18%
 * n = 15, k = 8 => fp = 0.23%
 * n = 20, k = 6 => fp = 1.1%
 * n = 20, k = 8 => fp = 2.3%
 *
 * The above analysis assumes perfect hash functions,
 * but those don't exist, so the real false positive
 * rates may be worse.
 */

#define K 6

#define SEED 20221211

/* TO DO -- Use more modern hash functions with better distribution of bits */
static uint64_t
address_to_hash(void *ptr) {
    assert(ptr != NULL);
    uint64_t uhash = SEED;
    uintptr_t addr = (uintptr_t)ptr;
    for (int i = 0; i < SIZEOF_VOID_P; i++) {
        uhash ^= addr & 255;
        uhash *= (uint64_t)PyHASH_MULTIPLIER;
        addr >>= 8;
    }
    return uhash;
}

void
_Py_BloomFilter_Init(_PyBloomFilter *bloom)
{
    for (int i = 0; i < _Py_BLOOM_FILTER_WORDS; i++) {
        bloom->bits[i] = 0;
    }
}

/* We want K hash functions that each set 1 bit.
 * A hash function that sets 1 bit in M bits can be trivially
 * derived from a log2(M) bit hash function.
 * So we extract 8 (log2(256)) bits at a time from
 * the 64bit hash. */
void
_Py_BloomFilter_Add(_PyBloomFilter *bloom, void *ptr)
{
    uint64_t hash = address_to_hash(ptr);
    assert(K <= 8);
    for (int i = 0; i < K; i++) {
        uint8_t bits = hash & 255;
        bloom->bits[bits >> 5] |= (1 << (bits&31));
        hash >>= 8;
    }
}

static bool
bloom_filter_may_contain(_PyBloomFilter *bloom, _PyBloomFilter *hashes)
{
    for (int i = 0; i < _Py_BLOOM_FILTER_WORDS; i++) {
        if ((bloom->bits[i] & hashes->bits[i]) != hashes->bits[i]) {
            return false;
        }
    }
    return true;
}

static void
link_executor(_PyExecutorObject *executor)
{
    PyInterpreterState *interp = _PyInterpreterState_GET();
    _PyExecutorLinkListNode *links = &executor->vm_data.links;
    _PyExecutorObject *head = interp->executor_list_head;
    if (head == NULL) {
        interp->executor_list_head = executor;
        links->previous = NULL;
        links->next = NULL;
    }
    else {
        assert(head->vm_data.links.previous == NULL);
        links->previous = NULL;
        links->next = head;
        head->vm_data.links.previous = executor;
        interp->executor_list_head = executor;
    }
    executor->vm_data.linked = true;
    /* executor_list_head must be first in list */
    assert(interp->executor_list_head->vm_data.links.previous == NULL);
}

static void
unlink_executor(_PyExecutorObject *executor)
{
    if (!executor->vm_data.linked) {
        return;
    }
    _PyExecutorLinkListNode *links = &executor->vm_data.links;
    assert(executor->vm_data.valid);
    _PyExecutorObject *next = links->next;
    _PyExecutorObject *prev = links->previous;
    if (next != NULL) {
        next->vm_data.links.previous = prev;
    }
    if (prev != NULL) {
        prev->vm_data.links.next = next;
    }
    else {
        // prev == NULL implies that executor is the list head
        PyInterpreterState *interp = PyInterpreterState_Get();
        assert(interp->executor_list_head == executor);
        interp->executor_list_head = next;
    }
    executor->vm_data.linked = false;
}

/* This must be called by optimizers before using the executor */
void
_Py_ExecutorInit(_PyExecutorObject *executor, const _PyBloomFilter *dependency_set)
{
    executor->vm_data.valid = true;
    for (int i = 0; i < _Py_BLOOM_FILTER_WORDS; i++) {
        executor->vm_data.bloom.bits[i] = dependency_set->bits[i];
    }
    link_executor(executor);
}

_PyExecutorObject *
_PyExecutor_GetColdExecutor(void)
{
    PyInterpreterState *interp = _PyInterpreterState_GET();
    if (interp->cold_executor != NULL) {
        return interp->cold_executor;
    }
    _PyExecutorObject *cold = allocate_executor(0, 1);
    if (cold == NULL) {
        goto fail;
    }
    ((_PyUOpInstruction *)cold->trace)->opcode = _COLD_EXIT_r00;
#ifdef _Py_JIT
    cold->jit_code = NULL;
    cold->jit_size = 0;
    // This is initialized to true so we can prevent the executor
    // from being immediately detected as cold and invalidated.
    cold->vm_data.warm = true;
    if (_PyJIT_Compile(cold, cold->trace, 1)) {
        goto fail;
    }
#endif
    _Py_SetImmortal((PyObject *)cold);
    interp->cold_executor = cold;
    return cold;
fail:
    if (cold != NULL) {
        free_executor(cold);
    }
    Py_FatalError("Cannot allocate core JIT code");
}

void
_PyExecutor_FreeColdExecutor(_PyExecutorObject *cold)
{
    assert(_PyInterpreterState_GET()->cold_executor != cold);
    free_executor(cold);
}

_PyExecutorObject *
_PyExecutor_GetColdDynamicExecutor(void)
{
    PyInterpreterState *interp = _PyInterpreterState_GET();
    if (interp->cold_dynamic_executor != NULL) {
        assert(interp->cold_dynamic_executor->trace[0].opcode == _COLD_DYNAMIC_EXIT);
        return interp->cold_dynamic_executor;
    }
    _PyExecutorObject *cold = allocate_executor(0, 1);
    if (cold == NULL) {
        Py_FatalError("Cannot allocate core JIT code");
    }
    ((_PyUOpInstruction *)cold->trace)->opcode = _COLD_DYNAMIC_EXIT;
#ifdef _Py_JIT
    cold->jit_code = NULL;
    cold->jit_size = 0;
    // This is initialized to true so we can prevent the executor
    // from being immediately detected as cold and invalidated.
    cold->vm_data.warm = true;
    if (_PyJIT_Compile(cold, cold->trace, 1)) {
        Py_DECREF(cold);
        Py_FatalError("Cannot allocate core JIT code");
    }
#endif
    _Py_SetImmortal((PyObject *)cold);
    interp->cold_dynamic_executor = cold;
    return cold;
}

void
_PyExecutor_ClearExit(_PyExitData *exit)
{
    if (exit == NULL) {
        return;
    }
    _PyExecutorObject *old = exit->executor;
    if (exit->is_dynamic) {
        exit->executor = _PyExecutor_GetColdDynamicExecutor();
    }
    else {
        exit->executor = _PyExecutor_GetColdExecutor();
    }
    Py_DECREF(old);
}

/* Detaches the executor from the code object (if any) that
 * holds a reference to it */
void
_Py_ExecutorDetach(_PyExecutorObject *executor)
{
    PyCodeObject *code = executor->vm_data.code;
    if (code == NULL) {
        return;
    }
    _Py_CODEUNIT *instruction = &_PyCode_CODE(code)[executor->vm_data.index];
    assert(instruction->op.code == ENTER_EXECUTOR);
    int index = instruction->op.arg;
    assert(code->co_executors->executors[index] == executor);
    instruction->op.code = executor->vm_data.opcode;
    instruction->op.arg = executor->vm_data.oparg;
    executor->vm_data.code = NULL;
    code->co_executors->executors[index] = NULL;
    Py_DECREF(executor);
}

static int
executor_clear(PyObject *op)
{
    _PyExecutorObject *executor = _PyExecutorObject_CAST(op);
    if (!executor->vm_data.valid) {
        return 0;
    }
    assert(executor->vm_data.valid == 1);
    unlink_executor(executor);
    executor->vm_data.valid = 0;

    /* It is possible for an executor to form a reference
     * cycle with itself, so decref'ing a side exit could
     * free the executor unless we hold a strong reference to it
     */
    _PyExecutorObject *cold = _PyExecutor_GetColdExecutor();
    Py_INCREF(executor);
    for (uint32_t i = 0; i < executor->exit_count; i++) {
        executor->exits[i].temperature = initial_unreachable_backoff_counter();
        _PyExecutorObject *e = executor->exits[i].executor;
        executor->exits[i].executor = cold;
        Py_DECREF(e);
    }
    _Py_ExecutorDetach(executor);
    Py_DECREF(executor);
    return 0;
}

void
_Py_Executor_DependsOn(_PyExecutorObject *executor, void *obj)
{
    assert(executor->vm_data.valid);
    _Py_BloomFilter_Add(&executor->vm_data.bloom, obj);
}

/* Invalidate all executors that depend on `obj`
 * May cause other executors to be invalidated as well
 */
void
_Py_Executors_InvalidateDependency(PyInterpreterState *interp, void *obj, int is_invalidation)
{
    _PyBloomFilter obj_filter;
    _Py_BloomFilter_Init(&obj_filter);
    _Py_BloomFilter_Add(&obj_filter, obj);
    /* Walk the list of executors */
    /* TO DO -- Use a tree to avoid traversing as many objects */
    PyObject *invalidate = PyList_New(0);
    if (invalidate == NULL) {
        goto error;
    }
    /* Clearing an executor can deallocate others, so we need to make a list of
     * executors to invalidate first */
    for (_PyExecutorObject *exec = interp->executor_list_head; exec != NULL;) {
        assert(exec->vm_data.valid);
        _PyExecutorObject *next = exec->vm_data.links.next;
        if (bloom_filter_may_contain(&exec->vm_data.bloom, &obj_filter) &&
            PyList_Append(invalidate, (PyObject *)exec))
        {
            goto error;
        }
        exec = next;
    }
    for (Py_ssize_t i = 0; i < PyList_GET_SIZE(invalidate); i++) {
        PyObject *exec = PyList_GET_ITEM(invalidate, i);
        executor_clear(exec);
        if (is_invalidation) {
            OPT_STAT_INC(executors_invalidated);
        }
    }
    Py_DECREF(invalidate);
    return;
error:
    PyErr_Clear();
    Py_XDECREF(invalidate);
    // If we're truly out of memory, wiping out everything is a fine fallback:
    _Py_Executors_InvalidateAll(interp, is_invalidation);
}

void
_PyJit_Tracer_InvalidateDependency(PyThreadState *tstate, void *obj)
{
    _PyBloomFilter obj_filter;
    _Py_BloomFilter_Init(&obj_filter);
    _Py_BloomFilter_Add(&obj_filter, obj);

    if (bloom_filter_may_contain(&tstate->interp->jit_state.dependencies, &obj_filter))
    {
        tstate->interp->jit_state.dependencies_still_valid = false;
    }
}
/* Invalidate all executors */
void
_Py_Executors_InvalidateAll(PyInterpreterState *interp, int is_invalidation)
{
    while (interp->executor_list_head) {
        _PyExecutorObject *executor = interp->executor_list_head;
        assert(executor->vm_data.valid == 1 && executor->vm_data.linked == 1);
        if (executor->vm_data.code) {
            // Clear the entire code object so its co_executors array be freed:
            _PyCode_Clear_Executors(executor->vm_data.code);
        }
        else {
            executor_clear((PyObject *)executor);
        }
        if (is_invalidation) {
            OPT_STAT_INC(executors_invalidated);
        }
    }
}

void
_Py_Executors_InvalidateCold(PyInterpreterState *interp)
{
    /* Walk the list of executors */
    /* TO DO -- Use a tree to avoid traversing as many objects */
    PyObject *invalidate = PyList_New(0);
    if (invalidate == NULL) {
        goto error;
    }

    /* Clearing an executor can deallocate others, so we need to make a list of
     * executors to invalidate first */
    for (_PyExecutorObject *exec = interp->executor_list_head; exec != NULL;) {
        assert(exec->vm_data.valid);
        _PyExecutorObject *next = exec->vm_data.links.next;

        if (!exec->vm_data.warm && PyList_Append(invalidate, (PyObject *)exec) < 0) {
            goto error;
        }
        else {
            exec->vm_data.warm = false;
        }

        exec = next;
    }
    for (Py_ssize_t i = 0; i < PyList_GET_SIZE(invalidate); i++) {
        PyObject *exec = PyList_GET_ITEM(invalidate, i);
        executor_clear(exec);
    }
    Py_DECREF(invalidate);
    return;
error:
    PyErr_Clear();
    Py_XDECREF(invalidate);
    // If we're truly out of memory, wiping out everything is a fine fallback
    _Py_Executors_InvalidateAll(interp, 0);
}

static void
write_str(PyObject *str, FILE *out)
{
    // Encode the Unicode object to the specified encoding
    PyObject *encoded_obj = PyUnicode_AsEncodedString(str, "utf8", "strict");
    if (encoded_obj == NULL) {
        PyErr_Clear();
        return;
    }
    const char *encoded_str = PyBytes_AsString(encoded_obj);
    Py_ssize_t encoded_size = PyBytes_Size(encoded_obj);
    fwrite(encoded_str, 1, encoded_size, out);
    Py_DECREF(encoded_obj);
}

static int
find_line_number(PyCodeObject *code, _PyExecutorObject *executor)
{
    int code_len = (int)Py_SIZE(code);
    for (int i = 0; i < code_len; i++) {
        _Py_CODEUNIT *instr = &_PyCode_CODE(code)[i];
        int opcode = instr->op.code;
        if (opcode == ENTER_EXECUTOR) {
            _PyExecutorObject *exec = code->co_executors->executors[instr->op.arg];
            if (exec == executor) {
                return PyCode_Addr2Line(code, i*2);
            }
        }
        i += _PyOpcode_Caches[_Py_GetBaseCodeUnit(code, i).op.code];
    }
    return -1;
}

/* Writes the node and outgoing edges for a single tracelet in graphviz format.
 * Each tracelet is presented as a table of the uops it contains.
 * If Py_STATS is enabled, execution counts are included.
 *
 * https://graphviz.readthedocs.io/en/stable/manual.html
 * https://graphviz.org/gallery/
 */
static void
executor_to_gv(_PyExecutorObject *executor, FILE *out)
{
    PyCodeObject *code = executor->vm_data.code;
    fprintf(out, "executor_%p [\n", executor);
    fprintf(out, "    shape = none\n");

    /* Write the HTML table for the uops */
    fprintf(out, "    label = <<table border=\"0\" cellspacing=\"0\">\n");
    fprintf(out, "        <tr><td port=\"start\" border=\"1\" ><b>Executor</b></td></tr>\n");
    if (code == NULL) {
        fprintf(out, "        <tr><td border=\"1\" >No code object</td></tr>\n");
    }
    else {
        fprintf(out, "        <tr><td  border=\"1\" >");
        write_str(code->co_qualname, out);
        int line = find_line_number(code, executor);
        fprintf(out, ": %d</td></tr>\n", line);
    }
    for (uint32_t i = 0; i < executor->code_size; i++) {
        /* Write row for uop.
         * The `port` is a marker so that outgoing edges can
         * be placed correctly. If a row is marked `port=17`,
         * then the outgoing edge is `{EXEC_NAME}:17 -> {TARGET}`
         * https://graphviz.readthedocs.io/en/stable/manual.html#node-ports-compass
         */
        _PyUOpInstruction const *inst = &executor->trace[i];
        uint16_t base_opcode = _PyUop_Uncached[inst->opcode];
        const char *opname = _PyOpcode_uop_name[base_opcode];
#ifdef Py_STATS
        fprintf(out, "        <tr><td port=\"i%d\" border=\"1\" >%s -- %" PRIu64 "</td></tr>\n", i, opname, inst->execution_count);
#else
        fprintf(out, "        <tr><td port=\"i%d\" border=\"1\" >%s op0=%" PRIu64 "</td></tr>\n", i, opname, inst->operand0);
#endif
        if (base_opcode == _EXIT_TRACE || base_opcode == _JUMP_TO_TOP) {
            break;
        }
    }
    fprintf(out, "    </table>>\n");
    fprintf(out, "]\n\n");

    /* Write all the outgoing edges */
    _PyExecutorObject *cold = _PyExecutor_GetColdExecutor();
    _PyExecutorObject *cold_dynamic = _PyExecutor_GetColdDynamicExecutor();
    for (uint32_t i = 0; i < executor->code_size; i++) {
        _PyUOpInstruction const *inst = &executor->trace[i];
        uint16_t base_opcode = _PyUop_Uncached[inst->opcode];
        uint16_t flags = _PyUop_Flags[base_opcode];
        _PyExitData *exit = NULL;
        if (base_opcode == _EXIT_TRACE) {
            exit = (_PyExitData *)inst->operand0;
        }
        else if (flags & HAS_EXIT_FLAG) {
            assert(inst->format == UOP_FORMAT_JUMP);
            _PyUOpInstruction const *exit_inst = &executor->trace[inst->jump_target];
            assert(_PyUop_Uncached[exit_inst->opcode] == _EXIT_TRACE || _PyUop_Uncached[exit_inst->opcode] == _DYNAMIC_EXIT);
            exit = (_PyExitData *)exit_inst->operand0;
        }
        if (exit != NULL && exit->executor != cold && exit->executor != cold_dynamic) {
            fprintf(out, "executor_%p:i%d -> executor_%p:start\n", executor, i, exit->executor);
        }
        if (base_opcode == _EXIT_TRACE || base_opcode == _JUMP_TO_TOP) {
            break;
        }
    }
}

/* Write the graph of all the live tracelets in graphviz format. */
int
_PyDumpExecutors(FILE *out)
{
    fprintf(out, "digraph ideal {\n\n");
    fprintf(out, "    rankdir = \"LR\"\n\n");
    PyInterpreterState *interp = PyInterpreterState_Get();
    for (_PyExecutorObject *exec = interp->executor_list_head; exec != NULL;) {
        executor_to_gv(exec, out);
        exec = exec->vm_data.links.next;
    }
    fprintf(out, "}\n\n");
    return 0;
}

#else

int
_PyDumpExecutors(FILE *out)
{
    PyErr_SetString(PyExc_NotImplementedError, "No JIT available");
    return -1;
}

void
_PyExecutor_FreeColdExecutor(struct _PyExecutorObject *cold)
{
    /* This should never be called */
    Py_UNREACHABLE();
}

#endif /* _Py_TIER2 */<|MERGE_RESOLUTION|>--- conflicted
+++ resolved
@@ -970,19 +970,10 @@
         2 * INSTR_IP(close_loop_instr, code),
         chain_depth);
 #endif
-<<<<<<< HEAD
     add_to_trace(tstate->interp->jit_state.code_buffer, 0, _START_EXECUTOR, curr_stackdepth, (uintptr_t)insert_exec_instr, INSTR_IP(insert_exec_instr, code));
     add_to_trace(tstate->interp->jit_state.code_buffer, 1, _MAKE_WARM, 0, 0, 0);
     tstate->interp->jit_state.code_curr_size = 2;
     tstate->interp->jit_state.code_max_size = UOP_MAX_TRACE_LENGTH/2;
-=======
-
-    add_to_trace(tstate->interp->jit_state.code_buffer, 0, _START_EXECUTOR, 0, (uintptr_t)insert_exec_instr, INSTR_IP(insert_exec_instr, code));
-    add_to_trace(tstate->interp->jit_state.code_buffer, 1, _MAKE_WARM, 0, 0, 0);
-    tstate->interp->jit_state.code_curr_size = 2;
-
-    tstate->interp->jit_state.code_max_size = UOP_MAX_TRACE_LENGTH;
->>>>>>> da5e7b7d
     tstate->interp->jit_state.insert_exec_instr = insert_exec_instr;
     tstate->interp->jit_state.close_loop_instr = close_loop_instr;
     tstate->interp->jit_state.initial_code = (PyCodeObject *)Py_NewRef(code);
@@ -1043,7 +1034,6 @@
     return exit_count;
 }
 
-<<<<<<< HEAD
 /* The number of cached registers at any exit (`EXIT_IF` or `DEOPT_IF`)
  * This is the number of cached at entries at start, unless the uop is
  * marked as `exit_depth_is_output` in which case it is the number of
@@ -1063,10 +1053,7 @@
     Py_UNREACHABLE();
 }
 
-static void make_exit(_PyUOpInstruction *inst, int opcode, int target)
-=======
 static void make_exit(_PyUOpInstruction *inst, int opcode, int target, bool is_control_flow)
->>>>>>> da5e7b7d
 {
     assert(opcode > MAX_UOP_ID && opcode <= MAX_UOP_REGS_ID);
     inst->opcode = opcode;
@@ -1119,35 +1106,22 @@
             else if (exit_flags & HAS_PERIODIC_FLAG) {
                 base_exit_op = _HANDLE_PENDING_AND_DEOPT;
             }
-<<<<<<< HEAD
             if (base_opcode == _FOR_ITER_TIER_TWO) {
                 base_exit_op = _DYNAMIC_EXIT;
             }
             else if (
                 base_opcode == _GUARD_IP_PUSH_FRAME ||
                 base_opcode == _GUARD_IP_RETURN_VALUE ||
-                base_opcode == _GUARD_IP_YIELD_VALUE
+                base_opcode == _GUARD_IP_YIELD_VALUE ||
+                base_opcode == _GUARD_IP_RETURN_GENERATOR
             ) {
                 base_exit_op = _DYNAMIC_EXIT;
                 unique_target = true;
             }
+            bool is_control_flow = (opcode == _GUARD_IS_FALSE_POP || opcode == _GUARD_IS_TRUE_POP || is_for_iter_test[opcode]);
             int exit_depth = get_cached_entries_for_side_exit(inst);
             uint16_t exit_op = _PyUop_Caching[base_exit_op].entries[exit_depth].opcode;
             int32_t jump_target = target;
-=======
-            int32_t jump_target = target;
-            bool unique_target = false;
-            if (
-                opcode == _GUARD_IP__PUSH_FRAME ||
-                opcode == _GUARD_IP_RETURN_VALUE ||
-                opcode == _GUARD_IP_YIELD_VALUE ||
-                opcode == _GUARD_IP_RETURN_GENERATOR
-            ) {
-                exit_op = _DYNAMIC_EXIT;
-                unique_target = true;
-            }
-            bool is_control_flow = (opcode == _GUARD_IS_FALSE_POP || opcode == _GUARD_IS_TRUE_POP || is_for_iter_test[opcode]);
->>>>>>> da5e7b7d
             if (unique_target || jump_target != current_jump_target || current_exit_op != exit_op) {
                 make_exit(&buffer[next_spare], exit_op, jump_target, is_control_flow);
                 current_exit_op = exit_op;
@@ -1165,11 +1139,7 @@
                 current_popped = popped;
                 current_error = next_spare;
                 current_error_target = target;
-<<<<<<< HEAD
-                make_exit(&buffer[next_spare], _ERROR_POP_N_r00, 0);
-=======
-                make_exit(&buffer[next_spare], _ERROR_POP_N, 0, false);
->>>>>>> da5e7b7d
+                make_exit(&buffer[next_spare], _ERROR_POP_N_r00, 0, false);
                 buffer[next_spare].operand0 = target;
                 next_spare++;
             }
@@ -1227,14 +1197,9 @@
     }
     bool ended = false;
     uint32_t i = 0;
-<<<<<<< HEAD
     CHECK(_PyUop_Uncached[executor->trace[0].opcode] == _START_EXECUTOR ||
-          _PyUop_Uncached[executor->trace[0].opcode] == _COLD_EXIT);
-=======
-    CHECK(executor->trace[0].opcode == _START_EXECUTOR ||
-        executor->trace[0].opcode == _COLD_EXIT ||
-        executor->trace[0].opcode == _COLD_DYNAMIC_EXIT);
->>>>>>> da5e7b7d
+          _PyUop_Uncached[executor->trace[0].opcode] == _COLD_EXIT || 
+          _PyUop_Uncached[executor->trace[0].opcode] == _COLD_DYNAMIC_EXIT);
     for (; i < executor->code_size; i++) {
         const _PyUOpInstruction *inst = &executor->trace[i];
         uint16_t opcode = inst->opcode;
