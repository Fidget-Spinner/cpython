--- conflicted
+++ resolved
@@ -474,11 +474,7 @@
 #define TRACE_STACK_PUSH() \
     if (trace_stack_depth >= TRACE_STACK_SIZE) { \
         DPRINTF(2, "Trace stack overflow\n"); \
-<<<<<<< HEAD
-=======
         OPT_STAT_INC(trace_stack_overflow); \
-        ADD_TO_TRACE(_SET_IP, 0, 0); \
->>>>>>> 0df772f5
         goto done; \
     } \
     trace_stack[trace_stack_depth].code = code; \
@@ -722,11 +718,7 @@
                                             PyUnicode_AsUTF8(new_code->co_qualname),
                                             PyUnicode_AsUTF8(new_code->co_filename),
                                             new_code->co_firstlineno);
-<<<<<<< HEAD
-=======
                                     OPT_STAT_INC(recursive_call);
-                                    ADD_TO_TRACE(_SET_IP, 0, 0);
->>>>>>> 0df772f5
                                     goto done;
                                 }
                                 if (new_code->co_version != func_version) {
@@ -922,12 +914,8 @@
     if (executor == NULL) {
         return -1;
     }
-<<<<<<< HEAD
+    OPT_HIST(trace_length, optimized_trace_length_hist);
     executor->base.execute = execute;
-=======
-    OPT_HIST(trace_length, optimized_trace_length_hist);
-    executor->base.execute = _PyUopExecute;
->>>>>>> 0df772f5
     memcpy(executor->trace, trace, trace_length * sizeof(_PyUOpInstruction));
     *exec_ptr = (_PyExecutorObject *)executor;
     return 1;
