// Macros and other things needed by ceval.c, and bytecodes.c

/* Computed GOTOs, or
       the-optimization-commonly-but-improperly-known-as-"threaded code"
   using gcc's labels-as-values extension
   (http://gcc.gnu.org/onlinedocs/gcc/Labels-as-Values.html).

   The traditional bytecode evaluation loop uses a "switch" statement, which
   decent compilers will optimize as a single indirect branch instruction
   combined with a lookup table of jump addresses. However, since the
   indirect jump instruction is shared by all opcodes, the CPU will have a
   hard time making the right prediction for where to jump next (actually,
   it will be always wrong except in the uncommon case of a sequence of
   several identical opcodes).

   "Threaded code" in contrast, uses an explicit jump table and an explicit
   indirect jump instruction at the end of each opcode. Since the jump
   instruction is at a different address for each opcode, the CPU will make a
   separate prediction for each of these instructions, which is equivalent to
   predicting the second opcode of each opcode pair. These predictions have
   a much better chance to turn out valid, especially in small bytecode loops.

   A mispredicted branch on a modern CPU flushes the whole pipeline and
   can cost several CPU cycles (depending on the pipeline depth),
   and potentially many more instructions (depending on the pipeline width).
   A correctly predicted branch, however, is nearly free.

   At the time of this writing, the "threaded code" version is up to 15-20%
   faster than the normal "switch" version, depending on the compiler and the
   CPU architecture.

   NOTE: care must be taken that the compiler doesn't try to "optimize" the
   indirect jumps by sharing them between all opcodes. Such optimizations
   can be disabled on gcc by using the -fno-gcse flag (or possibly
   -fno-crossjumping).
*/

/* Use macros rather than inline functions, to make it as clear as possible
 * to the C compiler that the tracing check is a simple test then branch.
 * We want to be sure that the compiler knows this before it generates
 * the CFG.
 */

#ifdef WITH_DTRACE
#define OR_DTRACE_LINE | (PyDTrace_LINE_ENABLED() ? 255 : 0)
#else
#define OR_DTRACE_LINE
#endif

#ifdef HAVE_COMPUTED_GOTOS
    #ifndef USE_COMPUTED_GOTOS
    #define USE_COMPUTED_GOTOS 1
    #endif
#else
    #if defined(USE_COMPUTED_GOTOS) && USE_COMPUTED_GOTOS
    #error "Computed gotos are not supported on this compiler."
    #endif
    #undef USE_COMPUTED_GOTOS
    #define USE_COMPUTED_GOTOS 0
#endif

#ifdef Py_STATS
#define INSTRUCTION_STATS(op) \
    do { \
        OPCODE_EXE_INC(op); \
        if (_Py_stats) _Py_stats->opcode_stats[lastopcode].pair_count[op]++; \
        lastopcode = op; \
    } while (0)
#else
#define INSTRUCTION_STATS(op) ((void)0)
#endif

#ifdef LLTRACE
#   define TAIL_CALL_PARAMS _PyInterpreterFrame *frame, _PyStackRef *stack_pointer, PyThreadState *tstate, _Py_CODEUNIT *next_instr, int opcode, int oparg, int lltrace
#   define TAIL_CALL_ARGS frame, stack_pointer, tstate, next_instr, opcode, oparg, lltrace
#else
#   define TAIL_CALL_PARAMS _PyInterpreterFrame *frame, _PyStackRef *stack_pointer, PyThreadState *tstate, _Py_CODEUNIT *next_instr, int opcode, int oparg
#   define TAIL_CALL_ARGS frame, stack_pointer, tstate, next_instr, opcode, oparg
#endif

#ifdef Py_TAIL_CALL_INTERP
    // Note: [[clang::musttail]] works for GCC 15, but not __attribute__((musttail)) at the moment.
#   define Py_MUSTTAIL [[clang::musttail]]
#   define Py_PRESERVE_NONE_CC __attribute__((preserve_none))
    Py_PRESERVE_NONE_CC
    typedef PyObject* (*py_tail_call_funcptr)(TAIL_CALL_PARAMS);
#   define DISPATCH_GOTO() do { \
    Py_MUSTTAIL \
    return (INSTRUCTION_TABLE[opcode])(TAIL_CALL_ARGS); \
} while (0)
#   define TAIL_CALL(name) do { \
    Py_MUSTTAIL \
    return (_TAIL_CALL_##name)(TAIL_CALL_ARGS); \
} while (0)

#elif USE_COMPUTED_GOTOS
#  define TARGET(op) TARGET_##op:
#  define DISPATCH_GOTO() goto *opcode_targets[opcode]
#else
#  define TARGET(op) case op: TARGET_##op:
#  define DISPATCH_GOTO() goto dispatch_opcode
#endif

#define TAIL_CALL_TARGET(name) name


/* PRE_DISPATCH_GOTO() does lltrace if enabled. Normally a no-op */
#ifdef LLTRACE
#define PRE_DISPATCH_GOTO() if (frame->lltrace >= 5) { \
    lltrace_instruction(frame, stack_pointer, next_instr, opcode, oparg); }
#else
#define PRE_DISPATCH_GOTO() ((void)0)
#endif

#if LLTRACE
#define LLTRACE_RESUME_FRAME() \
do { \
<<<<<<< HEAD
    lltrace = maybe_lltrace_resume_frame(frame, GLOBALS()); \
=======
    int lltrace = maybe_lltrace_resume_frame(frame, GLOBALS()); \
    frame->lltrace = lltrace; \
>>>>>>> 86c1a60d
    if (lltrace < 0) { \
        goto exit_unwind; \
    } \
} while (0)
#else
#define LLTRACE_RESUME_FRAME() ((void)0)
#endif

#ifdef Py_GIL_DISABLED
#define QSBR_QUIESCENT_STATE(tstate) _Py_qsbr_quiescent_state(((_PyThreadStateImpl *)tstate)->qsbr)
#else
#define QSBR_QUIESCENT_STATE(tstate)
#endif


/* Do interpreter dispatch accounting for tracing and instrumentation */
#define DISPATCH() \
    { \
        assert(frame->stackpointer == NULL); \
        NEXTOPARG(); \
        PRE_DISPATCH_GOTO(); \
        DISPATCH_GOTO(); \
    }

#define DISPATCH_SAME_OPARG() \
    { \
        opcode = next_instr->op.code; \
        PRE_DISPATCH_GOTO(); \
        DISPATCH_GOTO(); \
    }

#ifdef Py_TAIL_CALL_INTERP
#ifdef LLTRACE
#define DISPATCH_INLINED(NEW_FRAME) \
    do { \
        assert(tstate->interp->eval_frame == NULL); \
        _PyFrame_SetStackPointer(frame, stack_pointer); \
        assert((NEW_FRAME)->previous == frame); \
        frame = tstate->current_frame = (NEW_FRAME); \
        CALL_STAT_INC(inlined_py_calls); \
        if (_Py_EnterRecursivePy(tstate)) {\
            goto exit_unwind;\
        } \
        next_instr = frame->instr_ptr; \
        stack_pointer = _PyFrame_GetStackPointer(frame); \
        lltrace = maybe_lltrace_resume_frame(frame, GLOBALS()); \
        if (lltrace < 0) { \
            goto exit_unwind; \
        } \
        NEXTOPARG(); \
        DISPATCH_GOTO(); \
    } while (0)
#else
#define DISPATCH_INLINED(NEW_FRAME) \
do { \
        assert(tstate->interp->eval_frame == NULL); \
        _PyFrame_SetStackPointer(frame, stack_pointer); \
        assert((NEW_FRAME)->previous == frame); \
        frame = tstate->current_frame = (NEW_FRAME); \
        CALL_STAT_INC(inlined_py_calls); \
        if (_Py_EnterRecursivePy(tstate)) { \
            goto exit_unwind; \
        } \
        next_instr = frame->instr_ptr; \
        stack_pointer = _PyFrame_GetStackPointer(frame); \
        NEXTOPARG(); \
        DISPATCH_GOTO(); \
    } while (0)
#endif
#else
#define DISPATCH_INLINED(NEW_FRAME)                     \
    do {                                                \
        assert(tstate->interp->eval_frame == NULL);     \
        _PyFrame_SetStackPointer(frame, stack_pointer); \
        assert((NEW_FRAME)->previous == frame);         \
        frame = tstate->current_frame = (NEW_FRAME);     \
        CALL_STAT_INC(inlined_py_calls);                \
        goto start_frame;                               \
    } while (0)
#endif

// Use this instead of 'goto error' so Tier 2 can go to a different label
#define GOTO_ERROR(LABEL) goto LABEL

/* Tuple access macros */

#ifndef Py_DEBUG
#define GETITEM(v, i) PyTuple_GET_ITEM((v), (i))
#else
static inline PyObject *
GETITEM(PyObject *v, Py_ssize_t i) {
    assert(PyTuple_Check(v));
    assert(i >= 0);
    assert(i < PyTuple_GET_SIZE(v));
    return PyTuple_GET_ITEM(v, i);
}
#endif

/* Code access macros */

/* The integer overflow is checked by an assertion below. */
#define INSTR_OFFSET() ((int)(next_instr - _PyFrame_GetBytecode(frame)))
#define NEXTOPARG()  do { \
        _Py_CODEUNIT word  = {.cache = FT_ATOMIC_LOAD_UINT16_RELAXED(*(uint16_t*)next_instr)}; \
        opcode = word.op.code; \
        oparg = word.op.arg; \
    } while (0)

/* JUMPBY makes the generator identify the instruction as a jump. SKIP_OVER is
 * for advancing to the next instruction, taking into account cache entries
 * and skipped instructions.
 */
#define JUMPBY(x)       (next_instr += (x))
#define SKIP_OVER(x)    (next_instr += (x))


/* Stack manipulation macros */

/* The stack can grow at most MAXINT deep, as co_nlocals and
   co_stacksize are ints. */
#define STACK_LEVEL()     ((int)(stack_pointer - _PyFrame_Stackbase(frame)))
#define STACK_SIZE()      (_PyFrame_GetCode(frame)->co_stacksize)
#define EMPTY()           (STACK_LEVEL() == 0)
#define TOP()             (stack_pointer[-1])
#define SECOND()          (stack_pointer[-2])
#define THIRD()           (stack_pointer[-3])
#define FOURTH()          (stack_pointer[-4])
#define PEEK(n)           (stack_pointer[-(n)])
#define POKE(n, v)        (stack_pointer[-(n)] = (v))
#define SET_TOP(v)        (stack_pointer[-1] = (v))
#define SET_SECOND(v)     (stack_pointer[-2] = (v))
#define BASIC_STACKADJ(n) (stack_pointer += n)
#define BASIC_PUSH(v)     (*stack_pointer++ = (v))
#define BASIC_POP()       (*--stack_pointer)

#ifdef Py_DEBUG
#define PUSH(v)         do { \
                            BASIC_PUSH(v); \
                            assert(STACK_LEVEL() <= STACK_SIZE()); \
                        } while (0)
#define POP()           (assert(STACK_LEVEL() > 0), BASIC_POP())
#define STACK_GROW(n)   do { \
                            assert(n >= 0); \
                            BASIC_STACKADJ(n); \
                            assert(STACK_LEVEL() <= STACK_SIZE()); \
                        } while (0)
#define STACK_SHRINK(n) do { \
                            assert(n >= 0); \
                            assert(STACK_LEVEL() >= n); \
                            BASIC_STACKADJ(-(n)); \
                        } while (0)
#else
#define PUSH(v)                BASIC_PUSH(v)
#define POP()                  BASIC_POP()
#define STACK_GROW(n)          BASIC_STACKADJ(n)
#define STACK_SHRINK(n)        BASIC_STACKADJ(-(n))
#endif

#define WITHIN_STACK_BOUNDS() \
<<<<<<< HEAD
   (frame->is_entry_frame || (STACK_LEVEL() >= 0 && STACK_LEVEL() <= STACK_SIZE()))
=======
   (frame->owner == FRAME_OWNED_BY_INTERPRETER || (STACK_LEVEL() >= 0 && STACK_LEVEL() <= STACK_SIZE()))
>>>>>>> 86c1a60d

/* Data access macros */
#define FRAME_CO_CONSTS (_PyFrame_GetCode(frame)->co_consts)
#define FRAME_CO_NAMES  (_PyFrame_GetCode(frame)->co_names)

/* Local variable macros */

#define LOCALS_ARRAY    (frame->localsplus)
#define GETLOCAL(i)     (frame->localsplus[i])

/* The SETLOCAL() macro must not DECREF the local variable in-place and
   then store the new value; it must copy the old value to a temporary
   value, then store the new value, and then DECREF the temporary value.
   This is because it is possible that during the DECREF the frame is
   accessed by other code (e.g. a __del__ method or gc.collect()) and the
   variable would be pointing to already-freed memory. */
#define SETLOCAL(i, value)      do { _PyStackRef tmp = GETLOCAL(i); \
                                     GETLOCAL(i) = value; \
                                     PyStackRef_XCLOSE(tmp); } while (0)
<<<<<<< HEAD
#ifdef Py_TAIL_CALL_INTERP
#ifdef LLTRACE
#define GO_TO_INSTRUCTION(op, size) do { \
    Py_MUSTTAIL \
    return (INSTRUCTION_TABLE[op])(frame, stack_pointer, tstate, next_instr - 1 - size, opcode, oparg, lltrace); \
} while (0)
#else
#define GO_TO_INSTRUCTION(op, size) do { \
    Py_MUSTTAIL \
    return (INSTRUCTION_TABLE[op])(frame, stack_pointer, tstate, next_instr - 1 - size, opcode, oparg); \
} while (0)
#endif
#else
#define GO_TO_INSTRUCTION(op, size) goto PREDICT_ID(op)
#endif
=======
>>>>>>> 86c1a60d

#ifdef Py_STATS
#define UPDATE_MISS_STATS(INSTNAME)                              \
    do {                                                         \
        STAT_INC(opcode, miss);                                  \
        STAT_INC((INSTNAME), miss);                              \
        /* The counter is always the first cache entry: */       \
        if (ADAPTIVE_COUNTER_TRIGGERS(next_instr->cache)) {       \
            STAT_INC((INSTNAME), deopt);                         \
        }                                                        \
    } while (0)
#else
#define UPDATE_MISS_STATS(INSTNAME) ((void)0)
#endif

#define DEOPT_IF(COND, INSTNAME, SIZE)                      \
    if ((COND)) {                                           \
        /* This is only a single jump on release builds! */ \
        UPDATE_MISS_STATS((INSTNAME));                      \
        assert(_PyOpcode_Deopt[opcode] == (INSTNAME));      \
<<<<<<< HEAD
        GO_TO_INSTRUCTION(INSTNAME, SIZE);                  \
=======
        goto PREDICTED_##INSTNAME;                          \
>>>>>>> 86c1a60d
    }


// Try to lock an object in the free threading build, if it's not already
// locked. Use with a DEOPT_IF() to deopt if the object is already locked.
// These are no-ops in the default GIL build. The general pattern is:
//
// DEOPT_IF(!LOCK_OBJECT(op));
// if (/* condition fails */) {
//     UNLOCK_OBJECT(op);
//     DEOPT_IF(true);
//  }
//  ...
//  UNLOCK_OBJECT(op);
//
// NOTE: The object must be unlocked on every exit code path and you should
// avoid any potentially escaping calls (like PyStackRef_CLOSE) while the
// object is locked.
#ifdef Py_GIL_DISABLED
#  define LOCK_OBJECT(op) PyMutex_LockFast(&(_PyObject_CAST(op))->ob_mutex)
#  define UNLOCK_OBJECT(op) PyMutex_Unlock(&(_PyObject_CAST(op))->ob_mutex)
#else
#  define LOCK_OBJECT(op) (1)
#  define UNLOCK_OBJECT(op) ((void)0)
#endif

#define GLOBALS() frame->f_globals
#define BUILTINS() frame->f_builtins
#define LOCALS() frame->f_locals
#define CONSTS() _PyFrame_GetCode(frame)->co_consts
#define NAMES() _PyFrame_GetCode(frame)->co_names

#define DTRACE_FUNCTION_ENTRY()  \
    if (PyDTrace_FUNCTION_ENTRY_ENABLED()) { \
        dtrace_function_entry(frame); \
    }

/* This takes a uint16_t instead of a _Py_BackoffCounter,
 * because it is used directly on the cache entry in generated code,
 * which is always an integral type. */
#define ADAPTIVE_COUNTER_TRIGGERS(COUNTER) \
    backoff_counter_triggers(forge_backoff_counter((COUNTER)))

#define ADVANCE_ADAPTIVE_COUNTER(COUNTER) \
    do { \
        (COUNTER) = advance_backoff_counter((COUNTER)); \
    } while (0);

#define PAUSE_ADAPTIVE_COUNTER(COUNTER) \
    do { \
        (COUNTER) = pause_backoff_counter((COUNTER)); \
    } while (0);

#ifdef ENABLE_SPECIALIZATION_FT
/* Multiple threads may execute these concurrently if thread-local bytecode is
 * disabled and they all execute the main copy of the bytecode. Specialization
 * is disabled in that case so the value is unused, but the RMW cycle should be
 * free of data races.
 */
#define RECORD_BRANCH_TAKEN(bitset, flag) \
    FT_ATOMIC_STORE_UINT16_RELAXED(       \
        bitset, (FT_ATOMIC_LOAD_UINT16_RELAXED(bitset) << 1) | (flag))
#else
#define RECORD_BRANCH_TAKEN(bitset, flag)
#endif

#define UNBOUNDLOCAL_ERROR_MSG \
    "cannot access local variable '%s' where it is not associated with a value"
#define UNBOUNDFREE_ERROR_MSG \
    "cannot access free variable '%s' where it is not associated with a value" \
    " in enclosing scope"
#define NAME_ERROR_MSG "name '%.200s' is not defined"

// If a trace function sets a new f_lineno and
// *then* raises, we use the destination when searching
// for an exception handler, displaying the traceback, and so on
#define INSTRUMENTED_JUMP(src, dest, event) \
do { \
    if (tstate->tracing) {\
        next_instr = dest; \
    } else { \
        _PyFrame_SetStackPointer(frame, stack_pointer); \
        next_instr = _Py_call_instrumentation_jump(this_instr, tstate, event, frame, src, dest); \
        stack_pointer = _PyFrame_GetStackPointer(frame); \
        if (next_instr == NULL) { \
            next_instr = (dest)+1; \
            goto error; \
        } \
    } \
} while (0);


static inline int _Py_EnterRecursivePy(PyThreadState *tstate) {
    return (tstate->py_recursion_remaining-- <= 0) &&
        _Py_CheckRecursiveCallPy(tstate);
}

static inline void _Py_LeaveRecursiveCallPy(PyThreadState *tstate)  {
    tstate->py_recursion_remaining++;
}

/* Implementation of "macros" that modify the instruction pointer,
 * stack pointer, or frame pointer.
 * These need to treated differently by tier 1 and 2.
 * The Tier 1 version is here; Tier 2 is inlined in ceval.c. */

#define LOAD_IP(OFFSET) do { \
        next_instr = frame->instr_ptr + (OFFSET); \
    } while (0)

/* There's no STORE_IP(), it's inlined by the code generator. */

#define LOAD_SP() \
stack_pointer = _PyFrame_GetStackPointer(frame)

#define SAVE_SP() \
_PyFrame_SetStackPointer(frame, stack_pointer)

/* Tier-switching macros. */

#ifdef _Py_JIT
#define GOTO_TIER_TWO(EXECUTOR)                        \
do {                                                   \
    OPT_STAT_INC(traces_executed);                     \
    jit_func jitted = (EXECUTOR)->jit_code;            \
    next_instr = jitted(frame, stack_pointer, tstate); \
    Py_DECREF(tstate->previous_executor);              \
    tstate->previous_executor = NULL;                  \
    frame = tstate->current_frame;                     \
    if (next_instr == NULL) {                          \
        goto resume_with_error;                        \
    }                                                  \
    stack_pointer = _PyFrame_GetStackPointer(frame);   \
    DISPATCH();                                        \
} while (0)
#else
#define GOTO_TIER_TWO(EXECUTOR) \
do { \
    OPT_STAT_INC(traces_executed); \
    next_uop = (EXECUTOR)->trace; \
    assert(next_uop->opcode == _START_EXECUTOR); \
    goto enter_tier_two; \
} while (0)
#endif

#define GOTO_TIER_ONE(TARGET) \
do { \
    Py_DECREF(tstate->previous_executor); \
    tstate->previous_executor = NULL;  \
    next_instr = target; \
    DISPATCH(); \
} while (0)

#define CURRENT_OPARG() (next_uop[-1].oparg)

#define CURRENT_OPERAND0() (next_uop[-1].operand0)
#define CURRENT_OPERAND1() (next_uop[-1].operand1)

#define JUMP_TO_JUMP_TARGET() goto jump_to_jump_target
#define JUMP_TO_ERROR() goto jump_to_error_target
#define GOTO_UNWIND() goto error_tier_two
#define EXIT_TO_TIER1() goto exit_to_tier1
#define EXIT_TO_TIER1_DYNAMIC() goto exit_to_tier1_dynamic;

/* Stackref macros */

/* How much scratch space to give stackref to PyObject* conversion. */
#define MAX_STACKREF_SCRATCH 10

#if defined(Py_GIL_DISABLED) || defined(Py_STACKREF_DEBUG)
#define STACKREFS_TO_PYOBJECTS(ARGS, ARG_COUNT, NAME) \
    /* +1 because vectorcall might use -1 to write self */ \
    PyObject *NAME##_temp[MAX_STACKREF_SCRATCH+1]; \
    PyObject **NAME = _PyObjectArray_FromStackRefArray(ARGS, ARG_COUNT, NAME##_temp + 1);
#else
#define STACKREFS_TO_PYOBJECTS(ARGS, ARG_COUNT, NAME) \
    PyObject **NAME = (PyObject **)ARGS; \
    assert(NAME != NULL);
#endif

#if defined(Py_GIL_DISABLED) || defined(Py_STACKREF_DEBUG)
#define STACKREFS_TO_PYOBJECTS_CLEANUP(NAME) \
    /* +1 because we +1 previously */ \
    _PyObjectArray_Free(NAME - 1, NAME##_temp);
#else
#define STACKREFS_TO_PYOBJECTS_CLEANUP(NAME) \
    (void)(NAME);
#endif

#if defined(Py_GIL_DISABLED) || defined(Py_STACKREF_DEBUG)
#define CONVERSION_FAILED(NAME) ((NAME) == NULL)
#else
#define CONVERSION_FAILED(NAME) (0)
#endif<|MERGE_RESOLUTION|>--- conflicted
+++ resolved
@@ -70,13 +70,8 @@
 #define INSTRUCTION_STATS(op) ((void)0)
 #endif
 
-#ifdef LLTRACE
-#   define TAIL_CALL_PARAMS _PyInterpreterFrame *frame, _PyStackRef *stack_pointer, PyThreadState *tstate, _Py_CODEUNIT *next_instr, int opcode, int oparg, int lltrace
-#   define TAIL_CALL_ARGS frame, stack_pointer, tstate, next_instr, opcode, oparg, lltrace
-#else
-#   define TAIL_CALL_PARAMS _PyInterpreterFrame *frame, _PyStackRef *stack_pointer, PyThreadState *tstate, _Py_CODEUNIT *next_instr, int opcode, int oparg
-#   define TAIL_CALL_ARGS frame, stack_pointer, tstate, next_instr, opcode, oparg
-#endif
+#define TAIL_CALL_PARAMS _PyInterpreterFrame *frame, _PyStackRef *stack_pointer, PyThreadState *tstate, _Py_CODEUNIT *next_instr, int opcode, int oparg
+#define TAIL_CALL_ARGS frame, stack_pointer, tstate, next_instr, opcode, oparg
 
 #ifdef Py_TAIL_CALL_INTERP
     // Note: [[clang::musttail]] works for GCC 15, but not __attribute__((musttail)) at the moment.
@@ -115,12 +110,8 @@
 #if LLTRACE
 #define LLTRACE_RESUME_FRAME() \
 do { \
-<<<<<<< HEAD
-    lltrace = maybe_lltrace_resume_frame(frame, GLOBALS()); \
-=======
     int lltrace = maybe_lltrace_resume_frame(frame, GLOBALS()); \
     frame->lltrace = lltrace; \
->>>>>>> 86c1a60d
     if (lltrace < 0) { \
         goto exit_unwind; \
     } \
@@ -280,11 +271,7 @@
 #endif
 
 #define WITHIN_STACK_BOUNDS() \
-<<<<<<< HEAD
-   (frame->is_entry_frame || (STACK_LEVEL() >= 0 && STACK_LEVEL() <= STACK_SIZE()))
-=======
    (frame->owner == FRAME_OWNED_BY_INTERPRETER || (STACK_LEVEL() >= 0 && STACK_LEVEL() <= STACK_SIZE()))
->>>>>>> 86c1a60d
 
 /* Data access macros */
 #define FRAME_CO_CONSTS (_PyFrame_GetCode(frame)->co_consts)
@@ -304,24 +291,6 @@
 #define SETLOCAL(i, value)      do { _PyStackRef tmp = GETLOCAL(i); \
                                      GETLOCAL(i) = value; \
                                      PyStackRef_XCLOSE(tmp); } while (0)
-<<<<<<< HEAD
-#ifdef Py_TAIL_CALL_INTERP
-#ifdef LLTRACE
-#define GO_TO_INSTRUCTION(op, size) do { \
-    Py_MUSTTAIL \
-    return (INSTRUCTION_TABLE[op])(frame, stack_pointer, tstate, next_instr - 1 - size, opcode, oparg, lltrace); \
-} while (0)
-#else
-#define GO_TO_INSTRUCTION(op, size) do { \
-    Py_MUSTTAIL \
-    return (INSTRUCTION_TABLE[op])(frame, stack_pointer, tstate, next_instr - 1 - size, opcode, oparg); \
-} while (0)
-#endif
-#else
-#define GO_TO_INSTRUCTION(op, size) goto PREDICT_ID(op)
-#endif
-=======
->>>>>>> 86c1a60d
 
 #ifdef Py_STATS
 #define UPDATE_MISS_STATS(INSTNAME)                              \
@@ -337,18 +306,23 @@
 #define UPDATE_MISS_STATS(INSTNAME) ((void)0)
 #endif
 
-#define DEOPT_IF(COND, INSTNAME, SIZE)                      \
-    if ((COND)) {                                           \
-        /* This is only a single jump on release builds! */ \
-        UPDATE_MISS_STATS((INSTNAME));                      \
-        assert(_PyOpcode_Deopt[opcode] == (INSTNAME));      \
-<<<<<<< HEAD
-        GO_TO_INSTRUCTION(INSTNAME, SIZE);                  \
-=======
-        goto PREDICTED_##INSTNAME;                          \
->>>>>>> 86c1a60d
-    }
-
+#ifdef Py_TAIL_CALL_INTERP
+if ((COND)) {                                           \
+    /* This is only a single jump on release builds! */ \
+    UPDATE_MISS_STATS((INSTNAME));                      \
+    assert(_PyOpcode_Deopt[opcode] == (INSTNAME));      \
+    Py_MUSTTAIL                                         \
+    return (INSTRUCTION_TABLE[op])(frame, stack_pointer, tstate, next_instr - 1 - size, opcode, oparg); \
+}
+#else
+#   define DEOPT_IF(COND, INSTNAME, SIZE)                       \
+        if ((COND)) {                                           \
+            /* This is only a single jump on release builds! */ \
+            UPDATE_MISS_STATS((INSTNAME));                      \
+            assert(_PyOpcode_Deopt[opcode] == (INSTNAME));      \
+            goto PREDICTED_##INSTNAME;                          \
+        }
+#endif
 
 // Try to lock an object in the free threading build, if it's not already
 // locked. Use with a DEOPT_IF() to deopt if the object is already locked.
