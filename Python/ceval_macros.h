--- conflicted
+++ resolved
@@ -80,7 +80,13 @@
 #endif
 
 #if _Py_TAIL_CALL_INTERP
-<<<<<<< HEAD
+#   if defined(__clang__) || defined(__GNUC__)
+#       if !_Py__has_attribute(preserve_none) || !_Py__has_attribute(musttail)
+#           error "This compiler does not have support for efficient tail calling."
+#       endif
+#   elif defined(_MSC_VER) && (_MSC_VER < 1950)
+#       error "You need at least VS 2026 / PlatformToolset v145 for tail calling."
+#   endif
 #   if defined(_MSC_VER) && !defined(__clang__)
 #      define Py_MUSTTAIL [[msvc::musttail]]
 #      define Py_PRESERVE_NONE_CC __preserve_none
@@ -90,22 +96,6 @@
 #   endif
     typedef PyObject *(Py_PRESERVE_NONE_CC *py_tail_call_funcptr)(TAIL_CALL_PARAMS);
 #   define TARGET(op) Py_NO_INLINE PyObject *Py_PRESERVE_NONE_CC _TAIL_CALL_##op(TAIL_CALL_PARAMS)
-=======
-#   if defined(__clang__) || defined(__GNUC__)
-#       if !_Py__has_attribute(preserve_none) || !_Py__has_attribute(musttail)
-#           error "This compiler does not have support for efficient tail calling."
-#       endif
-#   elif defined(_MSC_VER) && (_MSC_VER < 1950)
-#       error "You need at least VS 2026 / PlatformToolset v145 for tail calling."
-#   endif
-
-    // Note: [[clang::musttail]] works for GCC 15, but not __attribute__((musttail)) at the moment.
-#   define Py_MUSTTAIL [[clang::musttail]]
-#   define Py_PRESERVE_NONE_CC __attribute__((preserve_none))
-    Py_PRESERVE_NONE_CC typedef PyObject* (*py_tail_call_funcptr)(TAIL_CALL_PARAMS);
-
-#   define TARGET(op) Py_PRESERVE_NONE_CC PyObject *_TAIL_CALL_##op(TAIL_CALL_PARAMS)
->>>>>>> ce1bb85d
 #   define DISPATCH_GOTO() \
         do { \
             Py_MUSTTAIL return (((py_tail_call_funcptr *)instruction_funcptr_table)[opcode])(TAIL_CALL_ARGS); \
