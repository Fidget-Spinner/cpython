// Macros and other things needed by ceval.c, and bytecodes.c

/* Computed GOTOs, or
       the-optimization-commonly-but-improperly-known-as-"threaded code"
   using gcc's labels-as-values extension
   (http://gcc.gnu.org/onlinedocs/gcc/Labels-as-Values.html).

   The traditional bytecode evaluation loop uses a "switch" statement, which
   decent compilers will optimize as a single indirect branch instruction
   combined with a lookup table of jump addresses. However, since the
   indirect jump instruction is shared by all opcodes, the CPU will have a
   hard time making the right prediction for where to jump next (actually,
   it will be always wrong except in the uncommon case of a sequence of
   several identical opcodes).

   "Threaded code" in contrast, uses an explicit jump table and an explicit
   indirect jump instruction at the end of each opcode. Since the jump
   instruction is at a different address for each opcode, the CPU will make a
   separate prediction for each of these instructions, which is equivalent to
   predicting the second opcode of each opcode pair. These predictions have
   a much better chance to turn out valid, especially in small bytecode loops.

   A mispredicted branch on a modern CPU flushes the whole pipeline and
   can cost several CPU cycles (depending on the pipeline depth),
   and potentially many more instructions (depending on the pipeline width).
   A correctly predicted branch, however, is nearly free.

   At the time of this writing, the "threaded code" version is up to 15-20%
   faster than the normal "switch" version, depending on the compiler and the
   CPU architecture.

   NOTE: care must be taken that the compiler doesn't try to "optimize" the
   indirect jumps by sharing them between all opcodes. Such optimizations
   can be disabled on gcc by using the -fno-gcse flag (or possibly
   -fno-crossjumping).
*/

/* Use macros rather than inline functions, to make it as clear as possible
 * to the C compiler that the tracing check is a simple test then branch.
 * We want to be sure that the compiler knows this before it generates
 * the CFG.
 */

#ifdef WITH_DTRACE
#define OR_DTRACE_LINE | (PyDTrace_LINE_ENABLED() ? 255 : 0)
#else
#define OR_DTRACE_LINE
#endif

#ifdef HAVE_COMPUTED_GOTOS
    #ifndef USE_COMPUTED_GOTOS
    #define USE_COMPUTED_GOTOS 1
    #endif
#else
    #if defined(USE_COMPUTED_GOTOS) && USE_COMPUTED_GOTOS
    #error "Computed gotos are not supported on this compiler."
    #endif
    #undef USE_COMPUTED_GOTOS
    #define USE_COMPUTED_GOTOS 0
#endif

#ifdef Py_STATS
#define INSTRUCTION_STATS(op) \
    do { \
        OPCODE_EXE_INC(op); \
        if (_Py_stats) _Py_stats->opcode_stats[lastopcode].pair_count[op]++; \
        lastopcode = op; \
    } while (0)
#else
#define INSTRUCTION_STATS(op) ((void)0)
#endif

#ifdef Py_STATS
#   define TAIL_CALL_PARAMS _PyInterpreterFrame *frame, _PyStackRef *stack_pointer, PyThreadState *tstate, _Py_CODEUNIT *next_instr, const void *instruction_funcptr_table, int oparg, int lastopcode
#   define TAIL_CALL_ARGS frame, stack_pointer, tstate, next_instr, instruction_funcptr_table, oparg, lastopcode
#else
#   define TAIL_CALL_PARAMS _PyInterpreterFrame *frame, _PyStackRef *stack_pointer, PyThreadState *tstate, _Py_CODEUNIT *next_instr, const void *instruction_funcptr_table, int oparg
#   define TAIL_CALL_ARGS frame, stack_pointer, tstate, next_instr, instruction_funcptr_table, oparg
#endif

<<<<<<< HEAD
#if Py_TAIL_CALL_INTERP
#   if defined(_MSC_VER) && !defined(__clang__)
#      define Py_MUSTTAIL [[msvc::musttail]]
#      define Py_PRESERVE_NONE_CC __preserve_none
#   else
#       define Py_MUSTTAIL [[clang::musttail]]
#       define Py_PRESERVE_NONE_CC __attribute__((preserve_none))
#   endif
    typedef PyObject *(Py_PRESERVE_NONE_CC *py_tail_call_funcptr)(TAIL_CALL_PARAMS);
#   define TARGET(op) Py_NO_INLINE PyObject *Py_PRESERVE_NONE_CC _TAIL_CALL_##op(TAIL_CALL_PARAMS)
=======
#if _Py_TAIL_CALL_INTERP
    // Note: [[clang::musttail]] works for GCC 15, but not __attribute__((musttail)) at the moment.
#   define Py_MUSTTAIL [[clang::musttail]]
#   define Py_PRESERVE_NONE_CC __attribute__((preserve_none))
    Py_PRESERVE_NONE_CC typedef PyObject* (*py_tail_call_funcptr)(TAIL_CALL_PARAMS);

#   define TARGET(op) Py_PRESERVE_NONE_CC PyObject *_TAIL_CALL_##op(TAIL_CALL_PARAMS)
>>>>>>> 5776d0d2
#   define DISPATCH_GOTO() \
        do { \
            Py_MUSTTAIL return (((py_tail_call_funcptr *)instruction_funcptr_table)[opcode])(TAIL_CALL_ARGS); \
        } while (0)
#   define JUMP_TO_LABEL(name) \
        do { \
            Py_MUSTTAIL return (_TAIL_CALL_##name)(TAIL_CALL_ARGS); \
        } while (0)
#   ifdef Py_STATS
#       define JUMP_TO_PREDICTED(name) \
            do { \
                Py_MUSTTAIL return (_TAIL_CALL_##name)(frame, stack_pointer, tstate, this_instr, instruction_funcptr_table, oparg, lastopcode); \
            } while (0)
#   else
#       define JUMP_TO_PREDICTED(name) \
            do { \
                Py_MUSTTAIL return (_TAIL_CALL_##name)(frame, stack_pointer, tstate, this_instr, instruction_funcptr_table, oparg); \
            } while (0)
#   endif
#    define LABEL(name) TARGET(name)
#elif USE_COMPUTED_GOTOS
#  define TARGET(op) TARGET_##op:
#  define DISPATCH_GOTO() goto *opcode_targets[opcode]
#  define JUMP_TO_LABEL(name) goto name;
#  define JUMP_TO_PREDICTED(name) goto PREDICTED_##name;
#  define LABEL(name) name:
#else
#  define TARGET(op) case op: TARGET_##op:
#  define DISPATCH_GOTO() goto dispatch_opcode
#  define JUMP_TO_LABEL(name) goto name;
#  define JUMP_TO_PREDICTED(name) goto PREDICTED_##name;
#  define LABEL(name) name:
#endif

/* PRE_DISPATCH_GOTO() does lltrace if enabled. Normally a no-op */
#ifdef Py_DEBUG
#define PRE_DISPATCH_GOTO() if (frame->lltrace >= 5) { \
    lltrace_instruction(frame, stack_pointer, next_instr, opcode, oparg); }
#else
#define PRE_DISPATCH_GOTO() ((void)0)
#endif

#ifdef Py_DEBUG
#define LLTRACE_RESUME_FRAME() \
do { \
    _PyFrame_SetStackPointer(frame, stack_pointer); \
    int lltrace = maybe_lltrace_resume_frame(frame, GLOBALS()); \
    stack_pointer = _PyFrame_GetStackPointer(frame); \
    frame->lltrace = lltrace; \
} while (0)
#else
#define LLTRACE_RESUME_FRAME() ((void)0)
#endif

#ifdef Py_GIL_DISABLED
#define QSBR_QUIESCENT_STATE(tstate) _Py_qsbr_quiescent_state(((_PyThreadStateImpl *)tstate)->qsbr)
#else
#define QSBR_QUIESCENT_STATE(tstate)
#endif


/* Do interpreter dispatch accounting for tracing and instrumentation */
#define DISPATCH() \
    { \
        assert(frame->stackpointer == NULL); \
        NEXTOPARG(); \
        PRE_DISPATCH_GOTO(); \
        DISPATCH_GOTO(); \
    }

#define DISPATCH_SAME_OPARG() \
    { \
        opcode = next_instr->op.code; \
        PRE_DISPATCH_GOTO(); \
        DISPATCH_GOTO(); \
    }

#define DISPATCH_INLINED(NEW_FRAME)                     \
    do {                                                \
        assert(tstate->interp->eval_frame == NULL);     \
        _PyFrame_SetStackPointer(frame, stack_pointer); \
        assert((NEW_FRAME)->previous == frame);         \
        frame = tstate->current_frame = (NEW_FRAME);     \
        CALL_STAT_INC(inlined_py_calls);                \
        JUMP_TO_LABEL(start_frame);                      \
    } while (0)

/* Tuple access macros */

#ifndef Py_DEBUG
#define GETITEM(v, i) PyTuple_GET_ITEM((v), (i))
#else
static inline PyObject *
GETITEM(PyObject *v, Py_ssize_t i) {
    assert(PyTuple_Check(v));
    assert(i >= 0);
    assert(i < PyTuple_GET_SIZE(v));
    return PyTuple_GET_ITEM(v, i);
}
#endif

/* Code access macros */

/* The integer overflow is checked by an assertion below. */
#define INSTR_OFFSET() ((int)(next_instr - _PyFrame_GetBytecode(frame)))
#define NEXTOPARG()  do { \
        _Py_CODEUNIT word  = {.cache = FT_ATOMIC_LOAD_UINT16_RELAXED(*(uint16_t*)next_instr)}; \
        opcode = word.op.code; \
        oparg = word.op.arg; \
    } while (0)

/* JUMPBY makes the generator identify the instruction as a jump. SKIP_OVER is
 * for advancing to the next instruction, taking into account cache entries
 * and skipped instructions.
 */
#define JUMPBY(x)       (next_instr += (x))
#define SKIP_OVER(x)    (next_instr += (x))

#define STACK_LEVEL()     ((int)(stack_pointer - _PyFrame_Stackbase(frame)))
#define STACK_SIZE()      (_PyFrame_GetCode(frame)->co_stacksize)

#define WITHIN_STACK_BOUNDS() \
   (frame->owner == FRAME_OWNED_BY_INTERPRETER || (STACK_LEVEL() >= 0 && STACK_LEVEL() <= STACK_SIZE()))

/* Data access macros */
#define FRAME_CO_CONSTS (_PyFrame_GetCode(frame)->co_consts)
#define FRAME_CO_NAMES  (_PyFrame_GetCode(frame)->co_names)

/* Local variable macros */

#define LOCALS_ARRAY    (frame->localsplus)
#define GETLOCAL(i)     (frame->localsplus[i])


#ifdef Py_STATS
#define UPDATE_MISS_STATS(INSTNAME)                              \
    do {                                                         \
        STAT_INC(opcode, miss);                                  \
        STAT_INC((INSTNAME), miss);                              \
        /* The counter is always the first cache entry: */       \
        if (ADAPTIVE_COUNTER_TRIGGERS(next_instr->cache)) {       \
            STAT_INC((INSTNAME), deopt);                         \
        }                                                        \
    } while (0)
#else
#define UPDATE_MISS_STATS(INSTNAME) ((void)0)
#endif


// Try to lock an object in the free threading build, if it's not already
// locked. Use with a DEOPT_IF() to deopt if the object is already locked.
// These are no-ops in the default GIL build. The general pattern is:
//
// DEOPT_IF(!LOCK_OBJECT(op));
// if (/* condition fails */) {
//     UNLOCK_OBJECT(op);
//     DEOPT_IF(true);
//  }
//  ...
//  UNLOCK_OBJECT(op);
//
// NOTE: The object must be unlocked on every exit code path and you should
// avoid any potentially escaping calls (like PyStackRef_CLOSE) while the
// object is locked.
#ifdef Py_GIL_DISABLED
#  define LOCK_OBJECT(op) PyMutex_LockFast(&(_PyObject_CAST(op))->ob_mutex)
#  define UNLOCK_OBJECT(op) PyMutex_Unlock(&(_PyObject_CAST(op))->ob_mutex)
#else
#  define LOCK_OBJECT(op) (1)
#  define UNLOCK_OBJECT(op) ((void)0)
#endif

#define GLOBALS() frame->f_globals
#define BUILTINS() frame->f_builtins
#define LOCALS() frame->f_locals
#define CONSTS() _PyFrame_GetCode(frame)->co_consts
#define NAMES() _PyFrame_GetCode(frame)->co_names

#define DTRACE_FUNCTION_ENTRY()  \
    if (PyDTrace_FUNCTION_ENTRY_ENABLED()) { \
        dtrace_function_entry(frame); \
    }

/* This takes a uint16_t instead of a _Py_BackoffCounter,
 * because it is used directly on the cache entry in generated code,
 * which is always an integral type. */
#define ADAPTIVE_COUNTER_TRIGGERS(COUNTER) \
    backoff_counter_triggers(forge_backoff_counter((COUNTER)))

#define ADVANCE_ADAPTIVE_COUNTER(COUNTER) \
    do { \
        (COUNTER) = advance_backoff_counter((COUNTER)); \
    } while (0);

#define PAUSE_ADAPTIVE_COUNTER(COUNTER) \
    do { \
        (COUNTER) = pause_backoff_counter((COUNTER)); \
    } while (0);

#ifdef ENABLE_SPECIALIZATION_FT
/* Multiple threads may execute these concurrently if thread-local bytecode is
 * disabled and they all execute the main copy of the bytecode. Specialization
 * is disabled in that case so the value is unused, but the RMW cycle should be
 * free of data races.
 */
#define RECORD_BRANCH_TAKEN(bitset, flag) \
    FT_ATOMIC_STORE_UINT16_RELAXED(       \
        bitset, (FT_ATOMIC_LOAD_UINT16_RELAXED(bitset) << 1) | (flag))
#else
#define RECORD_BRANCH_TAKEN(bitset, flag)
#endif

#define UNBOUNDLOCAL_ERROR_MSG \
    "cannot access local variable '%s' where it is not associated with a value"
#define UNBOUNDFREE_ERROR_MSG \
    "cannot access free variable '%s' where it is not associated with a value" \
    " in enclosing scope"
#define NAME_ERROR_MSG "name '%.200s' is not defined"

// If a trace function sets a new f_lineno and
// *then* raises, we use the destination when searching
// for an exception handler, displaying the traceback, and so on
#define INSTRUMENTED_JUMP(src, dest, event) \
do { \
    if (tstate->tracing) {\
        next_instr = dest; \
    } else { \
        _PyFrame_SetStackPointer(frame, stack_pointer); \
        next_instr = _Py_call_instrumentation_jump(this_instr, tstate, event, frame, src, dest); \
        stack_pointer = _PyFrame_GetStackPointer(frame); \
        if (next_instr == NULL) { \
            next_instr = (dest)+1; \
            JUMP_TO_LABEL(error); \
        } \
    } \
} while (0);


static inline int _Py_EnterRecursivePy(PyThreadState *tstate) {
    return (tstate->py_recursion_remaining-- <= 0) &&
        _Py_CheckRecursiveCallPy(tstate);
}

static inline void _Py_LeaveRecursiveCallPy(PyThreadState *tstate)  {
    tstate->py_recursion_remaining++;
}

/* Implementation of "macros" that modify the instruction pointer,
 * stack pointer, or frame pointer.
 * These need to treated differently by tier 1 and 2.
 * The Tier 1 version is here; Tier 2 is inlined in ceval.c. */

#define LOAD_IP(OFFSET) do { \
        next_instr = frame->instr_ptr + (OFFSET); \
    } while (0)

/* There's no STORE_IP(), it's inlined by the code generator. */

#define LOAD_SP() \
stack_pointer = _PyFrame_GetStackPointer(frame)

#define SAVE_SP() \
_PyFrame_SetStackPointer(frame, stack_pointer)

/* Tier-switching macros. */

#define TIER1_TO_TIER2(EXECUTOR)                        \
do {                                                   \
    OPT_STAT_INC(traces_executed);                     \
    next_instr = _Py_jit_entry((EXECUTOR), frame, stack_pointer, tstate); \
    frame = tstate->current_frame;                     \
    stack_pointer = _PyFrame_GetStackPointer(frame);   \
    if (next_instr == NULL) {                          \
        next_instr = frame->instr_ptr;                 \
        JUMP_TO_LABEL(error);                          \
    }                                                  \
    DISPATCH();                                        \
} while (0)

#define TIER2_TO_TIER2(EXECUTOR) \
do {                                                   \
    OPT_STAT_INC(traces_executed);                     \
    current_executor = (EXECUTOR);                     \
    goto tier2_start;                                  \
} while (0)

#define GOTO_TIER_ONE(TARGET)                                         \
    do                                                                \
    {                                                                 \
        tstate->current_executor = NULL;                              \
        OPT_HIST(trace_uop_execution_counter, trace_run_length_hist); \
        _PyFrame_SetStackPointer(frame, stack_pointer);               \
        return TARGET;                                                \
    } while (0)

#define CURRENT_OPARG()    (next_uop[-1].oparg)
#define CURRENT_OPERAND0() (next_uop[-1].operand0)
#define CURRENT_OPERAND1() (next_uop[-1].operand1)
#define CURRENT_TARGET()   (next_uop[-1].target)

#define JUMP_TO_JUMP_TARGET() goto jump_to_jump_target
#define JUMP_TO_ERROR() goto jump_to_error_target

/* Stackref macros */


#define STACKREFS_TO_PYOBJECTS(ARGS, ARG_COUNT, NAME) \
    _PyThreadStateImpl *_tstate = (_PyThreadStateImpl *)tstate; \
    PyObject **NAME##_temp = _tstate->stackref_scratch + _tstate->n_stackref_scratch_used;                                                  \
    PyObject **NAME = _PyObjectArray_FromStackRefArray(_tstate, ARGS, ARG_COUNT);

#define STACKREFS_TO_PYOBJECTS_CLEANUP(NAME, ARG_COUNT) \
    _PyObjectArray_Free(_tstate, NAME, ARG_COUNT, NAME##_temp);

#define CONVERSION_FAILED(NAME) ((NAME) == NULL)

static inline int
check_periodics(PyThreadState *tstate) {
    _Py_CHECK_EMSCRIPTEN_SIGNALS_PERIODICALLY();
    QSBR_QUIESCENT_STATE(tstate);
    if (_Py_atomic_load_uintptr_relaxed(&tstate->eval_breaker) & _PY_EVAL_EVENTS_MASK) {
        return _Py_HandlePending(tstate);
    }
    return 0;
}
<|MERGE_RESOLUTION|>--- conflicted
+++ resolved
@@ -78,26 +78,16 @@
 #   define TAIL_CALL_ARGS frame, stack_pointer, tstate, next_instr, instruction_funcptr_table, oparg
 #endif
 
-<<<<<<< HEAD
 #if Py_TAIL_CALL_INTERP
 #   if defined(_MSC_VER) && !defined(__clang__)
 #      define Py_MUSTTAIL [[msvc::musttail]]
 #      define Py_PRESERVE_NONE_CC __preserve_none
 #   else
-#       define Py_MUSTTAIL [[clang::musttail]]
+#       define Py_MUSTTAIL __attribute__((musttail))
 #       define Py_PRESERVE_NONE_CC __attribute__((preserve_none))
 #   endif
     typedef PyObject *(Py_PRESERVE_NONE_CC *py_tail_call_funcptr)(TAIL_CALL_PARAMS);
 #   define TARGET(op) Py_NO_INLINE PyObject *Py_PRESERVE_NONE_CC _TAIL_CALL_##op(TAIL_CALL_PARAMS)
-=======
-#if _Py_TAIL_CALL_INTERP
-    // Note: [[clang::musttail]] works for GCC 15, but not __attribute__((musttail)) at the moment.
-#   define Py_MUSTTAIL [[clang::musttail]]
-#   define Py_PRESERVE_NONE_CC __attribute__((preserve_none))
-    Py_PRESERVE_NONE_CC typedef PyObject* (*py_tail_call_funcptr)(TAIL_CALL_PARAMS);
-
-#   define TARGET(op) Py_PRESERVE_NONE_CC PyObject *_TAIL_CALL_##op(TAIL_CALL_PARAMS)
->>>>>>> 5776d0d2
 #   define DISPATCH_GOTO() \
         do { \
             Py_MUSTTAIL return (((py_tail_call_funcptr *)instruction_funcptr_table)[opcode])(TAIL_CALL_ARGS); \
