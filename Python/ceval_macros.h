--- conflicted
+++ resolved
@@ -70,7 +70,6 @@
 #define INSTRUCTION_STATS(op) ((void)0)
 #endif
 
-<<<<<<< HEAD
 #if defined(__GNUC__) || defined(__clang__)
 #define Py_UNLIKELY(x)     (__builtin_expect(!!(x),false))
 #define Py_LIKELY(x)       (__builtin_expect(!!(x),true))
@@ -82,9 +81,6 @@
 #define Py_LIKELY(x)       (x)
 #endif
 
-#define TAIL_CALL_PARAMS _PyInterpreterFrame *frame, _PyStackRef *stack_pointer, PyThreadState *tstate, _Py_CODEUNIT *next_instr, int oparg
-#define TAIL_CALL_ARGS frame, stack_pointer, tstate, next_instr, oparg
-=======
 #ifdef Py_STATS
 #   define TAIL_CALL_PARAMS _PyInterpreterFrame *frame, _PyStackRef *stack_pointer, PyThreadState *tstate, _Py_CODEUNIT *next_instr, const void *instruction_funcptr_table, int oparg, int lastopcode
 #   define TAIL_CALL_ARGS frame, stack_pointer, tstate, next_instr, instruction_funcptr_table, oparg, lastopcode
@@ -92,7 +88,6 @@
 #   define TAIL_CALL_PARAMS _PyInterpreterFrame *frame, _PyStackRef *stack_pointer, PyThreadState *tstate, _Py_CODEUNIT *next_instr, const void *instruction_funcptr_table, int oparg
 #   define TAIL_CALL_ARGS frame, stack_pointer, tstate, next_instr, instruction_funcptr_table, oparg
 #endif
->>>>>>> bedaea05
 
 #if _Py_TAIL_CALL_INTERP
     // Note: [[clang::musttail]] works for GCC 15, but not __attribute__((musttail)) at the moment.
