
/* Write Python objects to files and read them back.
   This is primarily intended for writing and reading compiled Python code,
   even though dicts, lists, sets and frozensets, not commonly seen in
   code objects, are supported.
   Version 3 of this protocol properly supports circular links
   and sharing. */

#define PY_SSIZE_T_CLEAN

#include "Python.h"
#include "longintrepr.h"
#include "code.h"
#include "marshal.h"

#define ABS(x) ((x) < 0 ? -(x) : (x))

/* High water mark to determine when the marshalled object is dangerously deep
 * and risks coring the interpreter.  When the object stack gets this deep,
 * raise an exception instead of continuing.
 * On Windows debug builds, reduce this value.
 */
#if defined(MS_WINDOWS) && defined(_DEBUG)
#define MAX_MARSHAL_STACK_DEPTH 1500
#else
#define MAX_MARSHAL_STACK_DEPTH 2000
#endif

#define TYPE_NULL               '0'
#define TYPE_NONE               'N'
#define TYPE_FALSE              'F'
#define TYPE_TRUE               'T'
#define TYPE_STOPITER           'S'
#define TYPE_ELLIPSIS           '.'
#define TYPE_INT                'i'
#define TYPE_FLOAT              'f'
#define TYPE_BINARY_FLOAT       'g'
#define TYPE_COMPLEX            'x'
#define TYPE_BINARY_COMPLEX     'y'
#define TYPE_LONG               'l'
#define TYPE_STRING             's'
#define TYPE_INTERNED           't'
#define TYPE_REF                'r'
#define TYPE_TUPLE              '('
#define TYPE_LIST               '['
#define TYPE_DICT               '{'
#define TYPE_CODE               'c'
#define TYPE_UNICODE            'u'
#define TYPE_UNKNOWN            '?'
#define TYPE_SET                '<'
#define TYPE_FROZENSET          '>'
#define FLAG_REF                '\x80' /* with a type, add obj to index */

#define WFERR_OK 0
#define WFERR_UNMARSHALLABLE 1
#define WFERR_NESTEDTOODEEP 2
#define WFERR_NOMEMORY 3

typedef struct {
    FILE *fp;
    int error;  /* see WFERR_* values */
    int depth;
    /* If fp == NULL, the following are valid: */
    PyObject *readable;    /* Stream-like object being read from */
    PyObject *str;
    PyObject *current_filename;
    char *ptr;
    char *end;
    PyObject *refs; /* dict on marshal, list on unmarshal */
    int version;
} WFILE;

#define w_byte(c, p) if (((p)->fp)) putc((c), (p)->fp); \
                      else if ((p)->ptr != (p)->end) *(p)->ptr++ = (c); \
                           else w_more(c, p)

static void
w_more(int c, WFILE *p)
{
    Py_ssize_t size, newsize;
    if (p->str == NULL)
        return; /* An error already occurred */
    size = PyBytes_Size(p->str);
    newsize = size + size + 1024;
    if (newsize > 32*1024*1024) {
        newsize = size + (size >> 3);           /* 12.5% overallocation */
    }
    if (_PyBytes_Resize(&p->str, newsize) != 0) {
        p->ptr = p->end = NULL;
    }
    else {
        p->ptr = PyBytes_AS_STRING((PyBytesObject *)p->str) + size;
        p->end =
            PyBytes_AS_STRING((PyBytesObject *)p->str) + newsize;
        *p->ptr++ = Py_SAFE_DOWNCAST(c, int, char);
    }
}

static void
w_string(const char *s, Py_ssize_t n, WFILE *p)
{
    if (p->fp != NULL) {
        fwrite(s, 1, n, p->fp);
    }
    else {
        while (--n >= 0) {
            w_byte(*s, p);
            s++;
        }
    }
}

static void
w_short(int x, WFILE *p)
{
    w_byte((char)( x      & 0xff), p);
    w_byte((char)((x>> 8) & 0xff), p);
}

static void
w_long(long x, WFILE *p)
{
    w_byte((char)( x      & 0xff), p);
    w_byte((char)((x>> 8) & 0xff), p);
    w_byte((char)((x>>16) & 0xff), p);
    w_byte((char)((x>>24) & 0xff), p);
}

#define SIZE32_MAX  0x7FFFFFFF

#if SIZEOF_SIZE_T > 4
# define W_SIZE(n, p)  do {                     \
        if ((n) > SIZE32_MAX) {                 \
            (p)->depth--;                       \
            (p)->error = WFERR_UNMARSHALLABLE;  \
            return;                             \
        }                                       \
        w_long((long)(n), p);                   \
    } while(0)
#else
# define W_SIZE  w_long
#endif

static void
w_pstring(const char *s, Py_ssize_t n, WFILE *p)
{
        W_SIZE(n, p);
        w_string(s, n, p);
}

/* We assume that Python longs are stored internally in base some power of
   2**15; for the sake of portability we'll always read and write them in base
   exactly 2**15. */

#define PyLong_MARSHAL_SHIFT 15
#define PyLong_MARSHAL_BASE ((short)1 << PyLong_MARSHAL_SHIFT)
#define PyLong_MARSHAL_MASK (PyLong_MARSHAL_BASE - 1)
#if PyLong_SHIFT % PyLong_MARSHAL_SHIFT != 0
#error "PyLong_SHIFT must be a multiple of PyLong_MARSHAL_SHIFT"
#endif
#define PyLong_MARSHAL_RATIO (PyLong_SHIFT / PyLong_MARSHAL_SHIFT)

#define W_TYPE(t, p) do { \
    w_byte((t) | flag, (p)); \
} while(0)

static void
w_PyLong(const PyLongObject *ob, char flag, WFILE *p)
{
    Py_ssize_t i, j, n, l;
    digit d;

    W_TYPE(TYPE_LONG, p);
    if (Py_SIZE(ob) == 0) {
        w_long((long)0, p);
        return;
    }

    /* set l to number of base PyLong_MARSHAL_BASE digits */
    n = ABS(Py_SIZE(ob));
    l = (n-1) * PyLong_MARSHAL_RATIO;
    d = ob->ob_digit[n-1];
    assert(d != 0); /* a PyLong is always normalized */
    do {
        d >>= PyLong_MARSHAL_SHIFT;
        l++;
    } while (d != 0);
    if (l > SIZE32_MAX) {
        p->depth--;
        p->error = WFERR_UNMARSHALLABLE;
        return;
    }
    w_long((long)(Py_SIZE(ob) > 0 ? l : -l), p);

    for (i=0; i < n-1; i++) {
        d = ob->ob_digit[i];
        for (j=0; j < PyLong_MARSHAL_RATIO; j++) {
            w_short(d & PyLong_MARSHAL_MASK, p);
            d >>= PyLong_MARSHAL_SHIFT;
        }
        assert (d == 0);
    }
    d = ob->ob_digit[n-1];
    do {
        w_short(d & PyLong_MARSHAL_MASK, p);
        d >>= PyLong_MARSHAL_SHIFT;
    } while (d != 0);
}

static int
w_ref(PyObject *v, char *flag, WFILE *p)
{
    PyObject *id;
    PyObject *idx;

    if (p->version < 3 || p->refs == NULL)
        return 0; /* not writing object references */

    /* if it has only one reference, it definitely isn't shared */
    if (Py_REFCNT(v) == 1)
        return 0;

    id = PyLong_FromVoidPtr((void*)v);
    if (id == NULL)
        goto err;
    idx = PyDict_GetItem(p->refs, id);
    if (idx != NULL) {
        /* write the reference index to the stream */
        long w = PyLong_AsLong(idx);
        Py_DECREF(id);
        if (w == -1 && PyErr_Occurred()) {
            goto err;
        }
        /* we don't store "long" indices in the dict */
        assert(0 <= w && w <= 0x7fffffff);
        w_byte(TYPE_REF, p);
        w_long(w, p);
        return 1;
    } else {
        int ok;
        Py_ssize_t s = PyDict_Size(p->refs);
        /* we don't support long indices */
        if (s >= 0x7fffffff) {
            PyErr_SetString(PyExc_ValueError, "too many objects");
            goto err;
        }
        idx = PyLong_FromSsize_t(s);
        ok = idx && PyDict_SetItem(p->refs, id, idx) == 0;
        Py_DECREF(id);
        Py_XDECREF(idx);
        if (!ok)
            goto err;
        *flag |= FLAG_REF;
        return 0;
    }
err:
    p->error = WFERR_UNMARSHALLABLE;
    return 1;
}

static void
w_complex_object(PyObject *v, char flag, WFILE *p);

static void
w_object(PyObject *v, WFILE *p)
{
    char flag = '\0';

    p->depth++;

    if (p->depth > MAX_MARSHAL_STACK_DEPTH) {
        p->error = WFERR_NESTEDTOODEEP;
    }
    else if (v == NULL) {
        w_byte(TYPE_NULL, p);
    }
    else if (v == Py_None) {
        w_byte(TYPE_NONE, p);
    }
    else if (v == PyExc_StopIteration) {
        w_byte(TYPE_STOPITER, p);
    }
    else if (v == Py_Ellipsis) {
        w_byte(TYPE_ELLIPSIS, p);
    }
    else if (v == Py_False) {
        w_byte(TYPE_FALSE, p);
    }
    else if (v == Py_True) {
        w_byte(TYPE_TRUE, p);
    }
    else if (!w_ref(v, &flag, p))
        w_complex_object(v, flag, p);

    p->depth--;
}

static void
w_complex_object(PyObject *v, char flag, WFILE *p)
{
    Py_ssize_t i, n;

    if (PyLong_CheckExact(v)) {
        long x = PyLong_AsLong(v);
        if ((x == -1)  && PyErr_Occurred()) {
            PyLongObject *ob = (PyLongObject *)v;
            PyErr_Clear();
            w_PyLong(ob, flag, p);
        }
        else {
#if SIZEOF_LONG > 4
            long y = Py_ARITHMETIC_RIGHT_SHIFT(long, x, 31);
            if (y && y != -1) {
                /* Too large for TYPE_INT */
                w_PyLong((PyLongObject*)v, flag, p);
            }
            else
#endif
            {
                W_TYPE(TYPE_INT, p);
                w_long(x, p);
            }
        }
    }
    else if (PyFloat_CheckExact(v)) {
        if (p->version > 1) {
            unsigned char buf[8];
            if (_PyFloat_Pack8(PyFloat_AsDouble(v),
                               buf, 1) < 0) {
                p->error = WFERR_UNMARSHALLABLE;
                return;
            }
            W_TYPE(TYPE_BINARY_FLOAT, p);
            w_string((char*)buf, 8, p);
        }
        else {
            char *buf = PyOS_double_to_string(PyFloat_AS_DOUBLE(v),
                                              'g', 17, 0, NULL);
            if (!buf) {
                p->error = WFERR_NOMEMORY;
                return;
            }
            n = strlen(buf);
            W_TYPE(TYPE_FLOAT, p);
            w_byte((int)n, p);
            w_string(buf, n, p);
            PyMem_Free(buf);
        }
    }
    else if (PyComplex_CheckExact(v)) {
        if (p->version > 1) {
            unsigned char buf[8];
            if (_PyFloat_Pack8(PyComplex_RealAsDouble(v),
                               buf, 1) < 0) {
                p->error = WFERR_UNMARSHALLABLE;
                return;
            }
            W_TYPE(TYPE_BINARY_COMPLEX, p);
            w_string((char*)buf, 8, p);
            if (_PyFloat_Pack8(PyComplex_ImagAsDouble(v),
                               buf, 1) < 0) {
                p->error = WFERR_UNMARSHALLABLE;
                return;
            }
            w_string((char*)buf, 8, p);
        }
        else {
            char *buf;
            W_TYPE(TYPE_COMPLEX, p);
            buf = PyOS_double_to_string(PyComplex_RealAsDouble(v),
                                        'g', 17, 0, NULL);
            if (!buf) {
                p->error = WFERR_NOMEMORY;
                return;
            }
            n = strlen(buf);
            w_byte((int)n, p);
            w_string(buf, n, p);
            PyMem_Free(buf);
            buf = PyOS_double_to_string(PyComplex_ImagAsDouble(v),
                                        'g', 17, 0, NULL);
            if (!buf) {
                p->error = WFERR_NOMEMORY;
                return;
            }
            n = strlen(buf);
            w_byte((int)n, p);
            w_string(buf, n, p);
            PyMem_Free(buf);
        }
    }
    else if (PyBytes_CheckExact(v)) {
<<<<<<< HEAD
        W_TYPE(TYPE_STRING, p);
        n = PyBytes_GET_SIZE(v);
        W_SIZE(n, p);
        w_string(PyBytes_AS_STRING(v), n, p);
=======
        w_byte(TYPE_STRING, p);
        w_pstring(PyBytes_AS_STRING(v), PyBytes_GET_SIZE(v), p);
>>>>>>> dfde2151
    }
    else if (PyUnicode_CheckExact(v)) {
        PyObject *utf8;
        utf8 = PyUnicode_AsEncodedString(v, "utf8", "surrogatepass");
        if (utf8 == NULL) {
            p->depth--;
            p->error = WFERR_UNMARSHALLABLE;
            return;
        }
<<<<<<< HEAD
        if (p->version >= 3 &&  PyUnicode_CHECK_INTERNED(v))
            W_TYPE(TYPE_INTERNED, p);
        else
            W_TYPE(TYPE_UNICODE, p);
        n = PyBytes_GET_SIZE(utf8);
        W_SIZE(n, p);
        w_string(PyBytes_AS_STRING(utf8), n, p);
=======
        w_byte(TYPE_UNICODE, p);
        w_pstring(PyBytes_AS_STRING(utf8), PyBytes_GET_SIZE(utf8), p);
>>>>>>> dfde2151
        Py_DECREF(utf8);
    }
    else if (PyTuple_CheckExact(v)) {
        W_TYPE(TYPE_TUPLE, p);
        n = PyTuple_Size(v);
        W_SIZE(n, p);
        for (i = 0; i < n; i++) {
            w_object(PyTuple_GET_ITEM(v, i), p);
        }
    }
    else if (PyList_CheckExact(v)) {
        W_TYPE(TYPE_LIST, p);
        n = PyList_GET_SIZE(v);
        W_SIZE(n, p);
        for (i = 0; i < n; i++) {
            w_object(PyList_GET_ITEM(v, i), p);
        }
    }
    else if (PyDict_CheckExact(v)) {
        Py_ssize_t pos;
        PyObject *key, *value;
        W_TYPE(TYPE_DICT, p);
        /* This one is NULL object terminated! */
        pos = 0;
        while (PyDict_Next(v, &pos, &key, &value)) {
            w_object(key, p);
            w_object(value, p);
        }
        w_object((PyObject *)NULL, p);
    }
    else if (PyAnySet_CheckExact(v)) {
        PyObject *value, *it;

        if (PyObject_TypeCheck(v, &PySet_Type))
            W_TYPE(TYPE_SET, p);
        else
            W_TYPE(TYPE_FROZENSET, p);
        n = PyObject_Size(v);
        if (n == -1) {
            p->depth--;
            p->error = WFERR_UNMARSHALLABLE;
            return;
        }
        W_SIZE(n, p);
        it = PyObject_GetIter(v);
        if (it == NULL) {
            p->depth--;
            p->error = WFERR_UNMARSHALLABLE;
            return;
        }
        while ((value = PyIter_Next(it)) != NULL) {
            w_object(value, p);
            Py_DECREF(value);
        }
        Py_DECREF(it);
        if (PyErr_Occurred()) {
            p->depth--;
            p->error = WFERR_UNMARSHALLABLE;
            return;
        }
    }
    else if (PyCode_Check(v)) {
        PyCodeObject *co = (PyCodeObject *)v;
        W_TYPE(TYPE_CODE, p);
        w_long(co->co_argcount, p);
        w_long(co->co_kwonlyargcount, p);
        w_long(co->co_nlocals, p);
        w_long(co->co_stacksize, p);
        w_long(co->co_flags, p);
        w_object(co->co_code, p);
        w_object(co->co_consts, p);
        w_object(co->co_names, p);
        w_object(co->co_varnames, p);
        w_object(co->co_freevars, p);
        w_object(co->co_cellvars, p);
        w_object(co->co_filename, p);
        w_object(co->co_name, p);
        w_long(co->co_firstlineno, p);
        w_object(co->co_lnotab, p);
    }
    else if (PyObject_CheckBuffer(v)) {
        /* Write unknown buffer-style objects as a string */
        Py_buffer view;
        if (PyObject_GetBuffer(v, &view, PyBUF_SIMPLE) != 0) {
            w_byte(TYPE_UNKNOWN, p);
            p->depth--;
            p->error = WFERR_UNMARSHALLABLE;
            return;
        }
<<<<<<< HEAD
        W_TYPE(TYPE_STRING, p);
        n = view.len;
        s = view.buf;
        W_SIZE(n, p);
        w_string(s, n, p);
=======
        w_byte(TYPE_STRING, p);
        w_pstring(view.buf, view.len, p);
>>>>>>> dfde2151
        PyBuffer_Release(&view);
    }
    else {
        W_TYPE(TYPE_UNKNOWN, p);
        p->error = WFERR_UNMARSHALLABLE;
    }
}

/* version currently has no effect for writing longs. */
void
PyMarshal_WriteLongToFile(long x, FILE *fp, int version)
{
    WFILE wf;
    wf.fp = fp;
    wf.error = WFERR_OK;
    wf.depth = 0;
    wf.refs = NULL;
    wf.version = version;
    w_long(x, &wf);
}

void
PyMarshal_WriteObjectToFile(PyObject *x, FILE *fp, int version)
{
    WFILE wf;
    wf.fp = fp;
    wf.error = WFERR_OK;
    wf.depth = 0;
    if (version >= 3) {
        if ((wf.refs = PyDict_New()) == NULL)
            return; /* caller mush check PyErr_Occurred() */
    } else
        wf.refs = NULL;
    wf.version = version;
    w_object(x, &wf);
    Py_XDECREF(wf.refs);
}

typedef WFILE RFILE; /* Same struct with different invariants */

#define rs_byte(p) (((p)->ptr < (p)->end) ? (unsigned char)*(p)->ptr++ : EOF)

static Py_ssize_t
r_string(char *s, Py_ssize_t n, RFILE *p)
{
    char *ptr;
    Py_ssize_t read, left;

    if (!p->readable) {
        if (p->fp != NULL)
            /* The result fits into int because it must be <=n. */
            read = fread(s, 1, n, p->fp);
        else {
            left = p->end - p->ptr;
            read = (left < n) ? left : n;
            memcpy(s, p->ptr, read);
            p->ptr += read;
        }
    }
    else {
        _Py_IDENTIFIER(read);

        PyObject *data = _PyObject_CallMethodId(p->readable, &PyId_read, "n", n);
        read = 0;
        if (data != NULL) {
            if (!PyBytes_Check(data)) {
                PyErr_Format(PyExc_TypeError,
                             "f.read() returned not bytes but %.100s",
                             data->ob_type->tp_name);
            }
            else {
                read = (int)PyBytes_GET_SIZE(data);
                if (read > 0) {
                    ptr = PyBytes_AS_STRING(data);
                    memcpy(s, ptr, read);
                }
            }
            Py_DECREF(data);
        }
    }
    if (!PyErr_Occurred() && (read < n)) {
        PyErr_SetString(PyExc_EOFError, "EOF read where not expected");
    }
    return read;
}


static int
r_byte(RFILE *p)
{
    int c = EOF;
    unsigned char ch;
    Py_ssize_t n;

    if (!p->readable)
        c = p->fp ? getc(p->fp) : rs_byte(p);
    else {
        n = r_string((char *) &ch, 1, p);
        if (n > 0)
            c = ch;
    }
    return c;
}

static int
r_short(RFILE *p)
{
    register short x;
    unsigned char buffer[2];

    r_string((char *) buffer, 2, p);
    x = buffer[0];
    x |= buffer[1] << 8;
    /* Sign-extension, in case short greater than 16 bits */
    x |= -(x & 0x8000);
    return x;
}

static long
r_long(RFILE *p)
{
    register long x;
    unsigned char buffer[4];

    r_string((char *) buffer, 4, p);
    x = buffer[0];
    x |= (long)buffer[1] << 8;
    x |= (long)buffer[2] << 16;
    x |= (long)buffer[3] << 24;
#if SIZEOF_LONG > 4
    /* Sign extension for 64-bit machines */
    x |= -(x & 0x80000000L);
#endif
    return x;
}

static PyObject *
r_PyLong(RFILE *p)
{
    PyLongObject *ob;
    long n, size, i;
    int j, md, shorts_in_top_digit;
    digit d;

    n = r_long(p);
    if (PyErr_Occurred())
        return NULL;
    if (n == 0)
        return (PyObject *)_PyLong_New(0);
    if (n < -SIZE32_MAX || n > SIZE32_MAX) {
        PyErr_SetString(PyExc_ValueError,
                       "bad marshal data (long size out of range)");
        return NULL;
    }

    size = 1 + (ABS(n) - 1) / PyLong_MARSHAL_RATIO;
    shorts_in_top_digit = 1 + (ABS(n) - 1) % PyLong_MARSHAL_RATIO;
    ob = _PyLong_New(size);
    if (ob == NULL)
        return NULL;
    Py_SIZE(ob) = n > 0 ? size : -size;

    for (i = 0; i < size-1; i++) {
        d = 0;
        for (j=0; j < PyLong_MARSHAL_RATIO; j++) {
            md = r_short(p);
            if (PyErr_Occurred())
                break;
            if (md < 0 || md > PyLong_MARSHAL_BASE)
                goto bad_digit;
            d += (digit)md << j*PyLong_MARSHAL_SHIFT;
        }
        ob->ob_digit[i] = d;
    }
    d = 0;
    for (j=0; j < shorts_in_top_digit; j++) {
        md = r_short(p);
        if (PyErr_Occurred())
            break;
        if (md < 0 || md > PyLong_MARSHAL_BASE)
            goto bad_digit;
        /* topmost marshal digit should be nonzero */
        if (md == 0 && j == shorts_in_top_digit - 1) {
            Py_DECREF(ob);
            PyErr_SetString(PyExc_ValueError,
                "bad marshal data (unnormalized long data)");
            return NULL;
        }
        d += (digit)md << j*PyLong_MARSHAL_SHIFT;
    }
    if (PyErr_Occurred()) {
        Py_DECREF(ob);
        return NULL;
    }
    /* top digit should be nonzero, else the resulting PyLong won't be
       normalized */
    ob->ob_digit[size-1] = d;
    return (PyObject *)ob;
  bad_digit:
    Py_DECREF(ob);
    PyErr_SetString(PyExc_ValueError,
                    "bad marshal data (digit out of range in long)");
    return NULL;
}

/* allocate the reflist index for a new object. Return -1 on failure */
static Py_ssize_t
r_ref_reserve(int flag, RFILE *p)
{
    if (flag) { /* currently only FLAG_REF is defined */
        Py_ssize_t idx = PyList_Size(p->refs);
        if (idx < 0)
            return -1;
        if (idx >= 0x7ffffffe) {
            PyErr_SetString(PyExc_ValueError, "bad marshal data (index list too large)");
            return -1;
        }
        if (PyList_Append(p->refs, Py_None) < 0)
            return -1;
        return idx;
    } else
        return 0;
}

/* insert the new object 'o' to the reflist at previously
 * allocated index 'idx'.
 * 'o' can be NULL, in which case nothing is done.
 * if 'o' was non-NULL, and the function succeeds, 'o' is returned.
 * if 'o' was non-NULL, and the function fails, 'o' is released and
 * NULL returned. This simplifies error checking at the call site since
 * a single test for NULL for the function result is enough.
 */
static PyObject *
r_ref_insert(PyObject *o, Py_ssize_t idx, int flag, RFILE *p)
{
    if (o != NULL && flag) { /* currently only FLAG_REF is defined */
        if (PyList_SetItem(p->refs, idx, o) < 0) {
            Py_DECREF(o); /* release the new object */
            return NULL;
        } else {
            Py_INCREF(o); /* a reference for the list */
        }
    }
    return o;
}

/* combination of both above, used when an object can be
 * created whenever it is seen in the file, as opposed to
 * after having loaded its sub-objects.
 */
static PyObject *
r_ref(PyObject *o, int flag, RFILE *p)
{
    if (o != NULL && flag) { /* currently only FLAG_REF is defined */
        if (PyList_Append(p->refs, o) < 0) {
            Py_DECREF(o); /* release the new object */
            return NULL;
        }
    }
    return o;
}

static PyObject *
r_object(RFILE *p)
{
    /* NULL is a valid return value, it does not necessarily means that
       an exception is set. */
    PyObject *v, *v2;
    Py_ssize_t idx = 0;
    long i, n;
    int type, code = r_byte(p);
    int flag;
    PyObject *retval;

    if (code == EOF) {
        PyErr_SetString(PyExc_EOFError,
                        "EOF read where object expected");
        return NULL;
    }

    p->depth++;

    if (p->depth > MAX_MARSHAL_STACK_DEPTH) {
        p->depth--;
        PyErr_SetString(PyExc_ValueError, "recursion limit exceeded");
        return NULL;
    }

    flag = code & FLAG_REF;
    type = code & ~FLAG_REF;

#define R_REF(O) do{\
    if (flag) \
        O = r_ref(O, flag, p);\
} while (0)

    switch (type) {

    case TYPE_NULL:
        retval = NULL;
        break;

    case TYPE_NONE:
        Py_INCREF(Py_None);
        retval = Py_None;
        break;

    case TYPE_STOPITER:
        Py_INCREF(PyExc_StopIteration);
        retval = PyExc_StopIteration;
        break;

    case TYPE_ELLIPSIS:
        Py_INCREF(Py_Ellipsis);
        retval = Py_Ellipsis;
        break;

    case TYPE_FALSE:
        Py_INCREF(Py_False);
        retval = Py_False;
        break;

    case TYPE_TRUE:
        Py_INCREF(Py_True);
        retval = Py_True;
        break;

    case TYPE_INT:
        n = r_long(p);
        retval = PyErr_Occurred() ? NULL : PyLong_FromLong(n);
        R_REF(retval);
        break;

    case TYPE_LONG:
        retval = r_PyLong(p);
        R_REF(retval);
        break;

    case TYPE_FLOAT:
        {
            char buf[256];
            double dx;
            retval = NULL;
            n = r_byte(p);
            if (n == EOF || r_string(buf, n, p) != n) {
                PyErr_SetString(PyExc_EOFError,
                    "EOF read where object expected");
                break;
            }
            buf[n] = '\0';
            dx = PyOS_string_to_double(buf, NULL, NULL);
            if (dx == -1.0 && PyErr_Occurred())
                break;
            retval = PyFloat_FromDouble(dx);
            R_REF(retval);
            break;
        }

    case TYPE_BINARY_FLOAT:
        {
            unsigned char buf[8];
            double x;
            if (r_string((char*)buf, 8, p) != 8) {
                PyErr_SetString(PyExc_EOFError,
                    "EOF read where object expected");
                retval = NULL;
                break;
            }
            x = _PyFloat_Unpack8(buf, 1);
            if (x == -1.0 && PyErr_Occurred()) {
                retval = NULL;
                break;
            }
            retval = PyFloat_FromDouble(x);
            R_REF(retval);
            break;
        }

    case TYPE_COMPLEX:
        {
            char buf[256];
            Py_complex c;
            retval = NULL;
            n = r_byte(p);
            if (n == EOF || r_string(buf, n, p) != n) {
                PyErr_SetString(PyExc_EOFError,
                    "EOF read where object expected");
                break;
            }
            buf[n] = '\0';
            c.real = PyOS_string_to_double(buf, NULL, NULL);
            if (c.real == -1.0 && PyErr_Occurred())
                break;
            n = r_byte(p);
            if (n == EOF || r_string(buf, n, p) != n) {
                PyErr_SetString(PyExc_EOFError,
                    "EOF read where object expected");
                break;
            }
            buf[n] = '\0';
            c.imag = PyOS_string_to_double(buf, NULL, NULL);
            if (c.imag == -1.0 && PyErr_Occurred())
                break;
            retval = PyComplex_FromCComplex(c);
            R_REF(retval);
            break;
        }

    case TYPE_BINARY_COMPLEX:
        {
            unsigned char buf[8];
            Py_complex c;
            if (r_string((char*)buf, 8, p) != 8) {
                PyErr_SetString(PyExc_EOFError,
                    "EOF read where object expected");
                retval = NULL;
                break;
            }
            c.real = _PyFloat_Unpack8(buf, 1);
            if (c.real == -1.0 && PyErr_Occurred()) {
                retval = NULL;
                break;
            }
            if (r_string((char*)buf, 8, p) != 8) {
                PyErr_SetString(PyExc_EOFError,
                    "EOF read where object expected");
                retval = NULL;
                break;
            }
            c.imag = _PyFloat_Unpack8(buf, 1);
            if (c.imag == -1.0 && PyErr_Occurred()) {
                retval = NULL;
                break;
            }
            retval = PyComplex_FromCComplex(c);
            R_REF(retval);
            break;
        }

    case TYPE_STRING:
        n = r_long(p);
        if (PyErr_Occurred()) {
            retval = NULL;
            break;
        }
        if (n < 0 || n > SIZE32_MAX) {
            PyErr_SetString(PyExc_ValueError, "bad marshal data (string size out of range)");
            retval = NULL;
            break;
        }
        v = PyBytes_FromStringAndSize((char *)NULL, n);
        if (v == NULL) {
            retval = NULL;
            break;
        }
        if (r_string(PyBytes_AS_STRING(v), n, p) != n) {
            Py_DECREF(v);
            PyErr_SetString(PyExc_EOFError,
                            "EOF read where object expected");
            retval = NULL;
            break;
        }
        retval = v;
        R_REF(retval);
        break;

    case TYPE_UNICODE:
    case TYPE_INTERNED:
        {
        char *buffer;

        n = r_long(p);
        if (PyErr_Occurred()) {
            retval = NULL;
            break;
        }
        if (n < 0 || n > SIZE32_MAX) {
            PyErr_SetString(PyExc_ValueError, "bad marshal data (unicode size out of range)");
            retval = NULL;
            break;
        }
        if (n != 0) {
            buffer = PyMem_NEW(char, n);
            if (buffer == NULL) {
                retval = PyErr_NoMemory();
                break;
            }
            if (r_string(buffer, n, p) != n) {
                PyMem_DEL(buffer);
                PyErr_SetString(PyExc_EOFError,
                    "EOF read where object expected");
                retval = NULL;
                break;
            }
            v = PyUnicode_DecodeUTF8(buffer, n, "surrogatepass");
            PyMem_DEL(buffer);
        }
        else {
            v = PyUnicode_New(0, 0);
        }
        if (v == NULL) {
            retval = NULL;
            break;
        }
        if (type == TYPE_INTERNED)
            PyUnicode_InternInPlace(&v);
        retval = v;
        R_REF(retval);
        break;
        }

    case TYPE_TUPLE:
        n = r_long(p);
        if (PyErr_Occurred()) {
            retval = NULL;
            break;
        }
        if (n < 0 || n > SIZE32_MAX) {
            PyErr_SetString(PyExc_ValueError, "bad marshal data (tuple size out of range)");
            retval = NULL;
            break;
        }
        v = PyTuple_New(n);
        R_REF(v);
        if (v == NULL) {
            retval = NULL;
            break;
        }
        for (i = 0; i < n; i++) {
            v2 = r_object(p);
            if ( v2 == NULL ) {
                if (!PyErr_Occurred())
                    PyErr_SetString(PyExc_TypeError,
                        "NULL object in marshal data for tuple");
                Py_DECREF(v);
                v = NULL;
                break;
            }
            PyTuple_SET_ITEM(v, i, v2);
        }
        retval = v;
        break;

    case TYPE_LIST:
        n = r_long(p);
        if (PyErr_Occurred()) {
            retval = NULL;
            break;
        }
        if (n < 0 || n > SIZE32_MAX) {
            PyErr_SetString(PyExc_ValueError, "bad marshal data (list size out of range)");
            retval = NULL;
            break;
        }
        v = PyList_New(n);
        R_REF(v);
        if (v == NULL) {
            retval = NULL;
            break;
        }
        for (i = 0; i < n; i++) {
            v2 = r_object(p);
            if ( v2 == NULL ) {
                if (!PyErr_Occurred())
                    PyErr_SetString(PyExc_TypeError,
                        "NULL object in marshal data for list");
                Py_DECREF(v);
                v = NULL;
                break;
            }
            PyList_SET_ITEM(v, i, v2);
        }
        retval = v;
        break;

    case TYPE_DICT:
        v = PyDict_New();
        R_REF(v);
        if (v == NULL) {
            retval = NULL;
            break;
        }
        for (;;) {
            PyObject *key, *val;
            key = r_object(p);
            if (key == NULL)
                break;
            val = r_object(p);
            if (val != NULL)
                PyDict_SetItem(v, key, val);
            Py_DECREF(key);
            Py_XDECREF(val);
        }
        if (PyErr_Occurred()) {
            Py_DECREF(v);
            v = NULL;
        }
        retval = v;
        break;

    case TYPE_SET:
    case TYPE_FROZENSET:
        n = r_long(p);
        if (PyErr_Occurred()) {
            retval = NULL;
            break;
        }
        if (n < 0 || n > SIZE32_MAX) {
            PyErr_SetString(PyExc_ValueError, "bad marshal data (set size out of range)");
            retval = NULL;
            break;
        }
        v = (type == TYPE_SET) ? PySet_New(NULL) : PyFrozenSet_New(NULL);
        if (type == TYPE_SET) {
            R_REF(v);
        } else {
            /* must use delayed registration of frozensets because they must
             * be init with a refcount of 1
             */
            idx = r_ref_reserve(flag, p);
            if (idx < 0)
                Py_CLEAR(v); /* signal error */
        }
        if (v == NULL) {
            retval = NULL;
            break;
        }
        for (i = 0; i < n; i++) {
            v2 = r_object(p);
            if ( v2 == NULL ) {
                if (!PyErr_Occurred())
                    PyErr_SetString(PyExc_TypeError,
                        "NULL object in marshal data for set");
                Py_DECREF(v);
                v = NULL;
                break;
            }
            if (PySet_Add(v, v2) == -1) {
                Py_DECREF(v);
                Py_DECREF(v2);
                v = NULL;
                break;
            }
            Py_DECREF(v2);
        }
        if (type != TYPE_SET)
            v = r_ref_insert(v, idx, flag, p);
        retval = v;
        break;

    case TYPE_CODE:
        {
            int argcount;
            int kwonlyargcount;
            int nlocals;
            int stacksize;
            int flags;
            PyObject *code = NULL;
            PyObject *consts = NULL;
            PyObject *names = NULL;
            PyObject *varnames = NULL;
            PyObject *freevars = NULL;
            PyObject *cellvars = NULL;
            PyObject *filename = NULL;
            PyObject *name = NULL;
            int firstlineno;
            PyObject *lnotab = NULL;

            idx = r_ref_reserve(flag, p);
            if (idx < 0) {
                retval = NULL;
                break;
            }

            v = NULL;

            /* XXX ignore long->int overflows for now */
            argcount = (int)r_long(p);
            if (PyErr_Occurred())
                goto code_error;
            kwonlyargcount = (int)r_long(p);
            if (PyErr_Occurred())
                goto code_error;
            nlocals = (int)r_long(p);
            if (PyErr_Occurred())
                goto code_error;
            stacksize = (int)r_long(p);
            if (PyErr_Occurred())
                goto code_error;
            flags = (int)r_long(p);
            if (PyErr_Occurred())
                goto code_error;
            code = r_object(p);
            if (code == NULL)
                goto code_error;
            consts = r_object(p);
            if (consts == NULL)
                goto code_error;
            names = r_object(p);
            if (names == NULL)
                goto code_error;
            varnames = r_object(p);
            if (varnames == NULL)
                goto code_error;
            freevars = r_object(p);
            if (freevars == NULL)
                goto code_error;
            cellvars = r_object(p);
            if (cellvars == NULL)
                goto code_error;
            filename = r_object(p);
            if (filename == NULL)
                goto code_error;
            if (PyUnicode_CheckExact(filename)) {
                if (p->current_filename != NULL) {
                    if (!PyUnicode_Compare(filename, p->current_filename)) {
                        Py_DECREF(filename);
                        Py_INCREF(p->current_filename);
                        filename = p->current_filename;
                    }
                }
                else {
                    p->current_filename = filename;
                }
            }
            name = r_object(p);
            if (name == NULL)
                goto code_error;
            firstlineno = (int)r_long(p);
            lnotab = r_object(p);
            if (lnotab == NULL)
                goto code_error;

            v = (PyObject *) PyCode_New(
                            argcount, kwonlyargcount,
                            nlocals, stacksize, flags,
                            code, consts, names, varnames,
                            freevars, cellvars, filename, name,
                            firstlineno, lnotab);
            v = r_ref_insert(v, idx, flag, p);

          code_error:
            Py_XDECREF(code);
            Py_XDECREF(consts);
            Py_XDECREF(names);
            Py_XDECREF(varnames);
            Py_XDECREF(freevars);
            Py_XDECREF(cellvars);
            Py_XDECREF(filename);
            Py_XDECREF(name);
            Py_XDECREF(lnotab);
        }
        retval = v;
        break;

    case TYPE_REF:
        n = r_long(p);
        if (n < 0 || n >= PyList_GET_SIZE(p->refs)) {
            PyErr_SetString(PyExc_ValueError, "bad marshal data (invalid reference)");
            retval = NULL;
            break;
        }
        v = PyList_GET_ITEM(p->refs, n);
        if (v == Py_None) {
            PyErr_SetString(PyExc_ValueError, "bad marshal data (invalid reference)");
            retval = NULL;
            break;
        }
        Py_INCREF(v);
        retval = v;
        break;

    default:
        /* Bogus data got written, which isn't ideal.
           This will let you keep working and recover. */
        PyErr_SetString(PyExc_ValueError, "bad marshal data (unknown type code)");
        retval = NULL;
        break;

    }
    p->depth--;
    return retval;
}

static PyObject *
read_object(RFILE *p)
{
    PyObject *v;
    if (PyErr_Occurred()) {
        fprintf(stderr, "XXX readobject called with exception set\n");
        return NULL;
    }
    v = r_object(p);
    if (v == NULL && !PyErr_Occurred())
        PyErr_SetString(PyExc_TypeError, "NULL object in marshal data for object");
    return v;
}

int
PyMarshal_ReadShortFromFile(FILE *fp)
{
    RFILE rf;
    assert(fp);
    rf.readable = NULL;
    rf.fp = fp;
    rf.current_filename = NULL;
    rf.end = rf.ptr = NULL;
    return r_short(&rf);
}

long
PyMarshal_ReadLongFromFile(FILE *fp)
{
    RFILE rf;
    rf.fp = fp;
    rf.readable = NULL;
    rf.current_filename = NULL;
    rf.ptr = rf.end = NULL;
    return r_long(&rf);
}

#ifdef HAVE_FSTAT
/* Return size of file in bytes; < 0 if unknown. */
static off_t
getfilesize(FILE *fp)
{
    struct stat st;
    if (fstat(fileno(fp), &st) != 0)
        return -1;
    else
        return st.st_size;
}
#endif

/* If we can get the size of the file up-front, and it's reasonably small,
 * read it in one gulp and delegate to ...FromString() instead.  Much quicker
 * than reading a byte at a time from file; speeds .pyc imports.
 * CAUTION:  since this may read the entire remainder of the file, don't
 * call it unless you know you're done with the file.
 */
PyObject *
PyMarshal_ReadLastObjectFromFile(FILE *fp)
{
/* REASONABLE_FILE_LIMIT is by defn something big enough for Tkinter.pyc. */
#define REASONABLE_FILE_LIMIT (1L << 18)
#ifdef HAVE_FSTAT
    off_t filesize;
    filesize = getfilesize(fp);
    if (filesize > 0 && filesize <= REASONABLE_FILE_LIMIT) {
        char* pBuf = (char *)PyMem_MALLOC(filesize);
        if (pBuf != NULL) {
            size_t n = fread(pBuf, 1, (size_t)filesize, fp);
            PyObject* v = PyMarshal_ReadObjectFromString(pBuf, n);
            PyMem_FREE(pBuf);
            return v;
        }

    }
#endif
    /* We don't have fstat, or we do but the file is larger than
     * REASONABLE_FILE_LIMIT or malloc failed -- read a byte at a time.
     */
    return PyMarshal_ReadObjectFromFile(fp);

#undef REASONABLE_FILE_LIMIT
}

PyObject *
PyMarshal_ReadObjectFromFile(FILE *fp)
{
    RFILE rf;
    PyObject *result;
    rf.fp = fp;
    rf.readable = NULL;
    rf.current_filename = NULL;
    rf.depth = 0;
    rf.ptr = rf.end = NULL;
    rf.refs = PyList_New(0);
    if (rf.refs == NULL)
        return NULL;
    result = r_object(&rf);
    Py_DECREF(rf.refs);
    return result;
}

PyObject *
PyMarshal_ReadObjectFromString(char *str, Py_ssize_t len)
{
    RFILE rf;
    PyObject *result;
    rf.fp = NULL;
    rf.readable = NULL;
    rf.current_filename = NULL;
    rf.ptr = str;
    rf.end = str + len;
    rf.depth = 0;
    rf.refs = PyList_New(0);
    if (rf.refs == NULL)
        return NULL;
    result = r_object(&rf);
    Py_DECREF(rf.refs);
    return result;
}

PyObject *
PyMarshal_WriteObjectToString(PyObject *x, int version)
{
    WFILE wf;

    wf.fp = NULL;
    wf.readable = NULL;
    wf.str = PyBytes_FromStringAndSize((char *)NULL, 50);
    if (wf.str == NULL)
        return NULL;
    wf.ptr = PyBytes_AS_STRING((PyBytesObject *)wf.str);
    wf.end = wf.ptr + PyBytes_Size(wf.str);
    wf.error = WFERR_OK;
    wf.depth = 0;
    wf.version = version;
    if (version >= 3) {
        if ((wf.refs = PyDict_New()) == NULL)
            return NULL;
    } else
        wf.refs = NULL;
    w_object(x, &wf);
    Py_XDECREF(wf.refs);
    if (wf.str != NULL) {
        char *base = PyBytes_AS_STRING((PyBytesObject *)wf.str);
        if (wf.ptr - base > PY_SSIZE_T_MAX) {
            Py_DECREF(wf.str);
            PyErr_SetString(PyExc_OverflowError,
                            "too much marshal data for a string");
            return NULL;
        }
        if (_PyBytes_Resize(&wf.str, (Py_ssize_t)(wf.ptr - base)) < 0)
            return NULL;
    }
    if (wf.error != WFERR_OK) {
        Py_XDECREF(wf.str);
        if (wf.error == WFERR_NOMEMORY)
            PyErr_NoMemory();
        else
            PyErr_SetString(PyExc_ValueError,
              (wf.error==WFERR_UNMARSHALLABLE)?"unmarshallable object"
               :"object too deeply nested to marshal");
        return NULL;
    }
    return wf.str;
}

/* And an interface for Python programs... */

static PyObject *
marshal_dump(PyObject *self, PyObject *args)
{
    /* XXX Quick hack -- need to do this differently */
    PyObject *x;
    PyObject *f;
    int version = Py_MARSHAL_VERSION;
    PyObject *s;
    PyObject *res;
    _Py_IDENTIFIER(write);

    if (!PyArg_ParseTuple(args, "OO|i:dump", &x, &f, &version))
        return NULL;
    s = PyMarshal_WriteObjectToString(x, version);
    if (s == NULL)
        return NULL;
    res = _PyObject_CallMethodId(f, &PyId_write, "O", s);
    Py_DECREF(s);
    return res;
}

PyDoc_STRVAR(dump_doc,
"dump(value, file[, version])\n\
\n\
Write the value on the open file. The value must be a supported type.\n\
The file must be an open file object such as sys.stdout or returned by\n\
open() or os.popen(). It must be opened in binary mode ('wb' or 'w+b').\n\
\n\
If the value has (or contains an object that has) an unsupported type, a\n\
ValueError exception is raised — but garbage data will also be written\n\
to the file. The object will not be properly read back by load()\n\
\n\
The version argument indicates the data format that dump should use.");

static PyObject *
marshal_load(PyObject *self, PyObject *f)
{
    PyObject *data, *result;
    _Py_IDENTIFIER(read);
    RFILE rf;

    /*
     * Make a call to the read method, but read zero bytes.
     * This is to ensure that the object passed in at least
     * has a read method which returns bytes.
     * This can be removed if we guarantee good error handling
     * for r_string()
     */
    data = _PyObject_CallMethodId(f, &PyId_read, "i", 0);
    if (data == NULL)
        return NULL;
    if (!PyBytes_Check(data)) {
        PyErr_Format(PyExc_TypeError,
                     "f.read() returned not bytes but %.100s",
                     data->ob_type->tp_name);
        result = NULL;
    }
    else {
        rf.depth = 0;
        rf.fp = NULL;
        rf.readable = f;
        rf.current_filename = NULL;
        if ((rf.refs = PyList_New(0)) != NULL) {
            result = read_object(&rf);
            Py_DECREF(rf.refs);
        } else
            result = NULL;
    }
    Py_DECREF(data);
    return result;
}

PyDoc_STRVAR(load_doc,
"load(file)\n\
\n\
Read one value from the open file and return it. If no valid value is\n\
read (e.g. because the data has a different Python version’s\n\
incompatible marshal format), raise EOFError, ValueError or TypeError.\n\
The file must be an open file object opened in binary mode ('rb' or\n\
'r+b').\n\
\n\
Note: If an object containing an unsupported type was marshalled with\n\
dump(), load() will substitute None for the unmarshallable type.");


static PyObject *
marshal_dumps(PyObject *self, PyObject *args)
{
    PyObject *x;
    int version = Py_MARSHAL_VERSION;
    if (!PyArg_ParseTuple(args, "O|i:dumps", &x, &version))
        return NULL;
    return PyMarshal_WriteObjectToString(x, version);
}

PyDoc_STRVAR(dumps_doc,
"dumps(value[, version])\n\
\n\
Return the string that would be written to a file by dump(value, file).\n\
The value must be a supported type. Raise a ValueError exception if\n\
value has (or contains an object that has) an unsupported type.\n\
\n\
The version argument indicates the data format that dumps should use.");


static PyObject *
marshal_loads(PyObject *self, PyObject *args)
{
    RFILE rf;
    Py_buffer p;
    char *s;
    Py_ssize_t n;
    PyObject* result;
    if (!PyArg_ParseTuple(args, "y*:loads", &p))
        return NULL;
    s = p.buf;
    n = p.len;
    rf.fp = NULL;
    rf.readable = NULL;
    rf.current_filename = NULL;
    rf.ptr = s;
    rf.end = s + n;
    rf.depth = 0;
    if ((rf.refs = PyList_New(0)) == NULL)
        return NULL;
    result = read_object(&rf);
    PyBuffer_Release(&p);
    Py_DECREF(rf.refs);
    return result;
}

PyDoc_STRVAR(loads_doc,
"loads(bytes)\n\
\n\
Convert the bytes object to a value. If no valid value is found, raise\n\
EOFError, ValueError or TypeError. Extra characters in the input are\n\
ignored.");

static PyMethodDef marshal_methods[] = {
    {"dump",            marshal_dump,   METH_VARARGS,   dump_doc},
    {"load",            marshal_load,   METH_O,         load_doc},
    {"dumps",           marshal_dumps,  METH_VARARGS,   dumps_doc},
    {"loads",           marshal_loads,  METH_VARARGS,   loads_doc},
    {NULL,              NULL}           /* sentinel */
};


PyDoc_STRVAR(module_doc,
"This module contains functions that can read and write Python values in\n\
a binary format. The format is specific to Python, but independent of\n\
machine architecture issues.\n\
\n\
Not all Python object types are supported; in general, only objects\n\
whose value is independent from a particular invocation of Python can be\n\
written and read by this module. The following types are supported:\n\
None, integers, floating point numbers, strings, bytes, bytearrays,\n\
tuples, lists, sets, dictionaries, and code objects, where it\n\
should be understood that tuples, lists and dictionaries are only\n\
supported as long as the values contained therein are themselves\n\
supported; and recursive lists and dictionaries should not be written\n\
(they will cause infinite loops).\n\
\n\
Variables:\n\
\n\
version -- indicates the format that the module uses. Version 0 is the\n\
    historical format, version 1 shares interned strings and version 2\n\
    uses a binary format for floating point numbers.\n\
    Version 3 shares common object references (New in version 3.4).\n\
\n\
Functions:\n\
\n\
dump() -- write value to a file\n\
load() -- read value from a file\n\
dumps() -- write value to a string\n\
loads() -- read value from a string");



static struct PyModuleDef marshalmodule = {
    PyModuleDef_HEAD_INIT,
    "marshal",
    module_doc,
    0,
    marshal_methods,
    NULL,
    NULL,
    NULL,
    NULL
};

PyMODINIT_FUNC
PyMarshal_Init(void)
{
    PyObject *mod = PyModule_Create(&marshalmodule);
    if (mod == NULL)
        return NULL;
    PyModule_AddIntConstant(mod, "version", Py_MARSHAL_VERSION);
    return mod;
}<|MERGE_RESOLUTION|>--- conflicted
+++ resolved
@@ -390,15 +390,8 @@
         }
     }
     else if (PyBytes_CheckExact(v)) {
-<<<<<<< HEAD
         W_TYPE(TYPE_STRING, p);
-        n = PyBytes_GET_SIZE(v);
-        W_SIZE(n, p);
-        w_string(PyBytes_AS_STRING(v), n, p);
-=======
-        w_byte(TYPE_STRING, p);
         w_pstring(PyBytes_AS_STRING(v), PyBytes_GET_SIZE(v), p);
->>>>>>> dfde2151
     }
     else if (PyUnicode_CheckExact(v)) {
         PyObject *utf8;
@@ -408,18 +401,11 @@
             p->error = WFERR_UNMARSHALLABLE;
             return;
         }
-<<<<<<< HEAD
         if (p->version >= 3 &&  PyUnicode_CHECK_INTERNED(v))
             W_TYPE(TYPE_INTERNED, p);
         else
             W_TYPE(TYPE_UNICODE, p);
-        n = PyBytes_GET_SIZE(utf8);
-        W_SIZE(n, p);
-        w_string(PyBytes_AS_STRING(utf8), n, p);
-=======
-        w_byte(TYPE_UNICODE, p);
         w_pstring(PyBytes_AS_STRING(utf8), PyBytes_GET_SIZE(utf8), p);
->>>>>>> dfde2151
         Py_DECREF(utf8);
     }
     else if (PyTuple_CheckExact(v)) {
@@ -509,16 +495,8 @@
             p->error = WFERR_UNMARSHALLABLE;
             return;
         }
-<<<<<<< HEAD
         W_TYPE(TYPE_STRING, p);
-        n = view.len;
-        s = view.buf;
-        W_SIZE(n, p);
-        w_string(s, n, p);
-=======
-        w_byte(TYPE_STRING, p);
         w_pstring(view.buf, view.len, p);
->>>>>>> dfde2151
         PyBuffer_Release(&view);
     }
     else {
