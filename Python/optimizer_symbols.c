#ifdef _Py_TIER2

#include "Python.h"

#include "pycore_code.h"
#include "pycore_frame.h"
#include "pycore_long.h"
#include "pycore_optimizer.h"

#include <stdbool.h>
#include <stdint.h>
#include <stddef.h>

/* Symbols
   =======

   See the diagram at
   https://github.com/faster-cpython/ideas/blob/main/3.13/redundancy_eliminator.md

   We represent the nodes in the diagram as follows
   (the flag bits are only defined in optimizer_symbols.c):
   - Top: no flag bits, typ and const_val are NULL.
   - NULL: IS_NULL flag set, type and const_val NULL.
   - Not NULL: NOT_NULL flag set, type and const_val NULL.
   - None/not None: not used. (None could be represented as any other constant.)
   - Known type: NOT_NULL flag set and typ set; const_val is NULL.
   - Known constant: NOT_NULL flag set, type set, const_val set.
   - Bottom: IS_NULL and NOT_NULL flags set, type and const_val NULL.
 */

// Flags for below.
#define IS_NULL    1 << 0
#define NOT_NULL   1 << 1
#define NO_SPACE   1 << 2

#ifdef Py_DEBUG
static inline int get_lltrace(void) {
    char *uop_debug = Py_GETENV("PYTHON_OPT_DEBUG");
    int lltrace = 0;
    if (uop_debug != NULL && *uop_debug >= '0') {
        lltrace = *uop_debug - '0';  // TODO: Parse an int and all that
    }
    return lltrace;
}
#define DPRINTF(level, ...) \
    if (get_lltrace() >= (level)) { printf(__VA_ARGS__); }
#else
#define DPRINTF(level, ...)
#endif

static _Py_UopsSymbol NO_SPACE_SYMBOL = {
    .flags = IS_NULL | NOT_NULL | NO_SPACE,
    .typ = NULL,
    .const_val = NULL,
    .type_version = 0,
};

static _Py_UopsSymbol *
out_of_space(_Py_UOpsContext *ctx)
{
    ctx->done = true;
    ctx->out_of_space = true;
    return &NO_SPACE_SYMBOL;
}

static _Py_UopsSymbol *
sym_new(_Py_UOpsContext *ctx)
{
    _Py_UopsSymbol *self = &ctx->t_arena.arena[ctx->t_arena.ty_curr_number];
    if (ctx->t_arena.ty_curr_number >= ctx->t_arena.ty_max_number) {
        OPT_STAT_INC(optimizer_failure_reason_no_memory);
        DPRINTF(1, "out of space for symbolic expression type\n");
        return NULL;
    }
    ctx->t_arena.ty_curr_number++;
    self->flags = 0;
    self->typ = NULL;
    self->const_val = NULL;
    self->type_version = 0;

    return self;
}

static inline void
sym_set_flag(_Py_UopsSymbol *sym, int flag)
{
    sym->flags |= flag;
}

static inline void
sym_set_bottom(_Py_UOpsContext *ctx, _Py_UopsSymbol *sym)
{
    sym_set_flag(sym, IS_NULL | NOT_NULL);
    sym->typ = NULL;
    Py_CLEAR(sym->const_val);
    ctx->done = true;
    ctx->contradiction = true;
}

bool
_Py_uop_sym_is_bottom(_Py_UopsSymbol *sym)
{
    if ((sym->flags & IS_NULL) && (sym->flags & NOT_NULL)) {
        assert(sym->flags == (IS_NULL | NOT_NULL));
        assert(sym->typ == NULL);
        assert(sym->const_val == NULL);
        return true;
    }
    return false;
}

bool
_Py_uop_sym_is_not_null(_Py_UopsSymbol *sym)
{
    return sym->flags == NOT_NULL;
}

bool
_Py_uop_sym_is_null(_Py_UopsSymbol *sym)
{
    return sym->flags == IS_NULL;
}

bool
_Py_uop_sym_is_const(_Py_UopsSymbol *sym)
{
    return sym->const_val != NULL;
}

PyObject *
_Py_uop_sym_get_const(_Py_UopsSymbol *sym)
{
    return sym->const_val;
}

void
_Py_uop_sym_set_type(_Py_UOpsContext *ctx, _Py_UopsSymbol *sym, PyTypeObject *typ)
{
    assert(typ != NULL && PyType_Check(typ));
    if (sym->flags & IS_NULL) {
        sym_set_bottom(ctx, sym);
        return;
    }
    if (sym->typ != NULL) {
        if (sym->typ != typ) {
            sym_set_bottom(ctx, sym);
            return;
        }
    }
    else {
        sym_set_flag(sym, NOT_NULL);
        sym->typ = typ;
    }
}

bool
_Py_uop_sym_set_type_version(_Py_UOpsContext *ctx, _Py_UopsSymbol *sym, unsigned int version)
{
    // if the type version was already set, then it must be different and we should set it to bottom
    if (sym->type_version) {
        sym_set_bottom(ctx, sym);
        return false;
    }
    sym->type_version = version;
    return true;
}

void
_Py_uop_sym_set_const(_Py_UOpsContext *ctx, _Py_UopsSymbol *sym, PyObject *const_val)
{
    assert(const_val != NULL);
    if (sym->flags & IS_NULL) {
        sym_set_bottom(ctx, sym);
    }
    PyTypeObject *typ = Py_TYPE(const_val);
    if (sym->typ != NULL && sym->typ != typ) {
        sym_set_bottom(ctx, sym);
    }
    if (sym->const_val != NULL) {
        if (sym->const_val != const_val) {
            // TODO: What if they're equal?
            sym_set_bottom(ctx, sym);
        }
    }
    else {
        sym_set_flag(sym, NOT_NULL);
        sym->typ = typ;
        sym->const_val = Py_NewRef(const_val);
    }
}

void
_Py_uop_sym_set_null(_Py_UOpsContext *ctx, _Py_UopsSymbol *sym)
{
    if (_Py_uop_sym_is_not_null(sym)) {
        sym_set_bottom(ctx, sym);
    }
    sym_set_flag(sym, IS_NULL);
}

void
_Py_uop_sym_set_non_null(_Py_UOpsContext *ctx, _Py_UopsSymbol *sym)
{
    if (_Py_uop_sym_is_null(sym)) {
        sym_set_bottom(ctx, sym);
    }
    sym_set_flag(sym, NOT_NULL);
}


_Py_UopsSymbol *
_Py_uop_sym_new_unknown(_Py_UOpsContext *ctx)
{
    return sym_new(ctx);
}

_Py_UopsSymbol *
_Py_uop_sym_new_not_null(_Py_UOpsContext *ctx)
{
    _Py_UopsSymbol *res = _Py_uop_sym_new_unknown(ctx);
    if (res == NULL) {
        return out_of_space(ctx);
    }
    sym_set_flag(res, NOT_NULL);
    return res;
}

_Py_UopsSymbol *
_Py_uop_sym_new_type(_Py_UOpsContext *ctx, PyTypeObject *typ)
{
    _Py_UopsSymbol *res = sym_new(ctx);
    if (res == NULL) {
        return out_of_space(ctx);
    }
    _Py_uop_sym_set_type(ctx, res, typ);
    return res;
}

// Adds a new reference to const_val, owned by the symbol.
_Py_UopsSymbol *
_Py_uop_sym_new_const(_Py_UOpsContext *ctx, PyObject *const_val)
{
    assert(const_val != NULL);
    _Py_UopsSymbol *res = sym_new(ctx);
    if (res == NULL) {
        return out_of_space(ctx);
    }
    _Py_uop_sym_set_const(ctx, res, const_val);
    return res;
}

_Py_UopsSymbol *
_Py_uop_sym_new_null(_Py_UOpsContext *ctx)
{
    _Py_UopsSymbol *null_sym = _Py_uop_sym_new_unknown(ctx);
    if (null_sym == NULL) {
        return out_of_space(ctx);
    }
    _Py_uop_sym_set_null(ctx, null_sym);
    return null_sym;
}

PyTypeObject *
_Py_uop_sym_get_type(_Py_UopsSymbol *sym)
{
    if (_Py_uop_sym_is_bottom(sym)) {
        return NULL;
    }
    return sym->typ;
}

unsigned int
_Py_uop_sym_get_type_version(_Py_UopsSymbol *sym)
{
    return sym->type_version;
}

bool
_Py_uop_sym_has_type(_Py_UopsSymbol *sym)
{
    if (_Py_uop_sym_is_bottom(sym)) {
        return false;
    }
    return sym->typ != NULL;
}

bool
_Py_uop_sym_matches_type(_Py_UopsSymbol *sym, PyTypeObject *typ)
{
    assert(typ != NULL && PyType_Check(typ));
    return _Py_uop_sym_get_type(sym) == typ;
}

bool
_Py_uop_sym_matches_type_version(_Py_UopsSymbol *sym, unsigned int version)
{
    return _Py_uop_sym_get_type_version(sym) == version;
}


int
_Py_uop_sym_truthiness(_Py_UopsSymbol *sym)
{
    /* There are some non-constant values for
     * which `bool(val)` always evaluates to
     * True or False, such as tuples with known
     * length, but unknown contents, or bound-methods.
     * This function will need updating
     * should we support those values.
     */
    if (_Py_uop_sym_is_bottom(sym)) {
        return -1;
    }
    if (!_Py_uop_sym_is_const(sym)) {
        return -1;
    }
    PyObject *value = _Py_uop_sym_get_const(sym);
    if (value == Py_None) {
        return 0;
    }
    /* Only handle a few known safe types */
    PyTypeObject *tp = Py_TYPE(value);
    if (tp == &PyLong_Type) {
        return !_PyLong_IsZero((PyLongObject *)value);
    }
    if (tp == &PyUnicode_Type) {
        return value != &_Py_STR(empty);
    }
    if (tp == &PyBool_Type) {
        return value == Py_True;
    }
    return -1;
}

// 0 on success, -1 on error.
_Py_UOpsAbstractFrame *
_Py_uop_frame_new(
    _Py_UOpsContext *ctx,
    PyCodeObject *co,
    int curr_stackentries,
    _Py_UopsSymbol **args,
    int arg_len,
<<<<<<< HEAD
    PyObject *f_funcobj)
=======
    _Py_UopsSymbol *f_funcobj)
>>>>>>> 733a3b31
{
    assert(ctx->curr_frame_depth < MAX_ABSTRACT_FRAME_DEPTH);
    _Py_UOpsAbstractFrame *frame = &ctx->frames[ctx->curr_frame_depth];

    frame->stack_len = co->co_stacksize;
    frame->locals_len = co->co_nlocalsplus;

    frame->locals = ctx->n_consumed;
    frame->stack = frame->locals + co->co_nlocalsplus;
    frame->stack_pointer = frame->stack + curr_stackentries;
    ctx->n_consumed = ctx->n_consumed + (co->co_nlocalsplus + co->co_stacksize);
    if (ctx->n_consumed >= ctx->limit) {
        ctx->done = true;
        ctx->out_of_space = true;
        return NULL;
    }

    // Initialize with the initial state of all local variables
    for (int i = 0; i < arg_len; i++) {
        frame->locals[i] = args[i];
    }

    for (int i = arg_len; i < co->co_nlocalsplus; i++) {
        _Py_UopsSymbol *local = _Py_uop_sym_new_unknown(ctx);
        frame->locals[i] = local;
    }


    // Initialize the stack as well
    for (int i = 0; i < curr_stackentries; i++) {
        _Py_UopsSymbol *stackvar = _Py_uop_sym_new_unknown(ctx);
        frame->stack[i] = stackvar;
    }

    frame->f_funcobj = f_funcobj;

    return frame;
}

void
_Py_uop_abstractcontext_fini(_Py_UOpsContext *ctx)
{
    if (ctx == NULL) {
        return;
    }
    ctx->curr_frame_depth = 0;
    int tys = ctx->t_arena.ty_curr_number;
    for (int i = 0; i < tys; i++) {
        Py_CLEAR(ctx->t_arena.arena[i].const_val);
    }
}

void
_Py_uop_abstractcontext_init(_Py_UOpsContext *ctx)
{
    ctx->limit = ctx->locals_and_stack + MAX_ABSTRACT_INTERP_SIZE;
    ctx->n_consumed = ctx->locals_and_stack;
#ifdef Py_DEBUG // Aids debugging a little. There should never be NULL in the abstract interpreter.
    for (int i = 0 ; i < MAX_ABSTRACT_INTERP_SIZE; i++) {
        ctx->locals_and_stack[i] = NULL;
    }
#endif

    // Setup the arena for sym expressions.
    ctx->t_arena.ty_curr_number = 0;
    ctx->t_arena.ty_max_number = TY_ARENA_SIZE;

    // Frame setup
    ctx->curr_frame_depth = 0;
}

int
_Py_uop_frame_pop(_Py_UOpsContext *ctx)
{
    _Py_UOpsAbstractFrame *frame = ctx->frame;
    ctx->n_consumed = frame->locals;
    ctx->curr_frame_depth--;
    assert(ctx->curr_frame_depth >= 1);
    ctx->frame = &ctx->frames[ctx->curr_frame_depth - 1];

    return 0;
}

#define TEST_PREDICATE(PRED, MSG) \
do { \
    if (!(PRED)) { \
        PyErr_SetString( \
            PyExc_AssertionError, \
            (MSG)); \
        goto fail; \
    } \
} while (0)

static _Py_UopsSymbol *
make_bottom(_Py_UOpsContext *ctx)
{
    _Py_UopsSymbol *sym = _Py_uop_sym_new_unknown(ctx);
    _Py_uop_sym_set_null(ctx, sym);
    _Py_uop_sym_set_non_null(ctx, sym);
    return sym;
}

PyObject *
_Py_uop_symbols_test(PyObject *Py_UNUSED(self), PyObject *Py_UNUSED(ignored))
{
    _Py_UOpsContext context;
    _Py_UOpsContext *ctx = &context;
    _Py_uop_abstractcontext_init(ctx);
    PyObject *val_42 = NULL;
    PyObject *val_43 = NULL;

    // Use a single 'sym' variable so copy-pasting tests is easier.
    _Py_UopsSymbol *sym = _Py_uop_sym_new_unknown(ctx);
    if (sym == NULL) {
        goto fail;
    }
    TEST_PREDICATE(!_Py_uop_sym_is_null(sym), "top is NULL");
    TEST_PREDICATE(!_Py_uop_sym_is_not_null(sym), "top is not NULL");
    TEST_PREDICATE(!_Py_uop_sym_matches_type(sym, &PyLong_Type), "top matches a type");
    TEST_PREDICATE(!_Py_uop_sym_is_const(sym), "top is a constant");
    TEST_PREDICATE(_Py_uop_sym_get_const(sym) == NULL, "top as constant is not NULL");
    TEST_PREDICATE(!_Py_uop_sym_is_bottom(sym), "top is bottom");

    sym = make_bottom(ctx);
    if (sym == NULL) {
        goto fail;
    }
    TEST_PREDICATE(!_Py_uop_sym_is_null(sym), "bottom is NULL is not false");
    TEST_PREDICATE(!_Py_uop_sym_is_not_null(sym), "bottom is not NULL is not false");
    TEST_PREDICATE(!_Py_uop_sym_matches_type(sym, &PyLong_Type), "bottom matches a type");
    TEST_PREDICATE(!_Py_uop_sym_is_const(sym), "bottom is a constant is not false");
    TEST_PREDICATE(_Py_uop_sym_get_const(sym) == NULL, "bottom as constant is not NULL");
    TEST_PREDICATE(_Py_uop_sym_is_bottom(sym), "bottom isn't bottom");

    sym = _Py_uop_sym_new_type(ctx, &PyLong_Type);
    if (sym == NULL) {
        goto fail;
    }
    TEST_PREDICATE(!_Py_uop_sym_is_null(sym), "int is NULL");
    TEST_PREDICATE(_Py_uop_sym_is_not_null(sym), "int isn't not NULL");
    TEST_PREDICATE(_Py_uop_sym_matches_type(sym, &PyLong_Type), "int isn't int");
    TEST_PREDICATE(!_Py_uop_sym_matches_type(sym, &PyFloat_Type), "int matches float");
    TEST_PREDICATE(!_Py_uop_sym_is_const(sym), "int is a constant");
    TEST_PREDICATE(_Py_uop_sym_get_const(sym) == NULL, "int as constant is not NULL");

    _Py_uop_sym_set_type(ctx, sym, &PyLong_Type);  // Should be a no-op
    TEST_PREDICATE(_Py_uop_sym_matches_type(sym, &PyLong_Type), "(int and int) isn't int");

    _Py_uop_sym_set_type(ctx, sym, &PyFloat_Type);  // Should make it bottom
    TEST_PREDICATE(_Py_uop_sym_is_bottom(sym), "(int and float) isn't bottom");

    val_42 = PyLong_FromLong(42);
    assert(val_42 != NULL);
    assert(_Py_IsImmortal(val_42));

    val_43 = PyLong_FromLong(43);
    assert(val_43 != NULL);
    assert(_Py_IsImmortal(val_43));

    sym = _Py_uop_sym_new_type(ctx, &PyLong_Type);
    if (sym == NULL) {
        goto fail;
    }
    _Py_uop_sym_set_const(ctx, sym, val_42);
    TEST_PREDICATE(_Py_uop_sym_truthiness(sym) == 1, "bool(42) is not True");
    TEST_PREDICATE(!_Py_uop_sym_is_null(sym), "42 is NULL");
    TEST_PREDICATE(_Py_uop_sym_is_not_null(sym), "42 isn't not NULL");
    TEST_PREDICATE(_Py_uop_sym_matches_type(sym, &PyLong_Type), "42 isn't an int");
    TEST_PREDICATE(!_Py_uop_sym_matches_type(sym, &PyFloat_Type), "42 matches float");
    TEST_PREDICATE(_Py_uop_sym_is_const(sym), "42 is not a constant");
    TEST_PREDICATE(_Py_uop_sym_get_const(sym) != NULL, "42 as constant is NULL");
    TEST_PREDICATE(_Py_uop_sym_get_const(sym) == val_42, "42 as constant isn't 42");

    _Py_uop_sym_set_type(ctx, sym, &PyLong_Type);  // Should be a no-op
    TEST_PREDICATE(_Py_uop_sym_matches_type(sym, &PyLong_Type), "(42 and 42) isn't an int");
    TEST_PREDICATE(_Py_uop_sym_get_const(sym) == val_42, "(42 and 42) as constant isn't 42");

    _Py_uop_sym_set_type(ctx, sym, &PyFloat_Type);  // Should make it bottom
    TEST_PREDICATE(_Py_uop_sym_is_bottom(sym), "(42 and float) isn't bottom");

    sym = _Py_uop_sym_new_type(ctx, &PyLong_Type);
    if (sym == NULL) {
        goto fail;
    }
    _Py_uop_sym_set_const(ctx, sym, val_42);
    _Py_uop_sym_set_const(ctx, sym, val_43);  // Should make it bottom
    TEST_PREDICATE(_Py_uop_sym_is_bottom(sym), "(42 and 43) isn't bottom");


    sym = _Py_uop_sym_new_const(ctx, Py_None);
    TEST_PREDICATE(_Py_uop_sym_truthiness(sym) == 0, "bool(None) is not False");
    sym = _Py_uop_sym_new_const(ctx, Py_False);
    TEST_PREDICATE(_Py_uop_sym_truthiness(sym) == 0, "bool(False) is not False");
    sym = _Py_uop_sym_new_const(ctx, PyLong_FromLong(0));
    TEST_PREDICATE(_Py_uop_sym_truthiness(sym) == 0, "bool(0) is not False");

    _Py_uop_abstractcontext_fini(ctx);
    Py_DECREF(val_42);
    Py_DECREF(val_43);
    Py_RETURN_NONE;

fail:
    _Py_uop_abstractcontext_fini(ctx);
    Py_XDECREF(val_42);
    Py_XDECREF(val_43);
    return NULL;
}

#endif /* _Py_TIER2 */<|MERGE_RESOLUTION|>--- conflicted
+++ resolved
@@ -340,11 +340,7 @@
     int curr_stackentries,
     _Py_UopsSymbol **args,
     int arg_len,
-<<<<<<< HEAD
-    PyObject *f_funcobj)
-=======
     _Py_UopsSymbol *f_funcobj)
->>>>>>> 733a3b31
 {
     assert(ctx->curr_frame_depth < MAX_ABSTRACT_FRAME_DEPTH);
     _Py_UOpsAbstractFrame *frame = &ctx->frames[ctx->curr_frame_depth];
