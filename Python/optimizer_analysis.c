--- conflicted
+++ resolved
@@ -469,11 +469,7 @@
     _PyUOpInstruction *corresponding_check_stack = NULL;
 
     _Py_uop_abstractcontext_init(ctx);
-<<<<<<< HEAD
-    _Py_UOpsAbstractFrame *frame = _Py_uop_frame_new(ctx, co, curr_stacklen, NULL, 0, NULL);
-=======
     _Py_UOpsAbstractFrame *frame = _Py_uop_frame_new(ctx, co, curr_stacklen, NULL, 0, sym_new_unknown(ctx));
->>>>>>> 733a3b31
     if (frame == NULL) {
         return -1;
     }
