/*
 * This file contains the optimizer for CPython uops.
 * It performs a traditional data-flow analysis[1] over the trace of uops.
 * Using the information gained, it chooses to emit, or skip certain instructions
 * if possible.
 *
 * [1] For information on data-flow analysis, please see page 27 onwards in
 * https://ilyasergey.net/CS4212/_static/lectures/PLDI-Week-12-dataflow.pdf
 * Credits to the courses UPenn Compilers (CIS 341) and NUS Compiler Design (CS4212).
 *
 * */
#include "Python.h"
<<<<<<< HEAD
=======
#include "opcode.h"
#include "pycore_dict.h"
>>>>>>> b3f0b698
#include "pycore_interp.h"
#include "pycore_opcode_metadata.h"
#include "pycore_opcode_utils.h"
#include "pycore_pystate.h"       // _PyInterpreterState_GET()
#include "pycore_uop_metadata.h"
#include "pycore_dict.h"
#include "pycore_long.h"
#include "cpython/optimizer.h"
#include "pycore_optimizer.h"
#include "pycore_object.h"
#include "pycore_dict.h"
#include "pycore_function.h"
#include "pycore_uop_metadata.h"
#include "pycore_uop_ids.h"
#include "pycore_range.h"

#include <stdarg.h>
#include <stdbool.h>
#include <stdint.h>
#include <stddef.h>

#define MAX_ABSTRACT_INTERP_SIZE 2048

#define OVERALLOCATE_FACTOR 5

// Need extras for root frame and for overflow frame (see TRACE_STACK_PUSH())
#define MAX_ABSTRACT_FRAME_DEPTH (TRACE_STACK_SIZE + 2)

#ifdef Py_DEBUG
    static const char *const DEBUG_ENV = "PYTHON_OPT_DEBUG";
    static inline int get_lltrace(void) {
        char *uop_debug = Py_GETENV(DEBUG_ENV);
        int lltrace = 0;
        if (uop_debug != NULL && *uop_debug >= '0') {
            lltrace = *uop_debug - '0';  // TODO: Parse an int and all that
        }
        return lltrace;
    }
    #define DPRINTF(level, ...) \
    if (get_lltrace() >= (level)) { printf(__VA_ARGS__); }
#else
    #define DPRINTF(level, ...)
#endif

// See the interpreter DSL in ./Tools/cases_generator/interpreter_definition.md for what these correspond to.
typedef enum {
    // Types with refinement info
    GUARD_KEYS_VERSION_TYPE = 0,
    GUARD_TYPE_VERSION_TYPE = 1,
    // You might think this actually needs to encode oparg
    // info as well, see _CHECK_FUNCTION_EXACT_ARGS.
    // However, since oparg is tied to code object is tied to function version,
    // it should be safe if function version matches.
    PYFUNCTION_TYPE_VERSION_TYPE = 2,

    // Types without refinement info
    PYLONG_TYPE = 3,
    PYFLOAT_TYPE = 4,
    PYUNICODE_TYPE = 5,
    NULL_TYPE = 6,
    PYMETHOD_TYPE = 7,
    GUARD_DORV_VALUES_TYPE = 8,
    // Can't statically determine if self or null.
    SELF_OR_NULL = 9,

    // Represents something from LOAD_CONST which is truly constant.
    TRUE_CONST = 30,
    INVALID_TYPE = 31,
} _Py_UOpsSymExprTypeEnum;

#define MAX_TYPE_WITH_REFINEMENT PYFUNCTION_TYPE_VERSION_TYPE

static const uint32_t IMMUTABLES =
    (
        1 << NULL_TYPE |
        1 << PYLONG_TYPE |
        1 << PYFLOAT_TYPE |
        1 << PYUNICODE_TYPE |
        1 << SELF_OR_NULL |
        1 << TRUE_CONST
    );

typedef struct {
    // bitmask of types
    uint32_t types;
    // refinement data for the types
    uint64_t refinement[MAX_TYPE_WITH_REFINEMENT + 1];
    // constant propagated value (might be NULL)
    PyObject *const_val;
} _Py_UOpsSymType;


typedef struct _Py_UOpsAbstractFrame {
    // Symbolic version of co_consts
    int sym_consts_len;
    _Py_UOpsSymType **sym_consts;
    // Max stacklen
    int stack_len;
    int locals_len;

    _Py_UOpsSymType **stack_pointer;
    _Py_UOpsSymType **stack;
    _Py_UOpsSymType **locals;
} _Py_UOpsAbstractFrame;


typedef struct ty_arena {
    int ty_curr_number;
    int ty_max_number;
    _Py_UOpsSymType *arena;
} ty_arena;

typedef struct frequent_syms {
    _Py_UOpsSymType *push_nulL_sym;
} frequent_syms;

typedef struct uops_emitter {
    _PyUOpInstruction *writebuffer;
    _PyUOpInstruction *writebuffer_end;
    int curr_i;
} uops_emitter;

// Tier 2 types meta interpreter
typedef struct _Py_UOpsAbstractInterpContext {
    PyObject_HEAD
    // The current "executing" frame.
    _Py_UOpsAbstractFrame *frame;
    _Py_UOpsAbstractFrame frames[MAX_ABSTRACT_FRAME_DEPTH];
    int curr_frame_depth;

    // Arena for the symbolic types.
    ty_arena t_arena;

    frequent_syms frequent_syms;

    uops_emitter emitter;

    _Py_UOpsSymType **water_level;
    _Py_UOpsSymType **limit;
    _Py_UOpsSymType *locals_and_stack[MAX_ABSTRACT_INTERP_SIZE];
} _Py_UOpsAbstractInterpContext;

static int
get_mutations(PyObject* dict) {
    assert(PyDict_CheckExact(dict));
    PyDictObject *d = (PyDictObject *)dict;
    return (d->ma_version_tag >> DICT_MAX_WATCHERS) & ((1 << DICT_WATCHED_MUTATION_BITS)-1);
}

static void
<<<<<<< HEAD
abstractinterp_dealloc(_Py_UOpsAbstractInterpContext *self)
{
    if (self == NULL) {
        return;
    }
    int curr = self->curr_frame_depth - 1;
    while (curr >= 0) {
        PyMem_Free(self->frames[curr].sym_consts);
        curr--;
    }
     self->curr_frame_depth = 0;
    if (self->t_arena.arena != NULL) {
        int tys = self->t_arena.ty_curr_number;
        for (int i = 0; i < tys; i++) {
            Py_CLEAR(self->t_arena.arena[i].const_val);
        }
    }
    PyMem_Free(self->t_arena.arena);
    PyMem_Free(self);
}


static inline _Py_UOpsAbstractFrame *
frame_new(_Py_UOpsAbstractInterpContext *ctx,
                          PyObject *co_consts, int stack_len, int locals_len,
                          int curr_stacklen);
static inline int
frame_push(_Py_UOpsAbstractInterpContext *ctx,
           _Py_UOpsAbstractFrame *frame,
           _Py_UOpsSymType **localsplus_start,
           int locals_len,
           int curr_stacklen,
           int total_len);

static inline int
frame_initalize(_Py_UOpsAbstractInterpContext *ctx, _Py_UOpsAbstractFrame *frame,
                int locals_len, int curr_stacklen);

static _Py_UOpsAbstractInterpContext *
abstractinterp_context_new(PyCodeObject *co,
                                  int curr_stacklen,
                                  int ir_entries,
                                  _PyUOpInstruction *new_writebuffer)
{
    int locals_len = co->co_nlocalsplus;
    int stack_len = co->co_stacksize;
    _Py_UOpsAbstractFrame *frame = NULL;
    _Py_UOpsAbstractInterpContext *self = NULL;
    _Py_UOpsSymType *t_arena = NULL;
    int ty_arena_size = ir_entries * OVERALLOCATE_FACTOR;

    t_arena = (_Py_UOpsSymType *)PyMem_New(_Py_UOpsSymType, ty_arena_size);
    if (t_arena == NULL) {
        goto error;
    }

    self = PyMem_New(_Py_UOpsAbstractInterpContext, 1);
    if (self == NULL) {
        goto error;
    }

    self->limit = self->locals_and_stack + MAX_ABSTRACT_INTERP_SIZE;
    self->water_level = self->locals_and_stack;
    for (int i = 0 ; i < MAX_ABSTRACT_INTERP_SIZE; i++) {
        self->locals_and_stack[i] = NULL;
    }


    // Setup the arena for sym expressions.
    self->t_arena.ty_curr_number = 0;
    self->t_arena.arena = t_arena;
    self->t_arena.ty_max_number = ty_arena_size;

    // Frame setup

    self->curr_frame_depth = 0;
    frame = frame_new(self, co->co_consts, stack_len, locals_len, curr_stacklen);
    if (frame == NULL) {
        goto error;
    }
    if (frame_push(self, frame, self->water_level, locals_len, curr_stacklen,
               stack_len + locals_len) < 0) {
        goto error;
    }
    if (frame_initalize(self, frame, locals_len, curr_stacklen) < 0) {
        goto error;
    }
    self->frame = frame;
    assert(frame != NULL);

    // IR and sym setup
    self->frequent_syms.push_nulL_sym = NULL;

    // Emitter setup
    self->emitter.writebuffer = new_writebuffer;
    self->emitter.curr_i = 0;
    self->emitter.writebuffer_end = new_writebuffer + ir_entries;

    return self;

error:
    PyMem_Free(t_arena);
    if (self != NULL) {
        // Important so we don't double free them.
        self->t_arena.arena = NULL;
        self->frame = NULL;
    }
    abstractinterp_dealloc(self);
    PyMem_Free(frame->sym_consts);
    return NULL;
}

static inline _Py_UOpsSymType*
sym_init_const(_Py_UOpsAbstractInterpContext *ctx, PyObject *const_val, int const_idx);

static inline _Py_UOpsSymType **
create_sym_consts(_Py_UOpsAbstractInterpContext *ctx, PyObject *co_consts)
{
    Py_ssize_t co_const_len = PyTuple_GET_SIZE(co_consts);
    _Py_UOpsSymType **sym_consts = PyMem_New(_Py_UOpsSymType *, co_const_len);
    if (sym_consts == NULL) {
        return NULL;
    }
    for (Py_ssize_t i = 0; i < co_const_len; i++) {
        _Py_UOpsSymType *res = sym_init_const(ctx, PyTuple_GET_ITEM(co_consts, i), (int)i);
        if (res == NULL) {
            goto error;
        }
        sym_consts[i] = res;
    }

    return sym_consts;
error:
    PyMem_Free(sym_consts);
    return NULL;
}


static inline _Py_UOpsSymType*
sym_init_unknown(_Py_UOpsAbstractInterpContext *ctx);

static void
sym_copy_immutable_type_info(_Py_UOpsSymType *from_sym, _Py_UOpsSymType *to_sym);

/*
 * The reason why we have a separate frame_push and frame_initialize is to mimic
 * what CPython's frame push does. This also prepares for inlining.
 * */
static inline int
frame_push(_Py_UOpsAbstractInterpContext *ctx,
           _Py_UOpsAbstractFrame *frame,
           _Py_UOpsSymType **localsplus_start,
           int locals_len,
           int curr_stacklen,
           int total_len)
{
    frame->locals = localsplus_start;
    frame->stack = frame->locals + locals_len;
    frame->stack_pointer = frame->stack + curr_stacklen;
    ctx->water_level = localsplus_start + total_len;
    if (ctx->water_level > ctx->limit) {
        return -1;
    }
    return 0;
}

static inline int
frame_initalize(_Py_UOpsAbstractInterpContext *ctx, _Py_UOpsAbstractFrame *frame,
                int locals_len, int curr_stacklen)
{
    // Initialize with the initial state of all local variables
    for (int i = 0; i < locals_len; i++) {
        _Py_UOpsSymType *local = sym_init_unknown(ctx);
        if (local == NULL) {
            goto error;
        }
        frame->locals[i] = local;
    }


    // Initialize the stack as well
    for (int i = 0; i < curr_stacklen; i++) {
        _Py_UOpsSymType *stackvar = sym_init_unknown(ctx);
        if (stackvar == NULL) {
            goto error;
        }
        frame->stack[i] = stackvar;
    }

    return 0;

error:
    return -1;
}

static inline _Py_UOpsAbstractFrame *
frame_new(_Py_UOpsAbstractInterpContext *ctx,
                          PyObject *co_consts, int stack_len, int locals_len,
                          int curr_stacklen)
{
    _Py_UOpsSymType **sym_consts = create_sym_consts(ctx, co_consts);
    if (sym_consts == NULL) {
        return NULL;
    }
    assert(ctx->curr_frame_depth < MAX_ABSTRACT_FRAME_DEPTH);
    _Py_UOpsAbstractFrame *frame = &ctx->frames[ctx->curr_frame_depth];
    ctx->curr_frame_depth++;


    frame->sym_consts = sym_consts;
    frame->sym_consts_len = (int)Py_SIZE(co_consts);
    frame->stack_len = stack_len;
    frame->locals_len = locals_len;

    return frame;
}

static inline bool
sym_is_type(_Py_UOpsSymType *sym, _Py_UOpsSymExprTypeEnum typ);
static inline uint64_t
sym_type_get_refinement(_Py_UOpsSymType *sym, _Py_UOpsSymExprTypeEnum typ);

static inline PyFunctionObject *
extract_func_from_sym(_Py_UOpsSymType *callable_sym)
{
    assert(callable_sym != NULL);
    if (!sym_is_type(callable_sym, PYFUNCTION_TYPE_VERSION_TYPE)) {
        DPRINTF(1, "error: _PUSH_FRAME not function type\n");
        return NULL;
    }
    uint64_t func_version = sym_type_get_refinement(callable_sym, PYFUNCTION_TYPE_VERSION_TYPE);
    PyFunctionObject *func = _PyFunction_LookupByVersion((uint32_t)func_version);
    if (func == NULL) {
        OPT_STAT_INC(optimizer_failure_reason_null_function);
        DPRINTF(1, "error: _PUSH_FRAME cannot find func version\n");
        return NULL;
    }
    return func;
}


// 0 on success, anything else is error.
static int
ctx_frame_push(
    _Py_UOpsAbstractInterpContext *ctx,
    PyCodeObject *co,
    _Py_UOpsSymType **localsplus_start
)
{
    _Py_UOpsAbstractFrame *frame = frame_new(ctx,
        co->co_consts, co->co_stacksize,
        co->co_nlocalsplus,
        0);
    if (frame == NULL) {
        return -1;
    }
    if (frame_push(ctx, frame, localsplus_start, co->co_nlocalsplus, 0,
               co->co_nlocalsplus + co->co_stacksize) < 0) {
        return -1;
    }
    if (frame_initalize(ctx, frame, co->co_nlocalsplus, 0) < 0) {
        return -1;
    }

    ctx->frame = frame;


    return 0;
}

static int
ctx_frame_pop(
    _Py_UOpsAbstractInterpContext *ctx
)
{
    _Py_UOpsAbstractFrame *frame = ctx->frame;

    ctx->water_level = frame->locals;
    PyMem_Free(frame->sym_consts);
    ctx->curr_frame_depth--;
    assert(ctx->curr_frame_depth >= 1);
    ctx->frame = &ctx->frames[ctx->curr_frame_depth - 1];
    return 0;
}

static void
sym_set_type_from_const(_Py_UOpsSymType *sym, PyObject *obj);

// Steals a reference to const_val
static _Py_UOpsSymType*
_Py_UOpsSymType_New(_Py_UOpsAbstractInterpContext *ctx,
                               PyObject *const_val)
{
    _Py_UOpsSymType *self = &ctx->t_arena.arena[ctx->t_arena.ty_curr_number];
    if (ctx->t_arena.ty_curr_number >= ctx->t_arena.ty_max_number) {
        OPT_STAT_INC(optimizer_failure_reason_no_memory);
        DPRINTF(1, "out of space for symbolic expression type\n");
        return NULL;
    }
    ctx->t_arena.ty_curr_number++;
    self->const_val = NULL;
    self->types = 0;

    if (const_val != NULL) {
        Py_INCREF(const_val);
        sym_set_type_from_const(self, const_val);
        self->const_val = const_val;
    }

    return self;
}


static void
sym_set_type(_Py_UOpsSymType *sym, _Py_UOpsSymExprTypeEnum typ, uint64_t refinement)
{
    sym->types |= 1 << typ;
    if (typ <= MAX_TYPE_WITH_REFINEMENT) {
        sym->refinement[typ] = refinement;
    }
}

// Note: for this, to_sym MUST point to brand new sym.
static void
sym_copy_immutable_type_info(_Py_UOpsSymType *from_sym, _Py_UOpsSymType *to_sym)
{
    to_sym->types = (from_sym->types & IMMUTABLES);
    if (to_sym->types) {
        Py_XSETREF(to_sym->const_val, Py_XNewRef(from_sym->const_val));
    }
}

static void
sym_set_type_from_const(_Py_UOpsSymType *sym, PyObject *obj)
{
    PyTypeObject *tp = Py_TYPE(obj);

    if (tp == &PyLong_Type) {
        sym_set_type(sym, PYLONG_TYPE, 0);
    }
    else if (tp == &PyFloat_Type) {
        sym_set_type(sym, PYFLOAT_TYPE, 0);
    }
    else if (tp == &PyUnicode_Type) {
        sym_set_type(sym, PYUNICODE_TYPE, 0);
    }

}


static inline _Py_UOpsSymType*
sym_init_unknown(_Py_UOpsAbstractInterpContext *ctx)
{
    return _Py_UOpsSymType_New(ctx,NULL);
}

// Takes a borrowed reference to const_val.
static inline _Py_UOpsSymType*
sym_init_const(_Py_UOpsAbstractInterpContext *ctx, PyObject *const_val, int const_idx)
{
    assert(const_val != NULL);
    _Py_UOpsSymType *temp = _Py_UOpsSymType_New(
        ctx,
        const_val
    );
    if (temp == NULL) {
        return NULL;
    }
    sym_set_type(temp, TRUE_CONST, 0);
    return temp;
}

static _Py_UOpsSymType*
sym_init_push_null(_Py_UOpsAbstractInterpContext *ctx)
{
    if (ctx->frequent_syms.push_nulL_sym != NULL) {
        return ctx->frequent_syms.push_nulL_sym;
    }
    _Py_UOpsSymType *null_sym = sym_init_unknown(ctx);
    if (null_sym == NULL) {
        return NULL;
    }
    sym_set_type(null_sym, NULL_TYPE, 0);
    ctx->frequent_syms.push_nulL_sym = null_sym;
    return null_sym;
}

static inline bool
sym_is_type(_Py_UOpsSymType *sym, _Py_UOpsSymExprTypeEnum typ)
{
    if ((sym->types & (1 << typ)) == 0) {
        return false;
    }
    return true;
}

static inline bool
sym_matches_type(_Py_UOpsSymType *sym, _Py_UOpsSymExprTypeEnum typ, uint64_t refinement)
{
    if (!sym_is_type(sym, typ)) {
        return false;
    }
    if (typ <= MAX_TYPE_WITH_REFINEMENT) {
        return sym->refinement[typ] == refinement;
    }
    return true;
}

static uint64_t
sym_type_get_refinement(_Py_UOpsSymType *sym, _Py_UOpsSymExprTypeEnum typ)
{
    assert(sym_is_type(sym, typ));
    assert(typ <= MAX_TYPE_WITH_REFINEMENT);
    return sym->refinement[typ];
}


static inline bool
op_is_end(uint32_t opcode)
{
    return opcode == _EXIT_TRACE || opcode == _JUMP_TO_TOP ||
        opcode == _JUMP_ABSOLUTE;
}

static inline bool
op_is_guard(uint32_t opcode)
{
    return _PyUop_Flags[opcode] & HAS_GUARD_FLAG;
}

static inline bool
op_is_pure(uint32_t opcode)
{
    return _PyUop_Flags[opcode] & HAS_PURE_FLAG;
}

static inline bool
op_is_bookkeeping(uint32_t opcode) {
    return (opcode == _SET_IP ||
            opcode == _CHECK_VALIDITY ||
            opcode == _SAVE_RETURN_OFFSET ||
            opcode == _RESUME_CHECK);
}

static inline bool
op_is_specially_handled(uint32_t opcode)
{
    return _PyUop_Flags[opcode] & HAS_SPECIAL_OPT_FLAG;
}

static inline bool
is_const(_Py_UOpsSymType *expr)
{
    return expr->const_val != NULL;
}

static inline PyObject *
get_const(_Py_UOpsSymType *expr)
{
    return expr->const_val;
}


static int
clear_locals_type_info(_Py_UOpsAbstractInterpContext *ctx) {
    int locals_entries = ctx->frame->locals_len;
    for (int i = 0; i < locals_entries; i++) {
        _Py_UOpsSymType *new_local = sym_init_unknown(ctx);
        if (new_local == NULL) {
            return -1;
        }
        sym_copy_immutable_type_info(ctx->frame->locals[i], new_local);
        ctx->frame->locals[i] = new_local;
=======
increment_mutations(PyObject* dict) {
    assert(PyDict_CheckExact(dict));
    PyDictObject *d = (PyDictObject *)dict;
    d->ma_version_tag += (1 << DICT_MAX_WATCHERS);
}

static int
globals_watcher_callback(PyDict_WatchEvent event, PyObject* dict,
                         PyObject* key, PyObject* new_value)
{
    if (event == PyDict_EVENT_CLONED) {
        return 0;
    }
    uint64_t watched_mutations = get_mutations(dict);
    if (watched_mutations < _Py_MAX_ALLOWED_GLOBALS_MODIFICATIONS) {
        _Py_Executors_InvalidateDependency(_PyInterpreterState_GET(), dict);
        increment_mutations(dict);
    }
    else {
        PyDict_Unwatch(1, dict);
    }
    return 0;
}


static void
global_to_const(_PyUOpInstruction *inst, PyObject *obj)
{
    assert(inst->opcode == _LOAD_GLOBAL_MODULE || inst->opcode == _LOAD_GLOBAL_BUILTINS);
    assert(PyDict_CheckExact(obj));
    PyDictObject *dict = (PyDictObject *)obj;
    assert(dict->ma_keys->dk_kind == DICT_KEYS_UNICODE);
    PyDictUnicodeEntry *entries = DK_UNICODE_ENTRIES(dict->ma_keys);
    assert(inst->operand <= UINT16_MAX);
    PyObject *res = entries[inst->operand].me_value;
    if (res == NULL) {
        return;
    }
    if (_Py_IsImmortal(res)) {
        inst->opcode = (inst->oparg & 1) ? _LOAD_CONST_INLINE_BORROW_WITH_NULL : _LOAD_CONST_INLINE_BORROW;
    }
    else {
        inst->opcode = (inst->oparg & 1) ? _LOAD_CONST_INLINE_WITH_NULL : _LOAD_CONST_INLINE;
    }
    inst->operand = (uint64_t)res;
}

static int
incorrect_keys(_PyUOpInstruction *inst, PyObject *obj)
{
    if (!PyDict_CheckExact(obj)) {
        return 1;
    }
    PyDictObject *dict = (PyDictObject *)obj;
    if (dict->ma_keys->dk_version != inst->operand) {
        return 1;
>>>>>>> b3f0b698
    }
    return 0;
}

<<<<<<< HEAD
static inline int
emit_i(uops_emitter *emitter,
       _PyUOpInstruction inst)
{
    if (emitter->writebuffer + emitter->curr_i >= emitter->writebuffer_end) {
        OPT_STAT_INC(optimizer_failure_reason_no_writebuffer);
        DPRINTF(1, "out of emission space\n");
        return -1;
    }
    if (inst.opcode == _NOP) {
        return 0;
    }
    DPRINTF(2, "Emitting instruction at [%d] op: %s, oparg: %d, target: %d, operand: %" PRIu64 " \n",
            emitter->curr_i,
            _PyOpcode_uop_name[inst.opcode],
            inst.oparg,
            inst.target,
            inst.operand);
    emitter->writebuffer[emitter->curr_i] = inst;
    emitter->curr_i++;
    return 0;
}

static inline bool
op_is_zappable(int opcode)
{
    switch(opcode) {
        case _SET_IP:
        case _CHECK_VALIDITY:
        case _LOAD_CONST_INLINE:
        case _LOAD_CONST:
        case _LOAD_FAST:
        case _LOAD_CONST_INLINE_BORROW:
        case _NOP:
            return true;
        default:
            return false;
    }
}

static inline bool
op_is_load(int opcode)
{
    return (opcode == _LOAD_CONST_INLINE ||
            opcode == _LOAD_CONST ||
            opcode == LOAD_FAST ||
            opcode == _LOAD_CONST_INLINE_BORROW);
}

static inline int
emit_const(uops_emitter *emitter,
       PyObject *const_val,
       int num_pops)
{
    _PyUOpInstruction shrink_stack = {_SHRINK_STACK, num_pops, 0, 0};
    // If all that precedes a _SHRINK_STACK is a bunch of loads,
    // then we can safely eliminate that without side effects.
    int load_count = 0;
    _PyUOpInstruction *back = emitter->writebuffer + emitter->curr_i - 1;
    while (back >= emitter->writebuffer &&
           load_count < num_pops &&
           op_is_zappable(back->opcode)) {
        load_count += op_is_load(back->opcode);
        back--;
    }
    if (load_count == num_pops) {
        back = emitter->writebuffer + emitter->curr_i - 1;
        load_count = 0;
        // Back up over the previous loads and zap them.
        while(load_count < num_pops) {
            load_count += op_is_load(back->opcode);
            if (back->opcode == _LOAD_CONST_INLINE) {
                PyObject *old_const_val = (PyObject *)back->operand;
                Py_DECREF(old_const_val);
                back->operand = (uintptr_t)NULL;
            }
            back->opcode = NOP;
            back--;
        }
    }
    else {
        if (emit_i(emitter, shrink_stack) < 0) {
            return -1;
        }
    }
    int load_const_opcode = _Py_IsImmortal(const_val)
                            ? _LOAD_CONST_INLINE_BORROW : _LOAD_CONST_INLINE;
    if (load_const_opcode == _LOAD_CONST_INLINE) {
        Py_INCREF(const_val);
    }
    _PyUOpInstruction load_const = {load_const_opcode, 0, 0, (uintptr_t)const_val};
    if (emit_i(emitter, load_const) < 0) {
        return -1;
    }
    return 0;
}

typedef enum {
    ABSTRACT_INTERP_ERROR,
    ABSTRACT_INTERP_NORMAL,
} AbstractInterpExitCodes;


#define DECREF_INPUTS_AND_REUSE_FLOAT(left, right, dval, result) \
do { \
    { \
        result = PyFloat_FromDouble(dval); \
        if ((result) == NULL) goto error; \
    } \
} while (0)

#define DEOPT_IF(COND, INSTNAME) \
    if ((COND)) {                \
        goto guard_required;         \
    }

#ifndef Py_DEBUG
#define GETITEM(ctx, i) (ctx->frame->sym_consts[(i)])
#else
static inline _Py_UOpsSymType *
GETITEM(_Py_UOpsAbstractInterpContext *ctx, Py_ssize_t i) {
    assert(i < ctx->frame->sym_consts_len);
    return ctx->frame->sym_consts[i];
}
#endif

static int
uop_abstract_interpret_single_inst(
    _PyUOpInstruction *inst,
    _PyUOpInstruction *end,
    _Py_UOpsAbstractInterpContext *ctx
)
{
#define STACK_LEVEL()     ((int)(stack_pointer - ctx->frame->stack))
#define STACK_SIZE()      (ctx->frame->stack_len)
#define BASIC_STACKADJ(n) (stack_pointer += n)

#ifdef Py_DEBUG
    #define STACK_GROW(n)   do { \
                                assert(n >= 0); \
                                BASIC_STACKADJ(n); \
                                if (STACK_LEVEL() > STACK_SIZE()) { \
                                    DPRINTF(2, "err: %d, %d\n", STACK_SIZE(), STACK_LEVEL())\
                                } \
                                assert(STACK_LEVEL() <= STACK_SIZE()); \
                            } while (0)
    #define STACK_SHRINK(n) do { \
                                assert(n >= 0); \
                                assert(STACK_LEVEL() >= n); \
                                BASIC_STACKADJ(-(n)); \
                            } while (0)
#else
    #define STACK_GROW(n)          BASIC_STACKADJ(n)
    #define STACK_SHRINK(n)        BASIC_STACKADJ(-(n))
#endif
#define PEEK(idx)              (((stack_pointer)[-(idx)]))
#define GETLOCAL(idx)          ((ctx->frame->locals[idx]))

#define CURRENT_OPARG() (oparg)

#define CURRENT_OPERAND() (operand)

#define TIER_TWO_ONLY ((void)0)

    int oparg = inst->oparg;
    uint32_t opcode = inst->opcode;
    uint64_t operand = inst->operand;

    _Py_UOpsSymType **stack_pointer = ctx->frame->stack_pointer;
    _PyUOpInstruction new_inst = *inst;

    DPRINTF(3, "Abstract interpreting %s:%d ",
            _PyOpcode_uop_name[opcode],
            oparg);
    switch (opcode) {
#include "abstract_interp_cases.c.h"
        // Note: LOAD_FAST_CHECK is not pure!!!
        case LOAD_FAST_CHECK: {
            STACK_GROW(1);
            _Py_UOpsSymType *local = GETLOCAL(oparg);
            // We guarantee this will error - just bail and don't optimize it.
            if (sym_is_type(local, NULL_TYPE)) {
                goto error;
            }
            PEEK(1) = local;
            break;
        }
        case LOAD_FAST: {
            STACK_GROW(1);
            _Py_UOpsSymType * local = GETLOCAL(oparg);
            if (sym_is_type(local, NULL_TYPE)) {
                Py_UNREACHABLE();
            }
            // Guaranteed by the CPython bytecode compiler to not be uninitialized.
            PEEK(1) = GETLOCAL(oparg);
            assert(PEEK(1));

            break;
        }
        case LOAD_FAST_AND_CLEAR: {
            STACK_GROW(1);
            PEEK(1) = GETLOCAL(oparg);
            break;
        }
        case LOAD_CONST: {
            STACK_GROW(1);
            PEEK(1) = (_Py_UOpsSymType *)GETITEM(
                ctx, oparg);
            assert(is_const(PEEK(1)));
            // Peephole: inline constants.
            PyObject *val = get_const(PEEK(1));
            new_inst.opcode = _Py_IsImmortal(val) ? _LOAD_CONST_INLINE_BORROW : _LOAD_CONST_INLINE;
            if (new_inst.opcode == _LOAD_CONST_INLINE) {
                Py_INCREF(val);
            }
            new_inst.operand = (uintptr_t)val;
            break;
        }
        case STORE_FAST_MAYBE_NULL:
        case STORE_FAST: {
            _Py_UOpsSymType *value = PEEK(1);
            GETLOCAL(oparg) = value;
            STACK_SHRINK(1);
            break;
        }
        case COPY: {
            _Py_UOpsSymType *bottom = PEEK(1 + (oparg - 1));
            STACK_GROW(1);
            PEEK(1) = bottom;
            break;
        }

        case PUSH_NULL: {
            STACK_GROW(1);
            _Py_UOpsSymType *null_sym =  sym_init_push_null(ctx);
            if (null_sym == NULL) {
                goto error;
            }
            PEEK(1) = null_sym;
            break;
        }

        case _INIT_CALL_PY_EXACT_ARGS: {
            // Don't put in the new frame. Leave it be so that _PUSH_FRAME
            // can extract callable, self_or_null and args later.
            // This also means our stack pointer diverges from the real VM.

            // IMPORTANT: make sure there is no interference
            // between this and _PUSH_FRAME. That is a required invariant.
            break;
        }

        case _PUSH_FRAME: {
            // From _INIT_CALL_PY_EXACT_ARGS

            int argcount = oparg;
            // _INIT_CALL_PY_EXACT_ARGS's real stack effect in the VM.
            stack_pointer += -1 - oparg;
            // TOS is the new callable, above it self_or_null and args

            PyFunctionObject *func = extract_func_from_sym(PEEK(1));
            if (func == NULL) {
                goto error;
            }
            PyCodeObject *co = (PyCodeObject *)func->func_code;

            _Py_UOpsSymType *self_or_null = PEEK(0);
            assert(self_or_null != NULL);
            _Py_UOpsSymType **args = &PEEK(-1);
            assert(args != NULL);
            if (!sym_is_type(self_or_null, NULL_TYPE) &&
                !sym_is_type(self_or_null, SELF_OR_NULL)) {
                // Bound method fiddling, same as _INIT_CALL_PY_EXACT_ARGS in
                // VM
                args--;
                argcount++;
            }
            // This is _PUSH_FRAME's stack effect
            STACK_SHRINK(1);
            ctx->frame->stack_pointer = stack_pointer;
            if (ctx_frame_push(ctx, co, ctx->water_level) != 0){
                goto error;
            }
            stack_pointer = ctx->frame->stack_pointer;
            // Cannot determine statically, so we can't propagate types.
            if (!sym_is_type(self_or_null, SELF_OR_NULL)) {
                for (int i = 0; i < argcount; i++) {
                    ctx->frame->locals[i] = args[i];
                }
            }
            break;
        }

        case _POP_FRAME: {
            assert(STACK_LEVEL() == 1);
            _Py_UOpsSymType *retval = PEEK(1);
            STACK_SHRINK(1);
            ctx->frame->stack_pointer = stack_pointer;

            if (ctx_frame_pop(ctx) != 0){
                goto error;
            }
            stack_pointer = ctx->frame->stack_pointer;
            // Push retval into new frame.
            STACK_GROW(1);
            PEEK(1) = retval;
            break;
        }

        case _CHECK_PEP_523:
            /* Setting the eval frame function invalidates
             * all executors, so no need to check dynamically */
            if (_PyInterpreterState_GET()->eval_frame == NULL) {
                new_inst.opcode = _NOP;
            }
            break;
        case _SET_IP:
        case _CHECK_VALIDITY:
        case _SAVE_RETURN_OFFSET:
            break;
        default:
            DPRINTF(1, "Unknown opcode in abstract interpreter\n");
            Py_UNREACHABLE();
    }
    assert(ctx->frame != NULL);
    DPRINTF(3, " stack_level %d\n", STACK_LEVEL());
    ctx->frame->stack_pointer = stack_pointer;
    assert(STACK_LEVEL() >= 0);

    if (emit_i(&ctx->emitter, new_inst) < 0) {
        return ABSTRACT_INTERP_ERROR;
    }

    return ABSTRACT_INTERP_NORMAL;

pop_2_error_tier_two:
    STACK_SHRINK(1);
    STACK_SHRINK(1);
error:
    DPRINTF(1, "Encountered error in abstract interpreter\n");
    return ABSTRACT_INTERP_ERROR;

}

static int
uop_abstract_interpret(
    PyCodeObject *co,
    _PyUOpInstruction *trace,
    _PyUOpInstruction *new_trace,
    int trace_len,
    int curr_stacklen
)
{
    bool did_loop_peel = false;

    _Py_UOpsAbstractInterpContext *ctx = NULL;

    ctx = abstractinterp_context_new(
        co, curr_stacklen,
        trace_len, new_trace);
    if (ctx == NULL) {
        goto error;
    }
    _PyUOpInstruction *curr = NULL;
    _PyUOpInstruction *end = NULL;
    AbstractInterpExitCodes status = ABSTRACT_INTERP_NORMAL;
    bool needs_clear_locals = true;
    bool has_enough_space_to_duplicate_loop = true;
    int res = 0;

loop_peeling:
    curr = trace;
    end = trace + trace_len;
    needs_clear_locals = true;
    ;
    while (curr < end && !op_is_end(curr->opcode)) {

        if (!op_is_pure(curr->opcode) &&
            !op_is_specially_handled(curr->opcode) &&
            !op_is_bookkeeping(curr->opcode) &&
            !op_is_guard(curr->opcode)) {
            DPRINTF(3, "Impure %s\n", _PyOpcode_uop_name[curr->opcode]);
            if (needs_clear_locals) {
                if (clear_locals_type_info(ctx) < 0) {
                    goto error;
=======
/* The first two dict watcher IDs are reserved for CPython,
 * so we don't need to check that they haven't been used */
#define BUILTINS_WATCHER_ID 0
#define GLOBALS_WATCHER_ID  1

/* Returns 1 if successfully optimized
 *         0 if the trace is not suitable for optimization (yet)
 *        -1 if there was an error. */
static int
remove_globals(_PyInterpreterFrame *frame, _PyUOpInstruction *buffer,
               int buffer_size, _PyBloomFilter *dependencies)
{
    PyInterpreterState *interp = _PyInterpreterState_GET();
    PyObject *builtins = frame->f_builtins;
    if (builtins != interp->builtins) {
        return 1;
    }
    PyObject *globals = frame->f_globals;
    assert(PyFunction_Check(((PyFunctionObject *)frame->f_funcobj)));
    assert(((PyFunctionObject *)frame->f_funcobj)->func_builtins == builtins);
    assert(((PyFunctionObject *)frame->f_funcobj)->func_globals == globals);
    /* In order to treat globals as constants, we need to
     * know that the globals dict is the one we expected, and
     * that it hasn't changed
     * In order to treat builtins as constants,  we need to
     * know that the builtins dict is the one we expected, and
     * that it hasn't changed and that the global dictionary's
     * keys have not changed */

    /* These values represent stacks of booleans (one bool per bit).
     * Pushing a frame shifts left, popping a frame shifts right. */
    uint32_t builtins_checked = 0;
    uint32_t builtins_watched = 0;
    uint32_t globals_checked = 0;
    uint32_t globals_watched = 0;
    if (interp->dict_state.watchers[1] == NULL) {
        interp->dict_state.watchers[1] = globals_watcher_callback;
    }
    for (int pc = 0; pc < buffer_size; pc++) {
        _PyUOpInstruction *inst = &buffer[pc];
        int opcode = inst->opcode;
        switch(opcode) {
            case _GUARD_BUILTINS_VERSION:
                if (incorrect_keys(inst, builtins)) {
                    return 0;
                }
                if (interp->rare_events.builtin_dict >= _Py_MAX_ALLOWED_BUILTINS_MODIFICATIONS) {
                    continue;
                }
                if ((builtins_watched & 1) == 0) {
                    PyDict_Watch(BUILTINS_WATCHER_ID, builtins);
                    builtins_watched |= 1;
                }
                if (builtins_checked & 1) {
                    buffer[pc].opcode = NOP;
                }
                else {
                    buffer[pc].opcode = _CHECK_BUILTINS;
                    buffer[pc].operand = (uintptr_t)builtins;
                    builtins_checked |= 1;
                }
                break;
            case _GUARD_GLOBALS_VERSION:
                if (incorrect_keys(inst, globals)) {
                    return 0;
                }
                uint64_t watched_mutations = get_mutations(globals);
                if (watched_mutations >= _Py_MAX_ALLOWED_GLOBALS_MODIFICATIONS) {
                    continue;
                }
                if ((globals_watched & 1) == 0) {
                    PyDict_Watch(GLOBALS_WATCHER_ID, globals);
                    _Py_BloomFilter_Add(dependencies, globals);
                    globals_watched |= 1;
                }
                if (globals_checked & 1) {
                    buffer[pc].opcode = NOP;
                }
                else {
                    buffer[pc].opcode = _CHECK_GLOBALS;
                    buffer[pc].operand = (uintptr_t)globals;
                    globals_checked |= 1;
                }
                break;
            case _LOAD_GLOBAL_BUILTINS:
                if (globals_checked & builtins_checked & globals_watched & builtins_watched & 1) {
                    global_to_const(inst, builtins);
                }
                break;
            case _LOAD_GLOBAL_MODULE:
                if (globals_checked & globals_watched & 1) {
                    global_to_const(inst, globals);
                }
                break;
            case _PUSH_FRAME:
            {
                globals_checked <<= 1;
                globals_watched <<= 1;
                builtins_checked <<= 1;
                builtins_watched <<= 1;
                PyFunctionObject *func = (PyFunctionObject *)buffer[pc].operand;
                if (func == NULL) {
                    return 1;
                }
                assert(PyFunction_Check(func));
                globals = func->func_globals;
                builtins = func->func_builtins;
                if (builtins != interp->builtins) {
                    return 1;
                }
                break;
            }
            case _POP_FRAME:
            {
                globals_checked >>= 1;
                globals_watched >>= 1;
                builtins_checked >>= 1;
                builtins_watched >>= 1;
                PyFunctionObject *func = (PyFunctionObject *)buffer[pc].operand;
                assert(PyFunction_Check(func));
                globals = func->func_globals;
                builtins = func->func_builtins;
                break;
            }
            case _JUMP_TO_TOP:
            case _EXIT_TRACE:
                return 1;
        }
    }
    return 0;
}

static void
peephole_opt(_PyInterpreterFrame *frame, _PyUOpInstruction *buffer, int buffer_size)
{
    PyCodeObject *co = (PyCodeObject *)frame->f_executable;
    for (int pc = 0; pc < buffer_size; pc++) {
        int opcode = buffer[pc].opcode;
        switch(opcode) {
            case _LOAD_CONST: {
                assert(co != NULL);
                PyObject *val = PyTuple_GET_ITEM(co->co_consts, buffer[pc].oparg);
                buffer[pc].opcode = _Py_IsImmortal(val) ? _LOAD_CONST_INLINE_BORROW : _LOAD_CONST_INLINE;
                buffer[pc].operand = (uintptr_t)val;
                break;
            }
            case _CHECK_PEP_523:
            {
                /* Setting the eval frame function invalidates
                 * all executors, so no need to check dynamically */
                if (_PyInterpreterState_GET()->eval_frame == NULL) {
                    buffer[pc].opcode = _NOP;
>>>>>>> b3f0b698
                }
            }
<<<<<<< HEAD
            needs_clear_locals = false;
        }
        else {
            needs_clear_locals = true;
        }


        status = uop_abstract_interpret_single_inst(
            curr, end, ctx
        );
        if (status == ABSTRACT_INTERP_ERROR) {
            goto error;
        }

        curr++;

    }

    assert(op_is_end(curr->opcode));

    // If we end in a loop, and we have a lot of space left, peel the loop for
    // poor man's loop invariant code motino for guards
    // https://en.wikipedia.org/wiki/Loop_splitting
    has_enough_space_to_duplicate_loop = ((ctx->emitter.curr_i * 3) <
        (int)(ctx->emitter.writebuffer_end - ctx->emitter.writebuffer));
    if (!did_loop_peel && curr->opcode == _JUMP_TO_TOP && has_enough_space_to_duplicate_loop) {
        OPT_STAT_INC(loop_body_duplication_attempts);
        did_loop_peel = true;
        _PyUOpInstruction jump_header = {_JUMP_ABSOLUTE_HEADER, (ctx->emitter.curr_i), 0, 0};
        if (emit_i(&ctx->emitter, jump_header) < 0) {
            goto error;
        }
        DPRINTF(1, "loop_peeling!\n");
        goto loop_peeling;
    }
    else {
#if  defined(Py_STATS) || defined(Py_DEBUG)
        if(!did_loop_peel && curr->opcode == _JUMP_TO_TOP && !has_enough_space_to_duplicate_loop)  {
            OPT_STAT_INC(loop_body_duplication_no_mem);
            DPRINTF(1, "no space for loop peeling\n");
        }
#endif
        if (did_loop_peel) {
            OPT_STAT_INC(loop_body_duplication_successes);
            assert(curr->opcode == _JUMP_TO_TOP);
            _PyUOpInstruction jump_abs = {_JUMP_ABSOLUTE, (ctx->emitter.curr_i), 0, 0};
            if (emit_i(&ctx->emitter, jump_abs) < 0) {
                goto error;
            }
        } else {
            if (emit_i(&ctx->emitter, *curr) < 0) {
                goto error;
            }
=======
            case _PUSH_FRAME:
            case _POP_FRAME:
            {
                PyFunctionObject *func = (PyFunctionObject *)buffer[pc].operand;
                if (func == NULL) {
                    co = NULL;
                }
                else {
                    assert(PyFunction_Check(func));
                    co = (PyCodeObject *)func->func_code;
                }
                break;
            }
            case _JUMP_TO_TOP:
            case _EXIT_TRACE:
                return;
>>>>>>> b3f0b698
        }
    }


    res = ctx->emitter.curr_i;
    abstractinterp_dealloc(ctx);

    return res;

error:
    abstractinterp_dealloc(ctx);
    return -1;
}


static void
remove_unneeded_uops(_PyUOpInstruction *buffer, int buffer_size)
{
    int last_set_ip = -1;
    bool maybe_invalid = false;
    for (int pc = 0; pc < buffer_size; pc++) {
        int opcode = buffer[pc].opcode;
        if (opcode == _SET_IP) {
            buffer[pc].opcode = NOP;
            last_set_ip = pc;
        }
        else if (opcode == _CHECK_VALIDITY) {
            if (maybe_invalid) {
                maybe_invalid = false;
            }
            else {
                buffer[pc].opcode = NOP;
            }
        }
        else if (opcode == _JUMP_TO_TOP ||
            opcode == _EXIT_TRACE ||
            opcode == _JUMP_ABSOLUTE) {
            break;
        }
        else {
            if (_PyUop_Flags[opcode] & HAS_ESCAPES_FLAG) {
                maybe_invalid = true;
                if (last_set_ip >= 0) {
                    buffer[last_set_ip].opcode = _SET_IP;
                }
            }
            if ((_PyUop_Flags[opcode] & HAS_ERROR_FLAG) || opcode == _PUSH_FRAME) {
                if (last_set_ip >= 0) {
                    buffer[last_set_ip].opcode = _SET_IP;
                }
            }
        }
    }
}

<<<<<<< HEAD
//  0 - failure, no error raised, just fall back to Tier 1
// -1 - failure, and raise error
//  1 - optimizer success
=======
>>>>>>> b3f0b698
int
_Py_uop_analyze_and_optimize(
    _PyInterpreterFrame *frame,
    _PyUOpInstruction *buffer,
    int buffer_size,
    int curr_stacklen,
    _PyBloomFilter *dependencies
)
{
<<<<<<< HEAD
    OPT_STAT_INC(optimizer_attempts);
    _PyUOpInstruction *temp_writebuffer = NULL;

    temp_writebuffer = PyMem_New(_PyUOpInstruction, buffer_size);
    if (temp_writebuffer == NULL) {
        goto error;
    }

    // Pass: Abstract interpretation and symbolic analysis
    int new_trace_len = uop_abstract_interpret(
        co, buffer, temp_writebuffer,
        buffer_size, curr_stacklen);

    if (new_trace_len < 0) {
        goto error;
    }

    remove_unneeded_uops(temp_writebuffer, new_trace_len);

    // Fill in our new trace!
    memcpy(buffer, temp_writebuffer, new_trace_len * sizeof(_PyUOpInstruction));

    PyMem_Free(temp_writebuffer);

    OPT_STAT_INC(optimizer_successes);
    return 1;
error:
    // The only valid error we can raise is MemoryError.
    // Other times it's not really errors but things like not being able
    // to fetch a function version because the function got deleted.
    PyMem_Free(temp_writebuffer);
    return PyErr_Occurred() ? -1 : 0;
=======
    int err = remove_globals(frame, buffer, buffer_size, dependencies);
    if (err <= 0) {
        return err;
    }
    peephole_opt(frame, buffer, buffer_size);
    remove_unneeded_uops(buffer, buffer_size);
    return 1;
>>>>>>> b3f0b698
}<|MERGE_RESOLUTION|>--- conflicted
+++ resolved
@@ -10,11 +10,8 @@
  *
  * */
 #include "Python.h"
-<<<<<<< HEAD
-=======
 #include "opcode.h"
 #include "pycore_dict.h"
->>>>>>> b3f0b698
 #include "pycore_interp.h"
 #include "pycore_opcode_metadata.h"
 #include "pycore_opcode_utils.h"
@@ -157,15 +154,7 @@
     _Py_UOpsSymType *locals_and_stack[MAX_ABSTRACT_INTERP_SIZE];
 } _Py_UOpsAbstractInterpContext;
 
-static int
-get_mutations(PyObject* dict) {
-    assert(PyDict_CheckExact(dict));
-    PyDictObject *d = (PyDictObject *)dict;
-    return (d->ma_version_tag >> DICT_MAX_WATCHERS) & ((1 << DICT_WATCHED_MUTATION_BITS)-1);
-}
-
 static void
-<<<<<<< HEAD
 abstractinterp_dealloc(_Py_UOpsAbstractInterpContext *self)
 {
     if (self == NULL) {
@@ -639,69 +628,10 @@
         }
         sym_copy_immutable_type_info(ctx->frame->locals[i], new_local);
         ctx->frame->locals[i] = new_local;
-=======
-increment_mutations(PyObject* dict) {
-    assert(PyDict_CheckExact(dict));
-    PyDictObject *d = (PyDictObject *)dict;
-    d->ma_version_tag += (1 << DICT_MAX_WATCHERS);
-}
-
-static int
-globals_watcher_callback(PyDict_WatchEvent event, PyObject* dict,
-                         PyObject* key, PyObject* new_value)
-{
-    if (event == PyDict_EVENT_CLONED) {
-        return 0;
-    }
-    uint64_t watched_mutations = get_mutations(dict);
-    if (watched_mutations < _Py_MAX_ALLOWED_GLOBALS_MODIFICATIONS) {
-        _Py_Executors_InvalidateDependency(_PyInterpreterState_GET(), dict);
-        increment_mutations(dict);
-    }
-    else {
-        PyDict_Unwatch(1, dict);
     }
     return 0;
 }
 
-
-static void
-global_to_const(_PyUOpInstruction *inst, PyObject *obj)
-{
-    assert(inst->opcode == _LOAD_GLOBAL_MODULE || inst->opcode == _LOAD_GLOBAL_BUILTINS);
-    assert(PyDict_CheckExact(obj));
-    PyDictObject *dict = (PyDictObject *)obj;
-    assert(dict->ma_keys->dk_kind == DICT_KEYS_UNICODE);
-    PyDictUnicodeEntry *entries = DK_UNICODE_ENTRIES(dict->ma_keys);
-    assert(inst->operand <= UINT16_MAX);
-    PyObject *res = entries[inst->operand].me_value;
-    if (res == NULL) {
-        return;
-    }
-    if (_Py_IsImmortal(res)) {
-        inst->opcode = (inst->oparg & 1) ? _LOAD_CONST_INLINE_BORROW_WITH_NULL : _LOAD_CONST_INLINE_BORROW;
-    }
-    else {
-        inst->opcode = (inst->oparg & 1) ? _LOAD_CONST_INLINE_WITH_NULL : _LOAD_CONST_INLINE;
-    }
-    inst->operand = (uint64_t)res;
-}
-
-static int
-incorrect_keys(_PyUOpInstruction *inst, PyObject *obj)
-{
-    if (!PyDict_CheckExact(obj)) {
-        return 1;
-    }
-    PyDictObject *dict = (PyDictObject *)obj;
-    if (dict->ma_keys->dk_version != inst->operand) {
-        return 1;
->>>>>>> b3f0b698
-    }
-    return 0;
-}
-
-<<<<<<< HEAD
 static inline int
 emit_i(uops_emitter *emitter,
        _PyUOpInstruction inst)
@@ -1046,48 +976,76 @@
 
 }
 
+
+
 static int
-uop_abstract_interpret(
-    PyCodeObject *co,
-    _PyUOpInstruction *trace,
-    _PyUOpInstruction *new_trace,
-    int trace_len,
-    int curr_stacklen
-)
-{
-    bool did_loop_peel = false;
-
-    _Py_UOpsAbstractInterpContext *ctx = NULL;
-
-    ctx = abstractinterp_context_new(
-        co, curr_stacklen,
-        trace_len, new_trace);
-    if (ctx == NULL) {
-        goto error;
-    }
-    _PyUOpInstruction *curr = NULL;
-    _PyUOpInstruction *end = NULL;
-    AbstractInterpExitCodes status = ABSTRACT_INTERP_NORMAL;
-    bool needs_clear_locals = true;
-    bool has_enough_space_to_duplicate_loop = true;
-    int res = 0;
-
-loop_peeling:
-    curr = trace;
-    end = trace + trace_len;
-    needs_clear_locals = true;
-    ;
-    while (curr < end && !op_is_end(curr->opcode)) {
-
-        if (!op_is_pure(curr->opcode) &&
-            !op_is_specially_handled(curr->opcode) &&
-            !op_is_bookkeeping(curr->opcode) &&
-            !op_is_guard(curr->opcode)) {
-            DPRINTF(3, "Impure %s\n", _PyOpcode_uop_name[curr->opcode]);
-            if (needs_clear_locals) {
-                if (clear_locals_type_info(ctx) < 0) {
-                    goto error;
-=======
+get_mutations(PyObject* dict) {
+    assert(PyDict_CheckExact(dict));
+    PyDictObject *d = (PyDictObject *)dict;
+    return (d->ma_version_tag >> DICT_MAX_WATCHERS) & ((1 << DICT_WATCHED_MUTATION_BITS)-1);
+}
+
+static void
+increment_mutations(PyObject* dict) {
+    assert(PyDict_CheckExact(dict));
+    PyDictObject *d = (PyDictObject *)dict;
+    d->ma_version_tag += (1 << DICT_MAX_WATCHERS);
+}
+
+static int
+globals_watcher_callback(PyDict_WatchEvent event, PyObject* dict,
+                         PyObject* key, PyObject* new_value)
+{
+    if (event == PyDict_EVENT_CLONED) {
+        return 0;
+    }
+    uint64_t watched_mutations = get_mutations(dict);
+    if (watched_mutations < _Py_MAX_ALLOWED_GLOBALS_MODIFICATIONS) {
+        _Py_Executors_InvalidateDependency(_PyInterpreterState_GET(), dict);
+        increment_mutations(dict);
+    }
+    else {
+        PyDict_Unwatch(1, dict);
+    }
+    return 0;
+}
+
+
+static void
+global_to_const(_PyUOpInstruction *inst, PyObject *obj)
+{
+    assert(inst->opcode == _LOAD_GLOBAL_MODULE || inst->opcode == _LOAD_GLOBAL_BUILTINS);
+    assert(PyDict_CheckExact(obj));
+    PyDictObject *dict = (PyDictObject *)obj;
+    assert(dict->ma_keys->dk_kind == DICT_KEYS_UNICODE);
+    PyDictUnicodeEntry *entries = DK_UNICODE_ENTRIES(dict->ma_keys);
+    assert(inst->operand <= UINT16_MAX);
+    PyObject *res = entries[inst->operand].me_value;
+    if (res == NULL) {
+        return;
+    }
+    if (_Py_IsImmortal(res)) {
+        inst->opcode = (inst->oparg & 1) ? _LOAD_CONST_INLINE_BORROW_WITH_NULL : _LOAD_CONST_INLINE_BORROW;
+    }
+    else {
+        inst->opcode = (inst->oparg & 1) ? _LOAD_CONST_INLINE_WITH_NULL : _LOAD_CONST_INLINE;
+    }
+    inst->operand = (uint64_t)res;
+}
+
+static int
+incorrect_keys(_PyUOpInstruction *inst, PyObject *obj)
+{
+    if (!PyDict_CheckExact(obj)) {
+        return 1;
+    }
+    PyDictObject *dict = (PyDictObject *)obj;
+    if (dict->ma_keys->dk_version != inst->operand) {
+        return 1;
+    }
+    return 0;
+}
+
 /* The first two dict watcher IDs are reserved for CPython,
  * so we don't need to check that they haven't been used */
 #define BUILTINS_WATCHER_ID 0
@@ -1220,30 +1178,49 @@
     return 0;
 }
 
-static void
-peephole_opt(_PyInterpreterFrame *frame, _PyUOpInstruction *buffer, int buffer_size)
-{
-    PyCodeObject *co = (PyCodeObject *)frame->f_executable;
-    for (int pc = 0; pc < buffer_size; pc++) {
-        int opcode = buffer[pc].opcode;
-        switch(opcode) {
-            case _LOAD_CONST: {
-                assert(co != NULL);
-                PyObject *val = PyTuple_GET_ITEM(co->co_consts, buffer[pc].oparg);
-                buffer[pc].opcode = _Py_IsImmortal(val) ? _LOAD_CONST_INLINE_BORROW : _LOAD_CONST_INLINE;
-                buffer[pc].operand = (uintptr_t)val;
-                break;
-            }
-            case _CHECK_PEP_523:
-            {
-                /* Setting the eval frame function invalidates
-                 * all executors, so no need to check dynamically */
-                if (_PyInterpreterState_GET()->eval_frame == NULL) {
-                    buffer[pc].opcode = _NOP;
->>>>>>> b3f0b698
-                }
-            }
-<<<<<<< HEAD
+static int
+uop_abstract_interpret(
+    PyCodeObject *co,
+    _PyUOpInstruction *trace,
+    _PyUOpInstruction *new_trace,
+    int trace_len,
+    int curr_stacklen
+)
+{
+    bool did_loop_peel = false;
+
+    _Py_UOpsAbstractInterpContext *ctx = NULL;
+
+    ctx = abstractinterp_context_new(
+        co, curr_stacklen,
+        trace_len, new_trace);
+    if (ctx == NULL) {
+        goto error;
+    }
+    _PyUOpInstruction *curr = NULL;
+    _PyUOpInstruction *end = NULL;
+    AbstractInterpExitCodes status = ABSTRACT_INTERP_NORMAL;
+    bool needs_clear_locals = true;
+    bool has_enough_space_to_duplicate_loop = true;
+    int res = 0;
+
+loop_peeling:
+    curr = trace;
+    end = trace + trace_len;
+    needs_clear_locals = true;
+    ;
+    while (curr < end && !op_is_end(curr->opcode)) {
+
+        if (!op_is_pure(curr->opcode) &&
+            !op_is_specially_handled(curr->opcode) &&
+            !op_is_bookkeeping(curr->opcode) &&
+            !op_is_guard(curr->opcode)) {
+            DPRINTF(3, "Impure %s\n", _PyOpcode_uop_name[curr->opcode]);
+            if (needs_clear_locals) {
+                if (clear_locals_type_info(ctx) < 0) {
+                    goto error;
+                }
+            }
             needs_clear_locals = false;
         }
         else {
@@ -1297,24 +1274,6 @@
             if (emit_i(&ctx->emitter, *curr) < 0) {
                 goto error;
             }
-=======
-            case _PUSH_FRAME:
-            case _POP_FRAME:
-            {
-                PyFunctionObject *func = (PyFunctionObject *)buffer[pc].operand;
-                if (func == NULL) {
-                    co = NULL;
-                }
-                else {
-                    assert(PyFunction_Check(func));
-                    co = (PyCodeObject *)func->func_code;
-                }
-                break;
-            }
-            case _JUMP_TO_TOP:
-            case _EXIT_TRACE:
-                return;
->>>>>>> b3f0b698
         }
     }
 
@@ -1370,12 +1329,6 @@
     }
 }
 
-<<<<<<< HEAD
-//  0 - failure, no error raised, just fall back to Tier 1
-// -1 - failure, and raise error
-//  1 - optimizer success
-=======
->>>>>>> b3f0b698
 int
 _Py_uop_analyze_and_optimize(
     _PyInterpreterFrame *frame,
@@ -1385,7 +1338,6 @@
     _PyBloomFilter *dependencies
 )
 {
-<<<<<<< HEAD
     OPT_STAT_INC(optimizer_attempts);
     _PyUOpInstruction *temp_writebuffer = NULL;
 
@@ -1394,9 +1346,14 @@
         goto error;
     }
 
+    int err = remove_globals(frame, buffer, buffer_size, dependencies);
+    if (err <= 0) {
+        return err;
+    }
+
     // Pass: Abstract interpretation and symbolic analysis
     int new_trace_len = uop_abstract_interpret(
-        co, buffer, temp_writebuffer,
+        (PyCodeObject *)frame->f_executable, buffer, temp_writebuffer,
         buffer_size, curr_stacklen);
 
     if (new_trace_len < 0) {
@@ -1418,13 +1375,4 @@
     // to fetch a function version because the function got deleted.
     PyMem_Free(temp_writebuffer);
     return PyErr_Occurred() ? -1 : 0;
-=======
-    int err = remove_globals(frame, buffer, buffer_size, dependencies);
-    if (err <= 0) {
-        return err;
-    }
-    peephole_opt(frame, buffer, buffer_size);
-    remove_unneeded_uops(buffer, buffer_size);
-    return 1;
->>>>>>> b3f0b698
 }