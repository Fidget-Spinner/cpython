/*
 * This file contains the support code for CPython's uops redundancy eliminator.
 * It also performs some simple optimizations.
 * It performs a traditional data-flow analysis[1] over the trace of uops.
 * Using the information gained, it chooses to emit, or skip certain instructions
 * if possible.
 *
 * [1] For information on data-flow analysis, please see
 * https://clang.llvm.org/docs/DataFlowAnalysisIntro.html
 *
 * */
#include "Python.h"
#include "opcode.h"
#include "pycore_dict.h"
#include "pycore_interp.h"
#include "pycore_opcode_metadata.h"
#include "pycore_opcode_utils.h"
#include "pycore_pystate.h"       // _PyInterpreterState_GET()
#include "pycore_uop_metadata.h"
#include "pycore_dict.h"
#include "pycore_long.h"
#include "cpython/optimizer.h"
#include "pycore_optimizer.h"
#include "pycore_object.h"
#include "pycore_dict.h"
#include "pycore_function.h"
#include "pycore_uop_metadata.h"
#include "pycore_uop_ids.h"
#include "pycore_range.h"

#include <stdarg.h>
#include <stdbool.h>
#include <stdint.h>
#include <stddef.h>

// Holds locals, stack, locals, stack ... co_consts (in that order)
#define MAX_ABSTRACT_INTERP_SIZE 4096

#define OVERALLOCATE_FACTOR 5

#define TY_ARENA_SIZE (UOP_MAX_TRACE_LENGTH * OVERALLOCATE_FACTOR)

// Need extras for root frame and for overflow frame (see TRACE_STACK_PUSH())
#define MAX_ABSTRACT_FRAME_DEPTH (TRACE_STACK_SIZE + 2)

#ifdef Py_DEBUG
    static const char *const DEBUG_ENV = "PYTHON_OPT_DEBUG";
    static inline int get_lltrace(void) {
        char *uop_debug = Py_GETENV(DEBUG_ENV);
        int lltrace = 0;
        if (uop_debug != NULL && *uop_debug >= '0') {
            lltrace = *uop_debug - '0';  // TODO: Parse an int and all that
        }
        return lltrace;
    }
    #define DPRINTF(level, ...) \
    if (get_lltrace() >= (level)) { printf(__VA_ARGS__); }
#else
    #define DPRINTF(level, ...)
#endif


// Flags for below.
#define KNOWN      1 << 0
#define TRUE_CONST 1 << 1
#define IS_NULL    1 << 2
#define NOT_NULL   1 << 3

typedef struct {
    int flags;
    PyTypeObject *typ;
    // constant propagated value (might be NULL)
    PyObject *const_val;
} _Py_UOpsSymType;


typedef struct _Py_UOpsAbstractFrame {
    // Max stacklen
    int stack_len;
    int locals_len;

    _Py_UOpsSymType **stack_pointer;
    _Py_UOpsSymType **stack;
    _Py_UOpsSymType **locals;
} _Py_UOpsAbstractFrame;


typedef struct ty_arena {
    int ty_curr_number;
    int ty_max_number;
    _Py_UOpsSymType arena[TY_ARENA_SIZE];
} ty_arena;

// Tier 2 types meta interpreter
typedef struct _Py_UOpsAbstractInterpContext {
    PyObject_HEAD
    // The current "executing" frame.
    _Py_UOpsAbstractFrame *frame;
    _Py_UOpsAbstractFrame frames[MAX_ABSTRACT_FRAME_DEPTH];
    int curr_frame_depth;

    // Arena for the symbolic types.
    ty_arena t_arena;

    _Py_UOpsSymType **n_consumed;
    _Py_UOpsSymType **limit;
    _Py_UOpsSymType *locals_and_stack[MAX_ABSTRACT_INTERP_SIZE];
} _Py_UOpsAbstractInterpContext;

static inline _Py_UOpsSymType* sym_new_unknown(_Py_UOpsAbstractInterpContext *ctx);

// 0 on success, -1 on error.
static _Py_UOpsAbstractFrame *
ctx_frame_new(
    _Py_UOpsAbstractInterpContext *ctx,
    PyCodeObject *co,
    _Py_UOpsSymType **localsplus_start,
    int n_locals_already_filled,
    int curr_stackentries
)
{
    assert(ctx->curr_frame_depth < MAX_ABSTRACT_FRAME_DEPTH);
    _Py_UOpsAbstractFrame *frame = &ctx->frames[ctx->curr_frame_depth];

    frame->stack_len = co->co_stacksize;
    frame->locals_len = co->co_nlocalsplus;

    frame->locals = localsplus_start;
    frame->stack = frame->locals + co->co_nlocalsplus;
    frame->stack_pointer = frame->stack + curr_stackentries;
    ctx->n_consumed = localsplus_start + (co->co_nlocalsplus + co->co_stacksize);
    if (ctx->n_consumed >= ctx->limit) {
        return NULL;
    }


    // Initialize with the initial state of all local variables
    for (int i = n_locals_already_filled; i < co->co_nlocalsplus; i++) {
        _Py_UOpsSymType *local = sym_new_unknown(ctx);
        if (local == NULL) {
            return NULL;
        }
        frame->locals[i] = local;
    }


    // Initialize the stack as well
    for (int i = 0; i < curr_stackentries; i++) {
        _Py_UOpsSymType *stackvar = sym_new_unknown(ctx);
        if (stackvar == NULL) {
            return NULL;
        }
        frame->stack[i] = stackvar;
    }

    return frame;
}

static void
abstractcontext_fini(_Py_UOpsAbstractInterpContext *ctx)
{
    if (ctx == NULL) {
        return;
    }
    ctx->curr_frame_depth = 0;
    int tys = ctx->t_arena.ty_curr_number;
    for (int i = 0; i < tys; i++) {
        Py_CLEAR(ctx->t_arena.arena[i].const_val);
    }
}

static int
abstractcontext_init(
    _Py_UOpsAbstractInterpContext *ctx,
    PyCodeObject *co,
    int curr_stacklen,
    int ir_entries
)
{
    ctx->limit = ctx->locals_and_stack + MAX_ABSTRACT_INTERP_SIZE;
    ctx->n_consumed = ctx->locals_and_stack;
#ifdef Py_DEBUG // Aids debugging a little. There should never be NULL in the abstract interpreter.
    for (int i = 0 ; i < MAX_ABSTRACT_INTERP_SIZE; i++) {
        ctx->locals_and_stack[i] = NULL;
    }
#endif

    // Setup the arena for sym expressions.
    ctx->t_arena.ty_curr_number = 0;
    ctx->t_arena.ty_max_number = TY_ARENA_SIZE;

    // Frame setup
    ctx->curr_frame_depth = 0;
    _Py_UOpsAbstractFrame *frame = ctx_frame_new(ctx, co, ctx->n_consumed, 0, curr_stacklen);
    if (frame == NULL) {
        return -1;
    }
    ctx->curr_frame_depth++;
    ctx->frame = frame;
    return 0;
}


static int
ctx_frame_pop(
    _Py_UOpsAbstractInterpContext *ctx
)
{
    _Py_UOpsAbstractFrame *frame = ctx->frame;

    ctx->n_consumed = frame->locals;
    ctx->curr_frame_depth--;
    assert(ctx->curr_frame_depth >= 1);
    ctx->frame = &ctx->frames[ctx->curr_frame_depth - 1];

    return 0;
}


// Takes a borrowed reference to const_val, turns that into a strong reference.
static _Py_UOpsSymType*
sym_new(_Py_UOpsAbstractInterpContext *ctx,
                               PyObject *const_val)
{
    _Py_UOpsSymType *self = &ctx->t_arena.arena[ctx->t_arena.ty_curr_number];
    if (ctx->t_arena.ty_curr_number >= ctx->t_arena.ty_max_number) {
        OPT_STAT_INC(optimizer_failure_reason_no_memory);
        DPRINTF(1, "out of space for symbolic expression type\n");
        return NULL;
    }
    ctx->t_arena.ty_curr_number++;
    self->const_val = NULL;
    self->typ = NULL;
    self->flags = 0;

    if (const_val != NULL) {
        self->const_val = Py_NewRef(const_val);
    }

    return self;
}

static inline void
sym_set_flag(_Py_UOpsSymType *sym, int flag)
{
    sym->flags |= flag;
}

static inline void
sym_clear_flag(_Py_UOpsSymType *sym, int flag)
{
    sym->flags &= (~flag);
}

static inline bool
sym_has_flag(_Py_UOpsSymType *sym, int flag)
{
    return (sym->flags & flag) != 0;
}

static inline bool
sym_is_known(_Py_UOpsSymType *sym)
{
    return sym_has_flag(sym, KNOWN);
}

static inline bool
sym_is_not_null(_Py_UOpsSymType *sym)
{
    return (sym->flags & (IS_NULL | NOT_NULL)) == NOT_NULL;
}

static inline bool
sym_is_null(_Py_UOpsSymType *sym)
{
    return (sym->flags & (IS_NULL | NOT_NULL)) == IS_NULL;
}

static inline void
sym_set_type(_Py_UOpsSymType *sym, PyTypeObject *tp)
{
    assert(PyType_Check(tp));
    sym->typ = tp;
    sym_set_flag(sym, KNOWN);
    sym_set_flag(sym, NOT_NULL);
}

static inline void
sym_set_null(_Py_UOpsSymType *sym)
{
    sym_set_flag(sym, IS_NULL);
    sym_set_flag(sym, KNOWN);
}


static inline _Py_UOpsSymType*
sym_new_unknown(_Py_UOpsAbstractInterpContext *ctx)
{
    return sym_new(ctx,NULL);
}

static inline _Py_UOpsSymType*
sym_new_known_notnull(_Py_UOpsAbstractInterpContext *ctx)
{
    _Py_UOpsSymType *res = sym_new_unknown(ctx);
    if (res == NULL) {
        return NULL;
    }
    sym_set_flag(res, NOT_NULL);
    return res;
}

static inline _Py_UOpsSymType*
sym_new_known_type(_Py_UOpsAbstractInterpContext *ctx,
                      PyTypeObject *typ)
{
    _Py_UOpsSymType *res = sym_new(ctx,NULL);
    if (res == NULL) {
        return NULL;
    }
    sym_set_type(res, typ);
    return res;
}

// Takes a borrowed reference to const_val.
static inline _Py_UOpsSymType*
sym_new_const(_Py_UOpsAbstractInterpContext *ctx, PyObject *const_val)
{
    assert(const_val != NULL);
    _Py_UOpsSymType *temp = sym_new(
        ctx,
        const_val
    );
    if (temp == NULL) {
        return NULL;
    }
    sym_set_type(temp, Py_TYPE(const_val));
    sym_set_flag(temp, TRUE_CONST);
    sym_set_flag(temp, KNOWN);
    sym_set_flag(temp, NOT_NULL);
    return temp;
}

<<<<<<< HEAD
=======
static inline bool
is_const(_Py_UOpsSymType *sym)
{
    return sym->const_val != NULL;
}

static inline PyObject *
get_const(_Py_UOpsSymType *sym)
{
    return sym->const_val;
}

>>>>>>> fd2bb4be
static _Py_UOpsSymType*
sym_new_null(_Py_UOpsAbstractInterpContext *ctx)
{
    _Py_UOpsSymType *null_sym = sym_new_unknown(ctx);
    if (null_sym == NULL) {
        return NULL;
    }
    sym_set_null(null_sym);
    return null_sym;
}


static inline bool
sym_matches_type(_Py_UOpsSymType *sym, PyTypeObject *typ)
{
    assert(typ == NULL || PyType_Check(typ));
    if (!sym_has_flag(sym, KNOWN)) {
        return false;
    }
    return sym->typ == typ;
}


static inline bool
op_is_end(uint32_t opcode)
{
    return opcode == _EXIT_TRACE || opcode == _JUMP_TO_TOP;
}

static int
get_mutations(PyObject* dict) {
    assert(PyDict_CheckExact(dict));
    PyDictObject *d = (PyDictObject *)dict;
    return (d->ma_version_tag >> DICT_MAX_WATCHERS) & ((1 << DICT_WATCHED_MUTATION_BITS)-1);
}

static void
increment_mutations(PyObject* dict) {
    assert(PyDict_CheckExact(dict));
    PyDictObject *d = (PyDictObject *)dict;
    d->ma_version_tag += (1 << DICT_MAX_WATCHERS);
}

/* The first two dict watcher IDs are reserved for CPython,
 * so we don't need to check that they haven't been used */
#define BUILTINS_WATCHER_ID 0
#define GLOBALS_WATCHER_ID  1

static int
globals_watcher_callback(PyDict_WatchEvent event, PyObject* dict,
                         PyObject* key, PyObject* new_value)
{
    RARE_EVENT_STAT_INC(watched_globals_modification);
    assert(get_mutations(dict) < _Py_MAX_ALLOWED_GLOBALS_MODIFICATIONS);
    _Py_Executors_InvalidateDependency(_PyInterpreterState_GET(), dict);
    increment_mutations(dict);
    PyDict_Unwatch(GLOBALS_WATCHER_ID, dict);
    return 0;
}

static void
global_to_const(_PyUOpInstruction *inst, PyObject *obj)
{
    assert(inst->opcode == _LOAD_GLOBAL_MODULE || inst->opcode == _LOAD_GLOBAL_BUILTINS);
    assert(PyDict_CheckExact(obj));
    PyDictObject *dict = (PyDictObject *)obj;
    assert(dict->ma_keys->dk_kind == DICT_KEYS_UNICODE);
    PyDictUnicodeEntry *entries = DK_UNICODE_ENTRIES(dict->ma_keys);
    assert(inst->operand <= UINT16_MAX);
    PyObject *res = entries[inst->operand].me_value;
    if (res == NULL) {
        return;
    }
    if (_Py_IsImmortal(res)) {
        inst->opcode = (inst->oparg & 1) ? _LOAD_CONST_INLINE_BORROW_WITH_NULL : _LOAD_CONST_INLINE_BORROW;
    }
    else {
        inst->opcode = (inst->oparg & 1) ? _LOAD_CONST_INLINE_WITH_NULL : _LOAD_CONST_INLINE;
    }
    inst->operand = (uint64_t)res;
}

static int
incorrect_keys(_PyUOpInstruction *inst, PyObject *obj)
{
    if (!PyDict_CheckExact(obj)) {
        return 1;
    }
    PyDictObject *dict = (PyDictObject *)obj;
    if (dict->ma_keys->dk_version != inst->operand) {
        return 1;
    }
    return 0;
}

/* Returns 1 if successfully optimized
 *         0 if the trace is not suitable for optimization (yet)
 *        -1 if there was an error. */
static int
remove_globals(_PyInterpreterFrame *frame, _PyUOpInstruction *buffer,
               int buffer_size, _PyBloomFilter *dependencies)
{
    PyInterpreterState *interp = _PyInterpreterState_GET();
    PyObject *builtins = frame->f_builtins;
    if (builtins != interp->builtins) {
        return 1;
    }
    PyObject *globals = frame->f_globals;
    assert(PyFunction_Check(((PyFunctionObject *)frame->f_funcobj)));
    assert(((PyFunctionObject *)frame->f_funcobj)->func_builtins == builtins);
    assert(((PyFunctionObject *)frame->f_funcobj)->func_globals == globals);
    /* In order to treat globals as constants, we need to
     * know that the globals dict is the one we expected, and
     * that it hasn't changed
     * In order to treat builtins as constants,  we need to
     * know that the builtins dict is the one we expected, and
     * that it hasn't changed and that the global dictionary's
     * keys have not changed */

    /* These values represent stacks of booleans (one bool per bit).
     * Pushing a frame shifts left, popping a frame shifts right. */
    uint32_t builtins_checked = 0;
    uint32_t builtins_watched = 0;
    uint32_t globals_checked = 0;
    uint32_t globals_watched = 0;
    if (interp->dict_state.watchers[GLOBALS_WATCHER_ID] == NULL) {
        interp->dict_state.watchers[GLOBALS_WATCHER_ID] = globals_watcher_callback;
    }
    for (int pc = 0; pc < buffer_size; pc++) {
        _PyUOpInstruction *inst = &buffer[pc];
        int opcode = inst->opcode;
        switch(opcode) {
            case _GUARD_BUILTINS_VERSION:
                if (incorrect_keys(inst, builtins)) {
                    return 0;
                }
                if (interp->rare_events.builtin_dict >= _Py_MAX_ALLOWED_BUILTINS_MODIFICATIONS) {
                    continue;
                }
                if ((builtins_watched & 1) == 0) {
                    PyDict_Watch(BUILTINS_WATCHER_ID, builtins);
                    builtins_watched |= 1;
                }
                if (builtins_checked & 1) {
                    buffer[pc].opcode = NOP;
                }
                else {
                    buffer[pc].opcode = _CHECK_BUILTINS;
                    buffer[pc].operand = (uintptr_t)builtins;
                    builtins_checked |= 1;
                }
                break;
            case _GUARD_GLOBALS_VERSION:
                if (incorrect_keys(inst, globals)) {
                    return 0;
                }
                uint64_t watched_mutations = get_mutations(globals);
                if (watched_mutations >= _Py_MAX_ALLOWED_GLOBALS_MODIFICATIONS) {
                    continue;
                }
                if ((globals_watched & 1) == 0) {
                    PyDict_Watch(GLOBALS_WATCHER_ID, globals);
                    _Py_BloomFilter_Add(dependencies, globals);
                    globals_watched |= 1;
                }
                if (globals_checked & 1) {
                    buffer[pc].opcode = NOP;
                }
                else {
                    buffer[pc].opcode = _CHECK_GLOBALS;
                    buffer[pc].operand = (uintptr_t)globals;
                    globals_checked |= 1;
                }
                break;
            case _LOAD_GLOBAL_BUILTINS:
                if (globals_checked & builtins_checked & globals_watched & builtins_watched & 1) {
                    global_to_const(inst, builtins);
                }
                break;
            case _LOAD_GLOBAL_MODULE:
                if (globals_checked & globals_watched & 1) {
                    global_to_const(inst, globals);
                }
                break;
            case _PUSH_FRAME:
            {
                globals_checked <<= 1;
                globals_watched <<= 1;
                builtins_checked <<= 1;
                builtins_watched <<= 1;
                PyFunctionObject *func = (PyFunctionObject *)buffer[pc].operand;
                if (func == NULL) {
                    return 1;
                }
                assert(PyFunction_Check(func));
                globals = func->func_globals;
                builtins = func->func_builtins;
                if (builtins != interp->builtins) {
                    return 1;
                }
                break;
            }
            case _POP_FRAME:
            {
                globals_checked >>= 1;
                globals_watched >>= 1;
                builtins_checked >>= 1;
                builtins_watched >>= 1;
                PyFunctionObject *func = (PyFunctionObject *)buffer[pc].operand;
                assert(PyFunction_Check(func));
                globals = func->func_globals;
                builtins = func->func_builtins;
                break;
            }
            default:
                if (op_is_end(opcode)) {
                    return 1;
                }
                break;
        }
    }
    return 0;
}



#define STACK_LEVEL()     ((int)(stack_pointer - ctx->frame->stack))

#define GETLOCAL(idx)          ((ctx->frame->locals[idx]))

#define REPLACE_OP(INST, OP, ARG, OPERAND)    \
    INST->opcode = OP;            \
    INST->oparg = ARG;            \
    INST->operand = OPERAND;

#define _LOAD_ATTR_NOT_NULL \
    do {                    \
    attr = sym_new_known_notnull(ctx); \
    if (attr == NULL) { \
        goto error; \
    } \
    null = sym_new_null(ctx); \
    if (null == NULL) { \
        goto error; \
    } \
    } while (0);


/* 1 for success, 0 for not ready, cannot error at the moment. */
static int
uop_redundancy_eliminator(
    PyCodeObject *co,
    _PyUOpInstruction *trace,
    int trace_len,
    int curr_stacklen
)
{

    _Py_UOpsAbstractInterpContext context;
    _Py_UOpsAbstractInterpContext *ctx = &context;

    if (abstractcontext_init(
        ctx,
        co, curr_stacklen,
        trace_len) < 0) {
        goto out_of_space;
    }

    for (_PyUOpInstruction *this_instr = trace;
         this_instr < trace + trace_len && !op_is_end(this_instr->opcode);
         this_instr++) {

        int oparg = this_instr->oparg;
        uint32_t opcode = this_instr->opcode;

        _Py_UOpsSymType **stack_pointer = ctx->frame->stack_pointer;

        DPRINTF(3, "Abstract interpreting %s:%d ",
                _PyOpcode_uop_name[opcode],
                oparg);
        switch (opcode) {
#include "tier2_redundancy_eliminator_cases.c.h"

            default:
                DPRINTF(1, "Unknown opcode in abstract interpreter\n");
                Py_UNREACHABLE();
        }
        assert(ctx->frame != NULL);
        DPRINTF(3, " stack_level %d\n", STACK_LEVEL());
        ctx->frame->stack_pointer = stack_pointer;
        assert(STACK_LEVEL() >= 0);
    }

    abstractcontext_fini(ctx);
    return 1;

out_of_space:
    DPRINTF(1, "Out of space in abstract interpreter\n");
    abstractcontext_fini(ctx);
    return 0;

error:
    DPRINTF(1, "Encountered error in abstract interpreter\n");
    abstractcontext_fini(ctx);
    return 0;
}


static void
remove_unneeded_uops(_PyUOpInstruction *buffer, int buffer_size)
{
    /* Remove _SET_IP and _CHECK_VALIDITY where possible.
     * _SET_IP is needed if the following instruction escapes or
     * could error. _CHECK_VALIDITY is needed if the previous
     * instruction could have escaped. */
    int last_set_ip = -1;
    bool may_have_escaped = false;
    for (int pc = 0; pc < buffer_size; pc++) {
        int opcode = buffer[pc].opcode;
        switch (opcode) {
            case _SET_IP:
                buffer[pc].opcode = NOP;
                last_set_ip = pc;
                break;
            case _CHECK_VALIDITY:
                if (may_have_escaped) {
                    may_have_escaped = false;
                }
                else {
                    buffer[pc].opcode = NOP;
                }
                break;
            case _CHECK_VALIDITY_AND_SET_IP:
                if (may_have_escaped) {
                    may_have_escaped = false;
                    buffer[pc].opcode = _CHECK_VALIDITY;
                }
                else {
                    buffer[pc].opcode = NOP;
                }
                last_set_ip = pc;
                break;
            case _JUMP_TO_TOP:
            case _EXIT_TRACE:
                return;
            default:
            {
                bool needs_ip = false;
                if (_PyUop_Flags[opcode] & HAS_ESCAPES_FLAG) {
                    needs_ip = true;
                    may_have_escaped = true;
                }
                if (_PyUop_Flags[opcode] & HAS_ERROR_FLAG) {
                    needs_ip = true;
                }
                if (opcode == _PUSH_FRAME) {
                    needs_ip = true;
                }
                if (needs_ip && last_set_ip >= 0) {
                    if (buffer[last_set_ip].opcode == _CHECK_VALIDITY) {
                        buffer[last_set_ip].opcode = _CHECK_VALIDITY_AND_SET_IP;
                    }
                    else {
                        assert(buffer[last_set_ip].opcode == _NOP);
                        buffer[last_set_ip].opcode = _SET_IP;
                    }
                    last_set_ip = -1;
                }
            }
        }
    }
}

static void
peephole_opt(_PyInterpreterFrame *frame, _PyUOpInstruction *buffer, int buffer_size)
{
    PyCodeObject *co = (PyCodeObject *)frame->f_executable;
    for (int pc = 0; pc < buffer_size; pc++) {
        int opcode = buffer[pc].opcode;
        switch(opcode) {
            case _LOAD_CONST: {
                assert(co != NULL);
                PyObject *val = PyTuple_GET_ITEM(co->co_consts, buffer[pc].oparg);
                buffer[pc].opcode = _Py_IsImmortal(val) ? _LOAD_CONST_INLINE_BORROW : _LOAD_CONST_INLINE;
                buffer[pc].operand = (uintptr_t)val;
                break;
            }
            case _CHECK_PEP_523:
            {
                /* Setting the eval frame function invalidates
                 * all executors, so no need to check dynamically */
                if (_PyInterpreterState_GET()->eval_frame == NULL) {
                    buffer[pc].opcode = _NOP;
                }
                break;
            }
            case _PUSH_FRAME:
            case _POP_FRAME:
            {
                PyFunctionObject *func = (PyFunctionObject *)buffer[pc].operand;
                if (func == NULL) {
                    co = NULL;
                }
                else {
                    assert(PyFunction_Check(func));
                    co = (PyCodeObject *)func->func_code;
                }
                break;
            }
            case _JUMP_TO_TOP:
            case _EXIT_TRACE:
                return;
        }
    }
}

//  0 - failure, no error raised, just fall back to Tier 1
// -1 - failure, and raise error
//  1 - optimizer success
int
_Py_uop_analyze_and_optimize(
    _PyInterpreterFrame *frame,
    _PyUOpInstruction *buffer,
    int buffer_size,
    int curr_stacklen,
    _PyBloomFilter *dependencies
)
{
    OPT_STAT_INC(optimizer_attempts);

    int err = remove_globals(frame, buffer, buffer_size, dependencies);
    if (err == 0) {
        goto not_ready;
    }
    if (err < 0) {
        goto error;
    }

    peephole_opt(frame, buffer, buffer_size);

    err = uop_redundancy_eliminator(
        (PyCodeObject *)frame->f_executable, buffer,
        buffer_size, curr_stacklen);

    if (err == 0) {
        goto not_ready;
    }
    assert(err == 1);

    remove_unneeded_uops(buffer, buffer_size);

    OPT_STAT_INC(optimizer_successes);
    return 1;
not_ready:
    return 0;
error:
    return -1;
}<|MERGE_RESOLUTION|>--- conflicted
+++ resolved
@@ -341,8 +341,6 @@
     return temp;
 }
 
-<<<<<<< HEAD
-=======
 static inline bool
 is_const(_Py_UOpsSymType *sym)
 {
@@ -355,7 +353,6 @@
     return sym->const_val;
 }
 
->>>>>>> fd2bb4be
 static _Py_UOpsSymType*
 sym_new_null(_Py_UOpsAbstractInterpContext *ctx)
 {
