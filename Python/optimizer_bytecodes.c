#include "Python.h"
#include "pycore_optimizer.h"
#include "pycore_uops.h"
#include "pycore_uop_ids.h"
#include "internal/pycore_moduleobject.h"

#define op(name, ...) /* NAME is ignored */

typedef struct _Py_UOpsAbstractFrame _Py_UOpsAbstractFrame;

/* Shortened forms for convenience */
#define sym_is_not_null _Py_uop_sym_is_not_null
#define sym_is_const _Py_uop_sym_is_const
#define sym_get_const _Py_uop_sym_get_const
#define sym_new_unknown _Py_uop_sym_new_unknown
#define sym_new_not_null _Py_uop_sym_new_not_null
#define sym_new_type _Py_uop_sym_new_type
#define sym_is_null _Py_uop_sym_is_null
#define sym_new_const _Py_uop_sym_new_const
#define sym_new_null _Py_uop_sym_new_null
#define sym_matches_type _Py_uop_sym_matches_type
#define sym_matches_type_version _Py_uop_sym_matches_type_version
#define sym_get_type _Py_uop_sym_get_type
#define sym_has_type _Py_uop_sym_has_type
#define sym_set_null(SYM) _Py_uop_sym_set_null(ctx, SYM)
#define sym_set_non_null(SYM) _Py_uop_sym_set_non_null(ctx, SYM)
#define sym_set_type(SYM, TYPE) _Py_uop_sym_set_type(ctx, SYM, TYPE)
#define sym_set_type_version(SYM, VERSION) _Py_uop_sym_set_type_version(ctx, SYM, VERSION)
#define sym_set_const(SYM, CNST) _Py_uop_sym_set_const(ctx, SYM, CNST)
#define sym_set_compact_int(SYM) _Py_uop_sym_set_compact_int(ctx, SYM)
#define sym_is_bottom _Py_uop_sym_is_bottom
#define frame_new _Py_uop_frame_new
#define frame_pop _Py_uop_frame_pop
#define sym_new_tuple _Py_uop_sym_new_tuple
#define sym_tuple_getitem _Py_uop_sym_tuple_getitem
#define sym_tuple_length _Py_uop_sym_tuple_length
#define sym_is_immortal _Py_uop_symbol_is_immortal
#define sym_new_compact_int _Py_uop_sym_new_compact_int
#define sym_is_compact_int _Py_uop_sym_is_compact_int
#define sym_new_truthiness _Py_uop_sym_new_truthiness

extern int
optimize_to_bool(
    _PyUOpInstruction *this_instr,
    JitOptContext *ctx,
    JitOptSymbol *value,
    JitOptSymbol **result_ptr);

extern void
eliminate_pop_guard(_PyUOpInstruction *this_instr, bool exit);

extern PyCodeObject *get_code(_PyUOpInstruction *op);

static int
dummy_func(void) {

    PyCodeObject *co;
    int oparg;
    JitOptSymbol *flag;
    JitOptSymbol *left;
    JitOptSymbol *right;
    JitOptSymbol *value;
    JitOptSymbol *res;
    JitOptSymbol *iter;
    JitOptSymbol *top;
    JitOptSymbol *bottom;
    _Py_UOpsAbstractFrame *frame;
    _Py_UOpsAbstractFrame *new_frame;
    JitOptContext *ctx;
    _PyUOpInstruction *this_instr;
    _PyBloomFilter *dependencies;
    int modified;
    int curr_space;
    int max_space;
    _PyUOpInstruction *first_valid_check_stack;
    _PyUOpInstruction *corresponding_check_stack;

// BEGIN BYTECODES //

    op(_LOAD_FAST_CHECK, (-- value)) {
        value = GETLOCAL(oparg);
        // We guarantee this will error - just bail and don't optimize it.
        if (sym_is_null(value)) {
            ctx->done = true;
        }
    }

    op(_LOAD_FAST, (-- value)) {
        value = GETLOCAL(oparg);
    }

    op(_LOAD_FAST_BORROW, (-- value)) {
        value = PyJitRef_Borrow(GETLOCAL(oparg));
    }

    op(_LOAD_FAST_AND_CLEAR, (-- value)) {
        value = GETLOCAL(oparg);
        JitOptRef temp = sym_new_null(ctx);
        GETLOCAL(oparg) = temp;
    }

    op(_STORE_FAST, (value --)) {
        GETLOCAL(oparg) = value;
    }

    op(_PUSH_NULL, (-- res)) {
        res = sym_new_null(ctx);
    }

    op(_GUARD_TOS_INT, (value -- value)) {
        if (sym_is_compact_int(value)) {
            REPLACE_OP(this_instr, _NOP, 0, 0);
        }
        else {
            if (sym_get_type(value) == &PyLong_Type) {
                REPLACE_OP(this_instr, _GUARD_TOS_OVERFLOWED, 0, 0);
            }
            sym_set_compact_int(value);
        }
    }

    op(_GUARD_NOS_INT, (left, unused -- left, unused)) {
        if (sym_is_compact_int(left)) {
            REPLACE_OP(this_instr, _NOP, 0, 0);
        }
        else {
            if (sym_get_type(left) == &PyLong_Type) {
                REPLACE_OP(this_instr, _GUARD_NOS_OVERFLOWED, 0, 0);
            }
            sym_set_compact_int(left);
        }
    }

    op(_CHECK_ATTR_CLASS, (type_version/2, owner -- owner)) {
        PyObject *type = (PyObject *)_PyType_LookupByVersion(type_version);
        if (type) {
            if (type == sym_get_const(ctx, owner)) {
                REPLACE_OP(this_instr, _NOP, 0, 0);
            }
            else {
                sym_set_const(owner, type);
            }
        }
    }

    op(_GUARD_TYPE_VERSION, (type_version/2, owner -- owner)) {
        assert(type_version);
        if (sym_matches_type_version(owner, type_version)) {
            REPLACE_OP(this_instr, _NOP, 0, 0);
        } else {
            // add watcher so that whenever the type changes we invalidate this
            PyTypeObject *type = _PyType_LookupByVersion(type_version);
            // if the type is null, it was not found in the cache (there was a conflict)
            // with the key, in which case we can't trust the version
            if (type) {
                // if the type version was set properly, then add a watcher
                // if it wasn't this means that the type version was previously set to something else
                // and we set the owner to bottom, so we don't need to add a watcher because we must have
                // already added one earlier.
                if (sym_set_type_version(owner, type_version)) {
                    PyType_Watch(TYPE_WATCHER_ID, (PyObject *)type);
                    _Py_BloomFilter_Add(dependencies, type);
                }
            }

        }
    }

    op(_GUARD_TOS_FLOAT, (value -- value)) {
        if (sym_matches_type(value, &PyFloat_Type)) {
            REPLACE_OP(this_instr, _NOP, 0, 0);
        }
        sym_set_type(value, &PyFloat_Type);
    }

    op(_GUARD_NOS_FLOAT, (left, unused -- left, unused)) {
        if (sym_matches_type(left, &PyFloat_Type)) {
            REPLACE_OP(this_instr, _NOP, 0, 0);
        }
        sym_set_type(left, &PyFloat_Type);
    }

    op(_BINARY_OP, (lhs, rhs -- res)) {
        REPLACE_OPCODE_IF_EVALUATES_PURE(lhs, rhs);
        bool lhs_int = sym_matches_type(lhs, &PyLong_Type);
        bool rhs_int = sym_matches_type(rhs, &PyLong_Type);
        bool lhs_float = sym_matches_type(lhs, &PyFloat_Type);
        bool rhs_float = sym_matches_type(rhs, &PyFloat_Type);
        if (!((lhs_int || lhs_float) && (rhs_int || rhs_float))) {
            // There's something other than an int or float involved:
            res = sym_new_unknown(ctx);
        }
        else if (oparg == NB_POWER || oparg == NB_INPLACE_POWER) {
            // This one's fun... the *type* of the result depends on the
            // *values* being exponentiated. However, exponents with one
            // constant part are reasonably common, so it's probably worth
            // trying to infer some simple cases:
            // - A: 1 ** 1 -> 1 (int ** int -> int)
            // - B: 1 ** -1 -> 1.0 (int ** int -> float)
            // - C: 1.0 ** 1 -> 1.0 (float ** int -> float)
            // - D: 1 ** 1.0 -> 1.0 (int ** float -> float)
            // - E: -1 ** 0.5 ~> 1j (int ** float -> complex)
            // - F: 1.0 ** 1.0 -> 1.0 (float ** float -> float)
            // - G: -1.0 ** 0.5 ~> 1j (float ** float -> complex)
            if (rhs_float) {
                // Case D, E, F, or G... can't know without the sign of the LHS
                // or whether the RHS is whole, which isn't worth the effort:
                res = sym_new_unknown(ctx);
            }
            else if (lhs_float) {
                // Case C:
                res = sym_new_type(ctx, &PyFloat_Type);
            }
            else if (!sym_is_const(ctx, rhs)) {
                // Case A or B... can't know without the sign of the RHS:
                res = sym_new_unknown(ctx);
            }
            else if (_PyLong_IsNegative((PyLongObject *)sym_get_const(ctx, rhs))) {
                // Case B:
                res = sym_new_type(ctx, &PyFloat_Type);
            }
            else {
                // Case A:
                res = sym_new_type(ctx, &PyLong_Type);
            }
        }
        else if (oparg == NB_TRUE_DIVIDE || oparg == NB_INPLACE_TRUE_DIVIDE) {
            res = sym_new_type(ctx, &PyFloat_Type);
        }
        else if (lhs_int && rhs_int) {
            res = sym_new_type(ctx, &PyLong_Type);
        }
        else {
            res = sym_new_type(ctx, &PyFloat_Type);
        }
    }

    op(_BINARY_OP_ADD_INT, (left, right -- res)) {
        REPLACE_OPCODE_IF_EVALUATES_PURE(left, right);
        res = sym_new_compact_int(ctx);
    }

    op(_BINARY_OP_SUBTRACT_INT, (left, right -- res)) {
        REPLACE_OPCODE_IF_EVALUATES_PURE(left, right);
        res = sym_new_compact_int(ctx);
    }

    op(_BINARY_OP_MULTIPLY_INT, (left, right -- res)) {
        REPLACE_OPCODE_IF_EVALUATES_PURE(left, right);
        res = sym_new_compact_int(ctx);
    }

    op(_BINARY_OP_ADD_FLOAT, (left, right -- res)) {
        REPLACE_OPCODE_IF_EVALUATES_PURE(left, right);
        res = sym_new_type(ctx, &PyFloat_Type);
        // TODO (gh-134584): Refactor this to use another uop
        if (PyJitRef_IsBorrowed(left) && PyJitRef_IsBorrowed(right)) {
            REPLACE_OP(this_instr, op_without_decref_inputs[opcode], oparg, 0);
        }
    }

    op(_BINARY_OP_SUBTRACT_FLOAT, (left, right -- res)) {
        REPLACE_OPCODE_IF_EVALUATES_PURE(left, right);
        res = sym_new_type(ctx, &PyFloat_Type);
        // TODO (gh-134584): Refactor this to use another uop
        if (PyJitRef_IsBorrowed(left) && PyJitRef_IsBorrowed(right)) {
            REPLACE_OP(this_instr, op_without_decref_inputs[opcode], oparg, 0);
        }
    }

    op(_BINARY_OP_MULTIPLY_FLOAT, (left, right -- res)) {
        REPLACE_OPCODE_IF_EVALUATES_PURE(left, right);
        res = sym_new_type(ctx, &PyFloat_Type);
        // TODO (gh-134584): Refactor this to use another uop
        if (PyJitRef_IsBorrowed(left) && PyJitRef_IsBorrowed(right)) {
            REPLACE_OP(this_instr, op_without_decref_inputs[opcode], oparg, 0);
        }
    }

    op(_BINARY_OP_ADD_UNICODE, (left, right -- res)) {
        REPLACE_OPCODE_IF_EVALUATES_PURE(left, right);
        res = sym_new_type(ctx, &PyUnicode_Type);
    }

    op(_BINARY_OP_INPLACE_ADD_UNICODE, (left, right -- )) {
        JitOptRef res;
        if (sym_is_const(ctx, left) && sym_is_const(ctx, right)) {
            assert(PyUnicode_CheckExact(sym_get_const(ctx, left)));
            assert(PyUnicode_CheckExact(sym_get_const(ctx, right)));
            PyObject *temp = PyUnicode_Concat(sym_get_const(ctx, left), sym_get_const(ctx, right));
            if (temp == NULL) {
                goto error;
            }
            res = sym_new_const(ctx, temp);
            Py_DECREF(temp);
        }
        else {
            res = sym_new_type(ctx, &PyUnicode_Type);
        }
        // _STORE_FAST:
        GETLOCAL(this_instr->operand0) = res;
    }

    op(_BINARY_OP_SUBSCR_INIT_CALL, (container, sub, getitem  -- new_frame)) {
        new_frame = PyJitRef_NULL;
        ctx->done = true;
    }

    op(_BINARY_OP_SUBSCR_STR_INT, (str_st, sub_st -- res)) {
        res = sym_new_type(ctx, &PyUnicode_Type);
    }

    op(_BINARY_OP_SUBSCR_TUPLE_INT, (tuple_st, sub_st -- res)) {
        assert(sym_matches_type(tuple_st, &PyTuple_Type));
        if (sym_is_const(ctx, sub_st)) {
            assert(PyLong_CheckExact(sym_get_const(ctx, sub_st)));
            long index = PyLong_AsLong(sym_get_const(ctx, sub_st));
            assert(index >= 0);
            int tuple_length = sym_tuple_length(tuple_st);
            if (tuple_length == -1) {
                // Unknown length
                res = sym_new_not_null(ctx);
            }
            else {
                assert(index < tuple_length);
                res = sym_tuple_getitem(ctx, tuple_st, index);
            }
        }
        else {
            res = sym_new_not_null(ctx);
        }
    }

    op(_TO_BOOL, (value -- res)) {
        int already_bool = optimize_to_bool(this_instr, ctx, value, &res);
        if (!already_bool) {
            res = sym_new_truthiness(ctx, value, true);
        }
    }

    op(_TO_BOOL_BOOL, (value -- value)) {
        int already_bool = optimize_to_bool(this_instr, ctx, value, &value);
        if (!already_bool) {
            sym_set_type(value, &PyBool_Type);
            value = sym_new_truthiness(ctx, value, true);
        }
    }

    op(_TO_BOOL_INT, (value -- res)) {
        int already_bool = optimize_to_bool(this_instr, ctx, value, &res);
        if (!already_bool) {
            sym_set_type(value, &PyLong_Type);
            res = sym_new_truthiness(ctx, value, true);
        }
    }

    op(_TO_BOOL_LIST, (value -- res)) {
        int already_bool = optimize_to_bool(this_instr, ctx, value, &res);
        if (!already_bool) {
            res = sym_new_type(ctx, &PyBool_Type);
        }
    }

    op(_TO_BOOL_NONE, (value -- res)) {
        int already_bool = optimize_to_bool(this_instr, ctx, value, &res);
        if (!already_bool) {
            sym_set_const(value, Py_None);
            res = sym_new_const(ctx, Py_False);
        }
    }

    op(_GUARD_NOS_UNICODE, (nos, unused -- nos, unused)) {
        if (sym_matches_type(nos, &PyUnicode_Type)) {
            REPLACE_OP(this_instr, _NOP, 0, 0);
        }
        sym_set_type(nos, &PyUnicode_Type);
    }

    op(_GUARD_TOS_UNICODE, (value -- value)) {
        if (sym_matches_type(value, &PyUnicode_Type)) {
            REPLACE_OP(this_instr, _NOP, 0, 0);
        }
        sym_set_type(value, &PyUnicode_Type);
    }

    op(_TO_BOOL_STR, (value -- res)) {
        int already_bool = optimize_to_bool(this_instr, ctx, value, &res);
        if (!already_bool) {
            res = sym_new_truthiness(ctx, value, true);
        }
    }

    op(_UNARY_NOT, (value -- res)) {
        REPLACE_OPCODE_IF_EVALUATES_PURE(value);
        sym_set_type(value, &PyBool_Type);
        res = sym_new_truthiness(ctx, value, false);
    }

    op(_UNARY_NEGATIVE, (value -- res)) {
        if (sym_is_compact_int(value)) {
            res = sym_new_compact_int(ctx);
        }
        else {
            PyTypeObject *type = sym_get_type(value);
            if (type == &PyLong_Type || type == &PyFloat_Type) {
                res = sym_new_type(ctx, type);
            }
            else {
                res = sym_new_not_null(ctx);
            }
        }
    }

    op(_UNARY_INVERT, (value -- res)) {
        if (sym_matches_type(value, &PyLong_Type)) {
            res = sym_new_type(ctx, &PyLong_Type);
        }
        else {
            res = sym_new_not_null(ctx);
        }
    }

    op(_COMPARE_OP, (left, right -- res)) {
        if (oparg & 16) {
            res = sym_new_type(ctx, &PyBool_Type);
        }
        else {
            res = _Py_uop_sym_new_not_null(ctx);
        }
    }

    op(_COMPARE_OP_INT, (left, right -- res)) {
        if (sym_is_const(ctx, left) && sym_is_const(ctx, right)) {
            assert(PyLong_CheckExact(sym_get_const(ctx, left)));
            assert(PyLong_CheckExact(sym_get_const(ctx, right)));
            PyObject *tmp = PyObject_RichCompare(sym_get_const(ctx, left),
                                                 sym_get_const(ctx, right),
                                                 oparg >> 5);
            if (tmp == NULL) {
                goto error;
            }
            assert(PyBool_Check(tmp));
            assert(_Py_IsImmortal(tmp));
            REPLACE_OP(this_instr, _POP_TWO_LOAD_CONST_INLINE_BORROW, 0, (uintptr_t)tmp);
            res = sym_new_const(ctx, tmp);
            Py_DECREF(tmp);
        }
        else {
            res = sym_new_type(ctx, &PyBool_Type);
        }
    }

    op(_COMPARE_OP_FLOAT, (left, right -- res)) {
        res = sym_new_type(ctx, &PyBool_Type);
    }

    op(_COMPARE_OP_STR, (left, right -- res)) {
        res = sym_new_type(ctx, &PyBool_Type);
    }

    op(_IS_OP, (left, right -- b)) {
        b = sym_new_type(ctx, &PyBool_Type);
    }

    op(_CONTAINS_OP, (left, right -- b)) {
        b = sym_new_type(ctx, &PyBool_Type);
    }

    op(_CONTAINS_OP_SET, (left, right -- b)) {
        b = sym_new_type(ctx, &PyBool_Type);
    }

    op(_CONTAINS_OP_DICT, (left, right -- b)) {
        b = sym_new_type(ctx, &PyBool_Type);
    }

    op(_LOAD_CONST, (-- value)) {
        PyObject *val = PyTuple_GET_ITEM(co->co_consts, oparg);
        REPLACE_OP(this_instr, _LOAD_CONST_INLINE_BORROW, 0, (uintptr_t)val);
        value = PyJitRef_Borrow(sym_new_const(ctx, val));
    }

    op(_LOAD_SMALL_INT, (-- value)) {
        PyObject *val = PyLong_FromLong(oparg);
        assert(val);
        assert(_Py_IsImmortal(val));
        REPLACE_OP(this_instr, _LOAD_CONST_INLINE_BORROW, 0, (uintptr_t)val);
        value = PyJitRef_Borrow(sym_new_const(ctx, val));
    }

    op(_LOAD_CONST_INLINE, (ptr/4 -- value)) {
        value = sym_new_const(ctx, ptr);
    }

    op(_LOAD_CONST_INLINE_BORROW, (ptr/4 -- value)) {
        value = PyJitRef_Borrow(sym_new_const(ctx, ptr));
    }

    op(_POP_TOP_LOAD_CONST_INLINE, (ptr/4, pop -- value)) {
        value = sym_new_const(ctx, ptr);
    }

    op(_POP_TOP_LOAD_CONST_INLINE_BORROW, (ptr/4, pop -- value)) {
        value = PyJitRef_Borrow(sym_new_const(ctx, ptr));
    }

    op(_POP_CALL_LOAD_CONST_INLINE_BORROW, (ptr/4, unused, unused -- value)) {
        value = PyJitRef_Borrow(sym_new_const(ctx, ptr));
    }

    op(_POP_CALL_ONE_LOAD_CONST_INLINE_BORROW, (ptr/4, unused, unused, unused -- value)) {
        value = PyJitRef_Borrow(sym_new_const(ctx, ptr));
    }

    op(_POP_CALL_TWO_LOAD_CONST_INLINE_BORROW, (ptr/4, unused, unused, unused, unused -- value)) {
        value = PyJitRef_Borrow(sym_new_const(ctx, ptr));
    }

    op(_POP_TOP, (value -- )) {
        PyTypeObject *typ = sym_get_type(value);
        if (PyJitRef_IsBorrowed(value) ||
            sym_is_immortal(PyJitRef_Unwrap(value)) ||
            sym_is_null(value)) {
            REPLACE_OP(this_instr, _POP_TOP_NOP, 0, 0);
        }
        else if (typ == &PyLong_Type) {
            REPLACE_OP(this_instr, _POP_TOP_INT, 0, 0);
        }
        else if (typ == &PyFloat_Type) {
            REPLACE_OP(this_instr, _POP_TOP_FLOAT, 0, 0);
        }
        else if (typ == &PyUnicode_Type) {
            REPLACE_OP(this_instr, _POP_TOP_UNICODE, 0, 0);
        }
    }

    op(_COPY, (bottom, unused[oparg-1] -- bottom, unused[oparg-1], top)) {
        assert(oparg > 0);
        top = bottom;
    }

    op(_SWAP, (bottom, unused[oparg-2], top -- bottom, unused[oparg-2], top)) {
        JitOptRef temp = bottom;
        bottom = top;
        top = temp;
        assert(oparg >= 2);
    }

    op(_LOAD_ATTR_INSTANCE_VALUE, (offset/1, owner -- attr)) {
        attr = sym_new_not_null(ctx);
        (void)offset;
    }

    op(_LOAD_ATTR_MODULE, (dict_version/2, index/1, owner -- attr)) {
        (void)dict_version;
        (void)index;
        attr = PyJitRef_NULL;
        if (sym_is_const(ctx, owner)) {
            PyModuleObject *mod = (PyModuleObject *)sym_get_const(ctx, owner);
            if (PyModule_CheckExact(mod)) {
                PyObject *dict = mod->md_dict;
                uint64_t watched_mutations = get_mutations(dict);
                if (watched_mutations < _Py_MAX_ALLOWED_GLOBALS_MODIFICATIONS) {
                    PyDict_Watch(GLOBALS_WATCHER_ID, dict);
                    _Py_BloomFilter_Add(dependencies, dict);
                    PyObject *res = convert_global_to_const(this_instr, dict, true);
                    if (res == NULL) {
                        attr = sym_new_not_null(ctx);
                    }
                    else {
                        attr = sym_new_const(ctx, res);
                    }

                }
            }
        }
        if (PyJitRef_IsNull(attr)) {
            /* No conversion made. We don't know what `attr` is. */
            attr = sym_new_not_null(ctx);
        }
    }

    op (_PUSH_NULL_CONDITIONAL, ( -- null[oparg & 1])) {
        if (oparg & 1) {
            REPLACE_OP(this_instr, _PUSH_NULL, 0, 0);
            null[0] = sym_new_null(ctx);
        }
        else {
            REPLACE_OP(this_instr, _NOP, 0, 0);
        }
    }

    op(_LOAD_ATTR, (owner -- attr[1], self_or_null[oparg&1])) {
        (void)owner;
<<<<<<< HEAD
        attr[0] = sym_new_not_null(ctx);
=======
        *attr = sym_new_not_null(ctx);
>>>>>>> e0d6500b
        if (oparg & 1) {
            self_or_null[0] = sym_new_unknown(ctx);
        }
    }

    op(_LOAD_ATTR_WITH_HINT, (hint/1, owner -- attr)) {
        attr = sym_new_not_null(ctx);
        (void)hint;
    }

    op(_LOAD_ATTR_SLOT, (index/1, owner -- attr)) {
        attr = sym_new_not_null(ctx);
        (void)index;
    }

    op(_LOAD_ATTR_CLASS, (descr/4, owner -- attr)) {
        (void)descr;
        PyTypeObject *type = (PyTypeObject *)sym_get_const(ctx, owner);
        PyObject *name = PyTuple_GET_ITEM(co->co_names, oparg >> 1);
        attr = lookup_attr(ctx, this_instr, type, name,
                           _POP_TOP_LOAD_CONST_INLINE_BORROW,
                           _POP_TOP_LOAD_CONST_INLINE);
    }

    op(_LOAD_ATTR_NONDESCRIPTOR_WITH_VALUES, (descr/4, owner -- attr)) {
        (void)descr;
        PyTypeObject *type = sym_get_type(owner);
        PyObject *name = PyTuple_GET_ITEM(co->co_names, oparg >> 1);
        attr = lookup_attr(ctx, this_instr, type, name,
                           _POP_TOP_LOAD_CONST_INLINE_BORROW,
                           _POP_TOP_LOAD_CONST_INLINE);
    }

    op(_LOAD_ATTR_NONDESCRIPTOR_NO_DICT, (descr/4, owner -- attr)) {
        (void)descr;
        PyTypeObject *type = sym_get_type(owner);
        PyObject *name = PyTuple_GET_ITEM(co->co_names, oparg >> 1);
        attr = lookup_attr(ctx, this_instr, type, name,
                           _POP_TOP_LOAD_CONST_INLINE_BORROW,
                           _POP_TOP_LOAD_CONST_INLINE);
    }

    op(_LOAD_ATTR_METHOD_WITH_VALUES, (descr/4, owner -- attr, self)) {
        (void)descr;
        PyTypeObject *type = sym_get_type(owner);
        PyObject *name = PyTuple_GET_ITEM(co->co_names, oparg >> 1);
        attr = lookup_attr(ctx, this_instr, type, name,
                           _LOAD_CONST_UNDER_INLINE_BORROW,
                           _LOAD_CONST_UNDER_INLINE);
        self = owner;
    }

    op(_LOAD_ATTR_METHOD_NO_DICT, (descr/4, owner -- attr, self)) {
        (void)descr;
        PyTypeObject *type = sym_get_type(owner);
        PyObject *name = PyTuple_GET_ITEM(co->co_names, oparg >> 1);
        attr = lookup_attr(ctx, this_instr, type, name,
                           _LOAD_CONST_UNDER_INLINE_BORROW,
                           _LOAD_CONST_UNDER_INLINE);
        self = owner;
    }

    op(_LOAD_ATTR_METHOD_LAZY_DICT, (descr/4, owner -- attr, self)) {
        (void)descr;
        PyTypeObject *type = sym_get_type(owner);
        PyObject *name = PyTuple_GET_ITEM(co->co_names, oparg >> 1);
        attr = lookup_attr(ctx, this_instr, type, name,
                           _LOAD_CONST_UNDER_INLINE_BORROW,
                           _LOAD_CONST_UNDER_INLINE);
        self = owner;
    }

    op(_LOAD_ATTR_PROPERTY_FRAME, (fget/4, owner -- new_frame)) {
        (void)fget;
        new_frame = PyJitRef_NULL;
        ctx->done = true;
    }

    op(_INIT_CALL_BOUND_METHOD_EXACT_ARGS, (callable, self_or_null, unused[oparg] -- callable, self_or_null, unused[oparg])) {
        callable = sym_new_not_null(ctx);
        self_or_null = sym_new_not_null(ctx);
    }

    op(_CHECK_FUNCTION_VERSION, (func_version/2, callable, self_or_null, unused[oparg] -- callable, self_or_null, unused[oparg])) {
        if (sym_is_const(ctx, callable) && sym_matches_type(callable, &PyFunction_Type)) {
            assert(PyFunction_Check(sym_get_const(ctx, callable)));
            REPLACE_OP(this_instr, _CHECK_FUNCTION_VERSION_INLINE, 0, func_version);
            this_instr->operand1 = (uintptr_t)sym_get_const(ctx, callable);
        }
        sym_set_type(callable, &PyFunction_Type);
    }

    op(_CHECK_METHOD_VERSION, (func_version/2, callable, null, unused[oparg] -- callable, null, unused[oparg])) {
        if (sym_is_const(ctx, callable) && sym_matches_type(callable, &PyMethod_Type)) {
            PyMethodObject *method = (PyMethodObject *)sym_get_const(ctx, callable);
            assert(PyMethod_Check(method));
            REPLACE_OP(this_instr, _CHECK_FUNCTION_VERSION_INLINE, 0, func_version);
            this_instr->operand1 = (uintptr_t)method->im_func;
        }
        sym_set_type(callable, &PyMethod_Type);
    }

    op(_CHECK_FUNCTION_EXACT_ARGS, (callable, self_or_null, unused[oparg] -- callable, self_or_null, unused[oparg])) {
        assert(sym_matches_type(callable, &PyFunction_Type));
        if (sym_is_const(ctx, callable)) {
            if (sym_is_null(self_or_null) || sym_is_not_null(self_or_null)) {
                PyFunctionObject *func = (PyFunctionObject *)sym_get_const(ctx, callable);
                PyCodeObject *co = (PyCodeObject *)func->func_code;
                if (co->co_argcount == oparg + !sym_is_null(self_or_null)) {
                    REPLACE_OP(this_instr, _NOP, 0 ,0);
                }
            }
        }
    }

    op(_CHECK_CALL_BOUND_METHOD_EXACT_ARGS, (callable, null, unused[oparg] -- callable, null, unused[oparg])) {
        sym_set_null(null);
        sym_set_type(callable, &PyMethod_Type);
    }

    op(_INIT_CALL_PY_EXACT_ARGS, (callable, self_or_null, args[oparg] -- new_frame)) {
        int argcount = oparg;

        PyCodeObject *co = NULL;
        assert((this_instr + 2)->opcode == _PUSH_FRAME);
        co = get_code_with_logging((this_instr + 2));
        if (co == NULL) {
            ctx->done = true;
            break;
        }


        assert(!PyJitRef_IsNull(self_or_null));
        assert(args != NULL);
        if (sym_is_not_null(self_or_null)) {
            // Bound method fiddling, same as _INIT_CALL_PY_EXACT_ARGS in VM
            args--;
            argcount++;
        }

        if (sym_is_null(self_or_null) || sym_is_not_null(self_or_null)) {
            new_frame = PyJitRef_Wrap((JitOptSymbol *)frame_new(ctx, co, 0, args, argcount));
        } else {
            new_frame = PyJitRef_Wrap((JitOptSymbol *)frame_new(ctx, co, 0, NULL, 0));
        }
    }

    op(_MAYBE_EXPAND_METHOD, (callable, self_or_null, args[oparg] -- callable, self_or_null, args[oparg])) {
        (void)args;
        callable = sym_new_not_null(ctx);
        self_or_null = sym_new_not_null(ctx);
    }

    op(_PY_FRAME_GENERAL, (callable, self_or_null, args[oparg] -- new_frame)) {
        PyCodeObject *co = NULL;
        assert((this_instr + 2)->opcode == _PUSH_FRAME);
        co = get_code_with_logging((this_instr + 2));
        if (co == NULL) {
            ctx->done = true;
            break;
        }

        new_frame = PyJitRef_Wrap((JitOptSymbol *)frame_new(ctx, co, 0, NULL, 0));
    }

    op(_PY_FRAME_KW, (callable, self_or_null, args[oparg], kwnames -- new_frame)) {
        new_frame = PyJitRef_NULL;
        ctx->done = true;
    }

    op(_CHECK_AND_ALLOCATE_OBJECT, (type_version/2, callable, self_or_null, args[oparg] -- callable, self_or_null, args[oparg])) {
        (void)type_version;
        (void)args;
        callable = sym_new_not_null(ctx);
        self_or_null = sym_new_not_null(ctx);
    }

    op(_CREATE_INIT_FRAME, (init, self, args[oparg] -- init_frame)) {
        init_frame = PyJitRef_NULL;
        ctx->done = true;
    }

    op(_RETURN_VALUE, (retval -- res)) {
        // We wrap and unwrap the value to mimic PyStackRef_MakeHeapSafe
        // in bytecodes.c
        JitOptRef temp = PyJitRef_Wrap(PyJitRef_Unwrap(retval));
        DEAD(retval);
        SAVE_STACK();
        ctx->frame->stack_pointer = stack_pointer;
        frame_pop(ctx);
        stack_pointer = ctx->frame->stack_pointer;

        /* Stack space handling */
        assert(corresponding_check_stack == NULL);
        assert(co != NULL);
        int framesize = co->co_framesize;
        assert(framesize > 0);
        assert(framesize <= curr_space);
        curr_space -= framesize;

        co = get_code(this_instr);
        if (co == NULL) {
            // might be impossible, but bailing is still safe
            ctx->done = true;
        }
        RELOAD_STACK();
        res = temp;
    }

    op(_RETURN_GENERATOR, ( -- res)) {
        SYNC_SP();
        ctx->frame->stack_pointer = stack_pointer;
        frame_pop(ctx);
        stack_pointer = ctx->frame->stack_pointer;
        res = sym_new_unknown(ctx);

        /* Stack space handling */
        assert(corresponding_check_stack == NULL);
        assert(co != NULL);
        int framesize = co->co_framesize;
        assert(framesize > 0);
        assert(framesize <= curr_space);
        curr_space -= framesize;

        co = get_code(this_instr);
        if (co == NULL) {
            // might be impossible, but bailing is still safe
            ctx->done = true;
        }
    }

    op(_YIELD_VALUE, (unused -- value)) {
        value = sym_new_unknown(ctx);
    }

    op(_GET_ITER, (iterable -- iter, index_or_null)) {
        if (sym_matches_type(iterable, &PyTuple_Type) || sym_matches_type(iterable, &PyList_Type)) {
            iter = iterable;
            index_or_null = sym_new_not_null(ctx);
        }
        else {
            iter = sym_new_not_null(ctx);
            index_or_null = sym_new_unknown(ctx);
        }
    }

    op(_FOR_ITER_GEN_FRAME, (unused, unused -- unused, unused, gen_frame)) {
        gen_frame = PyJitRef_NULL;
        /* We are about to hit the end of the trace */
        ctx->done = true;
    }

    op(_SEND_GEN_FRAME, (unused, unused -- unused, gen_frame)) {
        gen_frame = PyJitRef_NULL;
        // We are about to hit the end of the trace:
        ctx->done = true;
    }

    op(_CHECK_STACK_SPACE, (unused, unused, unused[oparg] -- unused, unused, unused[oparg])) {
        assert(corresponding_check_stack == NULL);
        corresponding_check_stack = this_instr;
    }

    op (_CHECK_STACK_SPACE_OPERAND, (framesize/2 -- )) {
        (void)framesize;
        /* We should never see _CHECK_STACK_SPACE_OPERANDs.
        * They are only created at the end of this pass. */
        Py_UNREACHABLE();
    }

    op(_PUSH_FRAME, (new_frame -- )) {
        SYNC_SP();
        ctx->frame->stack_pointer = stack_pointer;
        ctx->frame = (_Py_UOpsAbstractFrame *)PyJitRef_Unwrap(new_frame);
        ctx->curr_frame_depth++;
        stack_pointer = ctx->frame->stack_pointer;
        co = get_code(this_instr);
        if (co == NULL) {
            // should be about to _EXIT_TRACE anyway
            ctx->done = true;
            break;
        }

        /* Stack space handling */
        int framesize = co->co_framesize;
        assert(framesize > 0);
        curr_space += framesize;
        if (curr_space < 0 || curr_space > INT32_MAX) {
            // won't fit in signed 32-bit int
            ctx->done = true;
            break;
        }
        max_space = curr_space > max_space ? curr_space : max_space;
        if (first_valid_check_stack == NULL) {
            first_valid_check_stack = corresponding_check_stack;
        }
        else if (corresponding_check_stack) {
            // delete all but the first valid _CHECK_STACK_SPACE
            corresponding_check_stack->opcode = _NOP;
        }
        corresponding_check_stack = NULL;
    }

    op(_UNPACK_SEQUENCE, (seq -- values[oparg], top[0])) {
        (void)top;
        /* This has to be done manually */
        for (int i = 0; i < oparg; i++) {
            values[i] = sym_new_unknown(ctx);
        }
    }

    op(_UNPACK_EX, (seq -- values[oparg & 0xFF], unused, unused[oparg >> 8], top[0])) {
        (void)top;
        /* This has to be done manually */
        int totalargs = (oparg & 0xFF) + (oparg >> 8) + 1;
        for (int i = 0; i < totalargs; i++) {
            values[i] = sym_new_unknown(ctx);
        }
    }

    op(_ITER_CHECK_TUPLE, (iter, null_or_index -- iter, null_or_index)) {
        if (sym_matches_type(iter, &PyTuple_Type)) {
            REPLACE_OP(this_instr, _NOP, 0, 0);
        }
        sym_set_type(iter, &PyTuple_Type);
    }

    op(_ITER_NEXT_RANGE, (iter, null_or_index -- iter, null_or_index, next)) {
       next = sym_new_type(ctx, &PyLong_Type);
    }

    op(_CALL_TYPE_1, (unused, unused, arg -- res)) {
        PyObject* type = (PyObject *)sym_get_type(arg);
        if (type) {
            res = sym_new_const(ctx, type);
            REPLACE_OP(this_instr, _POP_CALL_ONE_LOAD_CONST_INLINE_BORROW, 0,
                       (uintptr_t)type);
        }
        else {
            res = sym_new_not_null(ctx);
        }
    }

    op(_CALL_STR_1, (unused, unused, arg -- res)) {
        if (sym_matches_type(arg, &PyUnicode_Type)) {
            // e.g. str('foo') or str(foo) where foo is known to be a string
            res = arg;
        }
        else {
            res = sym_new_type(ctx, &PyUnicode_Type);
        }
    }

    op(_CALL_ISINSTANCE, (unused, unused, instance, cls -- res)) {
        // the result is always a bool, but sometimes we can
        // narrow it down to True or False
        res = sym_new_type(ctx, &PyBool_Type);
        PyTypeObject *inst_type = sym_get_type(instance);
        PyTypeObject *cls_o = (PyTypeObject *)sym_get_const(ctx, cls);
        if (inst_type && cls_o && sym_matches_type(cls, &PyType_Type)) {
            // isinstance(inst, cls) where both inst and cls have
            // known types, meaning we can deduce either True or False

            // The below check is equivalent to PyObject_TypeCheck(inst, cls)
            PyObject *out = Py_False;
            if (inst_type == cls_o || PyType_IsSubtype(inst_type, cls_o)) {
                out = Py_True;
            }
            sym_set_const(res, out);
            REPLACE_OP(this_instr, _POP_CALL_TWO_LOAD_CONST_INLINE_BORROW, 0, (uintptr_t)out);
        }
    }

    op(_GUARD_IS_TRUE_POP, (flag -- )) {
        if (sym_is_const(ctx, flag)) {
            PyObject *value = sym_get_const(ctx, flag);
            assert(value != NULL);
            eliminate_pop_guard(this_instr, value != Py_True);
        }
        sym_set_const(flag, Py_True);
    }

    op(_GUARD_IS_FALSE_POP, (flag -- )) {
        if (sym_is_const(ctx, flag)) {
            PyObject *value = sym_get_const(ctx, flag);
            assert(value != NULL);
            eliminate_pop_guard(this_instr, value != Py_False);
        }
        sym_set_const(flag, Py_False);
    }

    op(_GUARD_IS_NONE_POP, (val -- )) {
        if (sym_is_const(ctx, val)) {
            PyObject *value = sym_get_const(ctx, val);
            assert(value != NULL);
            eliminate_pop_guard(this_instr, !Py_IsNone(value));
        }
        else if (sym_has_type(val)) {
            assert(!sym_matches_type(val, &_PyNone_Type));
            eliminate_pop_guard(this_instr, true);
        }
        sym_set_const(val, Py_None);
    }

    op(_GUARD_IS_NOT_NONE_POP, (val -- )) {
        if (sym_is_const(ctx, val)) {
            PyObject *value = sym_get_const(ctx, val);
            assert(value != NULL);
            eliminate_pop_guard(this_instr, Py_IsNone(value));
        }
        else if (sym_has_type(val)) {
            assert(!sym_matches_type(val, &_PyNone_Type));
            eliminate_pop_guard(this_instr, false);
        }
    }

    op(_CHECK_PEP_523, (--)) {
        /* Setting the eval frame function invalidates
        * all executors, so no need to check dynamically */
        if (_PyInterpreterState_GET()->eval_frame == NULL) {
            REPLACE_OP(this_instr, _NOP, 0 ,0);
        }
    }

    op(_INSERT_NULL, (self -- method_and_self[2])) {
        method_and_self[0] = sym_new_null(ctx);
        method_and_self[1] = self;
    }

    op(_LOAD_SPECIAL, (method_and_self[2] -- method_and_self[2])) {
        method_and_self[0] = sym_new_not_null(ctx);
        method_and_self[1] = sym_new_unknown(ctx);
    }

    op(_JUMP_TO_TOP, (--)) {
        ctx->done = true;
    }

    op(_EXIT_TRACE, (exit_p/4 --)) {
        (void)exit_p;
        ctx->done = true;
    }

    op(_REPLACE_WITH_TRUE, (value -- res)) {
        REPLACE_OP(this_instr, _POP_TOP_LOAD_CONST_INLINE_BORROW, 0, (uintptr_t)Py_True);
        res = sym_new_const(ctx, Py_True);
    }

    op(_BUILD_TUPLE, (values[oparg] -- tup)) {
        tup = sym_new_tuple(ctx, oparg, values);
    }

    op(_BUILD_LIST, (values[oparg] -- list)) {
        list = sym_new_type(ctx, &PyList_Type);
    }

    op(_BUILD_SLICE, (args[oparg] -- slice)) {
        slice = sym_new_type(ctx, &PySlice_Type);
    }

    op(_BUILD_MAP, (values[oparg*2] -- map)) {
        map = sym_new_type(ctx, &PyDict_Type);
    }

    op(_BUILD_STRING, (pieces[oparg] -- str)) {
        str = sym_new_type(ctx, &PyUnicode_Type);
    }

    op(_BUILD_SET, (values[oparg] -- set)) {
        set = sym_new_type(ctx, &PySet_Type);
    }

    op(_UNPACK_SEQUENCE_TWO_TUPLE, (seq -- val1, val0)) {
        val0 = sym_tuple_getitem(ctx, seq, 0);
        val1 = sym_tuple_getitem(ctx, seq, 1);
    }

    op(_UNPACK_SEQUENCE_TUPLE, (seq -- values[oparg])) {
        for (int i = 0; i < oparg; i++) {
            values[i] = sym_tuple_getitem(ctx, seq, oparg - i - 1);
        }
    }

    op(_CALL_TUPLE_1, (callable, null, arg -- res)) {
        if (sym_matches_type(arg, &PyTuple_Type)) {
            // e.g. tuple((1, 2)) or tuple(foo) where foo is known to be a tuple
            res = arg;
        }
        else {
            res = sym_new_type(ctx, &PyTuple_Type);
        }
    }

    op(_GUARD_TOS_LIST, (tos -- tos)) {
        if (sym_matches_type(tos, &PyList_Type)) {
            REPLACE_OP(this_instr, _NOP, 0, 0);
        }
        sym_set_type(tos, &PyList_Type);
    }

    op(_GUARD_NOS_LIST, (nos, unused -- nos, unused)) {
        if (sym_matches_type(nos, &PyList_Type)) {
            REPLACE_OP(this_instr, _NOP, 0, 0);
        }
        sym_set_type(nos, &PyList_Type);
    }

    op(_GUARD_TOS_TUPLE, (tos -- tos)) {
        if (sym_matches_type(tos, &PyTuple_Type)) {
            REPLACE_OP(this_instr, _NOP, 0, 0);
        }
        sym_set_type(tos, &PyTuple_Type);
    }

    op(_GUARD_NOS_TUPLE, (nos, unused -- nos, unused)) {
        if (sym_matches_type(nos, &PyTuple_Type)) {
            REPLACE_OP(this_instr, _NOP, 0, 0);
        }
        sym_set_type(nos, &PyTuple_Type);
    }

    op(_GUARD_TOS_DICT, (tos -- tos)) {
        if (sym_matches_type(tos, &PyDict_Type)) {
            REPLACE_OP(this_instr, _NOP, 0, 0);
        }
        sym_set_type(tos, &PyDict_Type);
    }

    op(_GUARD_NOS_DICT, (nos, unused -- nos, unused)) {
        if (sym_matches_type(nos, &PyDict_Type)) {
            REPLACE_OP(this_instr, _NOP, 0, 0);
        }
        sym_set_type(nos, &PyDict_Type);
    }

    op(_GUARD_TOS_ANY_SET, (tos -- tos)) {
        if (sym_matches_type(tos, &PySet_Type) ||
            sym_matches_type(tos, &PyFrozenSet_Type))
        {
            REPLACE_OP(this_instr, _NOP, 0, 0);
        }
    }

    op(_GUARD_NOS_NULL, (null, unused -- null, unused)) {
        if (sym_is_null(null)) {
            REPLACE_OP(this_instr, _NOP, 0, 0);
        }
        sym_set_null(null);
    }

    op(_GUARD_NOS_NOT_NULL, (nos, unused -- nos, unused)) {
        if (sym_is_not_null(nos)) {
            REPLACE_OP(this_instr, _NOP, 0, 0);
        }
        sym_set_non_null(nos);
    }

    op(_GUARD_THIRD_NULL, (null, unused, unused -- null, unused, unused)) {
        if (sym_is_null(null)) {
            REPLACE_OP(this_instr, _NOP, 0, 0);
        }
        sym_set_null(null);
    }

    op(_GUARD_CALLABLE_TYPE_1, (callable, unused, unused -- callable, unused, unused)) {
        if (sym_get_const(ctx, callable) == (PyObject *)&PyType_Type) {
            REPLACE_OP(this_instr, _NOP, 0, 0);
        }
        sym_set_const(callable, (PyObject *)&PyType_Type);
    }

    op(_GUARD_CALLABLE_TUPLE_1, (callable, unused, unused -- callable, unused, unused)) {
        if (sym_get_const(ctx, callable) == (PyObject *)&PyTuple_Type) {
            REPLACE_OP(this_instr, _NOP, 0, 0);
        }
        sym_set_const(callable, (PyObject *)&PyTuple_Type);
    }

    op(_GUARD_CALLABLE_STR_1, (callable, unused, unused -- callable, unused, unused)) {
        if (sym_get_const(ctx, callable) == (PyObject *)&PyUnicode_Type) {
            REPLACE_OP(this_instr, _NOP, 0, 0);
        }
        sym_set_const(callable, (PyObject *)&PyUnicode_Type);
    }

    op(_CALL_LEN, (callable, null, arg -- res)) {
        res = sym_new_type(ctx, &PyLong_Type);
        int tuple_length = sym_tuple_length(arg);
        if (tuple_length >= 0) {
            PyObject *temp = PyLong_FromLong(tuple_length);
            if (temp == NULL) {
                goto error;
            }
            if (_Py_IsImmortal(temp)) {
                REPLACE_OP(this_instr, _POP_CALL_ONE_LOAD_CONST_INLINE_BORROW,
                           0, (uintptr_t)temp);
            }
            res = sym_new_const(ctx, temp);
            Py_DECREF(temp);
        }
    }

    op(_GET_LEN, (obj -- obj, len)) {
        int tuple_length = sym_tuple_length(obj);
        if (tuple_length == -1) {
            len = sym_new_type(ctx, &PyLong_Type);
        }
        else {
            assert(tuple_length >= 0);
            PyObject *temp = PyLong_FromLong(tuple_length);
            if (temp == NULL) {
                goto error;
            }
            if (_Py_IsImmortal(temp)) {
                REPLACE_OP(this_instr, _LOAD_CONST_INLINE_BORROW, 0, (uintptr_t)temp);
            }
            len = sym_new_const(ctx, temp);
            Py_DECREF(temp);
        }
    }

    op(_GUARD_CALLABLE_LEN, (callable, unused, unused -- callable, unused, unused)) {
        PyObject *len = _PyInterpreterState_GET()->callable_cache.len;
        if (sym_get_const(ctx, callable) == len) {
            REPLACE_OP(this_instr, _NOP, 0, 0);
        }
        sym_set_const(callable, len);
    }

    op(_GUARD_CALLABLE_ISINSTANCE, (callable, unused, unused, unused -- callable, unused, unused, unused)) {
        PyObject *isinstance = _PyInterpreterState_GET()->callable_cache.isinstance;
        if (sym_get_const(ctx, callable) == isinstance) {
            REPLACE_OP(this_instr, _NOP, 0, 0);
        }
        sym_set_const(callable, isinstance);
    }

    op(_GUARD_CALLABLE_LIST_APPEND, (callable, unused, unused -- callable, unused, unused)) {
        PyObject *list_append = _PyInterpreterState_GET()->callable_cache.list_append;
        if (sym_get_const(ctx, callable) == list_append) {
            REPLACE_OP(this_instr, _NOP, 0, 0);
        }
        sym_set_const(callable, list_append);
    }

    op(_BINARY_SLICE, (container, start, stop -- res)) {
        // Slicing a string/list/tuple always returns the same type.
        PyTypeObject *type = sym_get_type(container);
        if (type == &PyUnicode_Type ||
            type == &PyList_Type ||
            type == &PyTuple_Type)
        {
            res = sym_new_type(ctx, type);
        }
        else {
            res = sym_new_not_null(ctx);
        }
    }

// END BYTECODES //

}<|MERGE_RESOLUTION|>--- conflicted
+++ resolved
@@ -592,11 +592,7 @@
 
     op(_LOAD_ATTR, (owner -- attr[1], self_or_null[oparg&1])) {
         (void)owner;
-<<<<<<< HEAD
-        attr[0] = sym_new_not_null(ctx);
-=======
         *attr = sym_new_not_null(ctx);
->>>>>>> e0d6500b
         if (oparg & 1) {
             self_or_null[0] = sym_new_unknown(ctx);
         }
