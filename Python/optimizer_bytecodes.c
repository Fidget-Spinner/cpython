#include "Python.h"
#include "pycore_optimizer.h"
#include "pycore_uops.h"
#include "pycore_uop_ids.h"
#include "internal/pycore_moduleobject.h"

#define op(name, ...) /* NAME is ignored */

typedef struct _Py_UopsSymbol _Py_UopsSymbol;
typedef struct _Py_UOpsContext _Py_UOpsContext;
typedef struct _Py_UOpsAbstractFrame _Py_UOpsAbstractFrame;

/* Shortened forms for convenience */
#define sym_is_not_null _Py_uop_sym_is_not_null
#define sym_is_const _Py_uop_sym_is_const
#define sym_get_const _Py_uop_sym_get_const
#define sym_new_unknown _Py_uop_sym_new_unknown
#define sym_new_not_null _Py_uop_sym_new_not_null
#define sym_new_type _Py_uop_sym_new_type
#define sym_is_null _Py_uop_sym_is_null
#define sym_new_const _Py_uop_sym_new_const
#define sym_new_null _Py_uop_sym_new_null
#define sym_matches_type _Py_uop_sym_matches_type
#define sym_matches_type_version _Py_uop_sym_matches_type_version
#define sym_get_type _Py_uop_sym_get_type
#define sym_has_type _Py_uop_sym_has_type
#define sym_set_null(SYM) _Py_uop_sym_set_null(ctx, SYM)
#define sym_set_non_null(SYM) _Py_uop_sym_set_non_null(ctx, SYM)
#define sym_set_type(SYM, TYPE) _Py_uop_sym_set_type(ctx, SYM, TYPE)
#define sym_set_type_version(SYM, VERSION) _Py_uop_sym_set_type_version(ctx, SYM, VERSION)
#define sym_set_const(SYM, CNST) _Py_uop_sym_set_const(ctx, SYM, CNST)
#define sym_is_bottom _Py_uop_sym_is_bottom
#define frame_new _Py_uop_frame_new
#define frame_pop _Py_uop_frame_pop

extern int
optimize_to_bool(
    _PyUOpInstruction *this_instr,
    _Py_UOpsContext *ctx,
    _Py_UopsSymbol *value,
    _Py_UopsSymbol **result_ptr);

extern void
eliminate_pop_guard(_PyUOpInstruction *this_instr, bool exit);

extern PyCodeObject *get_code(_PyUOpInstruction *op);

static int
dummy_func(void) {

    PyCodeObject *co;
    int oparg;
    _Py_UopsSymbol *flag;
    _Py_UopsSymbol *left;
    _Py_UopsSymbol *right;
    _Py_UopsSymbol *value;
    _Py_UopsSymbol *res;
    _Py_UopsSymbol *iter;
    _Py_UopsSymbol *top;
    _Py_UopsSymbol *bottom;
    _Py_UOpsAbstractFrame *frame;
    _Py_UOpsAbstractFrame *new_frame;
    _Py_UOpsContext *ctx;
    _PyUOpInstruction *this_instr;
    _PyBloomFilter *dependencies;
    int modified;
    int curr_space;
    int max_space;
    _PyUOpInstruction *first_valid_check_stack;
    _PyUOpInstruction *corresponding_check_stack;

// BEGIN BYTECODES //

    op(_LOAD_FAST_CHECK, (-- value)) {
        value = GETLOCAL(oparg);
        // We guarantee this will error - just bail and don't optimize it.
        if (sym_is_null(value)) {
            ctx->done = true;
        }
    }

    op(_LOAD_FAST, (-- value)) {
        value = GETLOCAL(oparg);
    }

    op(_LOAD_FAST_AND_CLEAR, (-- value)) {
        value = GETLOCAL(oparg);
        _Py_UopsLocalsPlusSlot temp = sym_new_null(ctx);
        GETLOCAL(oparg) = temp;
    }

    _static op(_STORE_FAST, (value --)) {
        GETLOCAL(oparg) = value;
    }

    op(_PUSH_NULL, (-- res)) {
        res = sym_new_null(ctx);
    }

    op(_GUARD_BOTH_INT, (left, right -- left, right)) {
        if (sym_matches_type(left, &PyLong_Type)) {
            if (sym_matches_type(right, &PyLong_Type)) {
                REPLACE_OP(this_instr, _NOP, 0, 0);
            }
            else {
                REPLACE_OP(this_instr, _GUARD_TOS_INT, 0, 0);
            }
        }
        else {
            if (sym_matches_type(right, &PyLong_Type)) {
                REPLACE_OP(this_instr, _GUARD_NOS_INT, 0, 0);
            }
        }
        sym_set_type(left, &PyLong_Type);
        sym_set_type(right, &PyLong_Type);
    }

    op(_GUARD_TYPE_VERSION, (type_version/2, owner -- owner)) {
        assert(type_version);
        if (sym_matches_type_version(owner, type_version)) {
            REPLACE_OP(this_instr, _NOP, 0, 0);
        } else {
            // add watcher so that whenever the type changes we invalidate this
            PyTypeObject *type = _PyType_LookupByVersion(type_version);
            // if the type is null, it was not found in the cache (there was a conflict)
            // with the key, in which case we can't trust the version
            if (type) {
                // if the type version was set properly, then add a watcher
                // if it wasn't this means that the type version was previously set to something else
                // and we set the owner to bottom, so we don't need to add a watcher because we must have
                // already added one earlier.
                if (sym_set_type_version(owner, type_version)) {
                    PyType_Watch(TYPE_WATCHER_ID, (PyObject *)type);
                    _Py_BloomFilter_Add(dependencies, type);
                }
            }

        }
    }

    op(_GUARD_BOTH_FLOAT, (left, right -- left, right)) {
        if (sym_matches_type(left, &PyFloat_Type)) {
            if (sym_matches_type(right, &PyFloat_Type)) {
                REPLACE_OP(this_instr, _NOP, 0, 0);
            }
            else {
                REPLACE_OP(this_instr, _GUARD_TOS_FLOAT, 0, 0);
            }
        }
        else {
            if (sym_matches_type(right, &PyFloat_Type)) {
                REPLACE_OP(this_instr, _GUARD_NOS_FLOAT, 0, 0);
            }
        }

        sym_set_type(left, &PyFloat_Type);
        sym_set_type(right, &PyFloat_Type);
    }

    op(_GUARD_BOTH_UNICODE, (left, right -- left, right)) {
        if (sym_matches_type(left, &PyUnicode_Type) &&
            sym_matches_type(right, &PyUnicode_Type)) {
            REPLACE_OP(this_instr, _NOP, 0 ,0);
        }
        sym_set_type(left, &PyUnicode_Type);
        sym_set_type(left, &PyUnicode_Type);
    }

    op(_BINARY_OP, (left, right -- res)) {
        PyTypeObject *ltype = sym_get_type(left);
        PyTypeObject *rtype = sym_get_type(right);
        if (ltype != NULL && (ltype == &PyLong_Type || ltype == &PyFloat_Type) &&
            rtype != NULL && (rtype == &PyLong_Type || rtype == &PyFloat_Type))
        {
            if (oparg != NB_TRUE_DIVIDE && oparg != NB_INPLACE_TRUE_DIVIDE &&
                ltype == &PyLong_Type && rtype == &PyLong_Type) {
                /* If both inputs are ints and the op is not division the result is an int */
                res = sym_new_type(ctx, &PyLong_Type);
            }
            else {
                /* For any other op combining ints/floats the result is a float */
                res = sym_new_type(ctx, &PyFloat_Type);
            }
        }
        res = sym_new_unknown(ctx);
    }

    op(_BINARY_OP_ADD_INT, (left, right -- res)) {
        if (sym_is_const(left) && sym_is_const(right) &&
            sym_matches_type(left, &PyLong_Type) && sym_matches_type(right, &PyLong_Type))
        {
            assert(PyLong_CheckExact(sym_get_const(left)));
            assert(PyLong_CheckExact(sym_get_const(right)));
            PyObject *temp = _PyLong_Add((PyLongObject *)sym_get_const(left),
                                         (PyLongObject *)sym_get_const(right));
            if (temp == NULL) {
                goto error;
            }
            res = sym_new_const(ctx, temp);
            Py_DECREF(temp);
            // TODO gh-115506:
            // replace opcode with constant propagated one and add tests!
        }
        else {
            res = sym_new_type(ctx, &PyLong_Type);
        }
    }

    op(_BINARY_OP_SUBTRACT_INT, (left, right -- res)) {
        if (sym_is_const(left) && sym_is_const(right) &&
            sym_matches_type(left, &PyLong_Type) && sym_matches_type(right, &PyLong_Type))
        {
            assert(PyLong_CheckExact(sym_get_const(left)));
            assert(PyLong_CheckExact(sym_get_const(right)));
            PyObject *temp = _PyLong_Subtract((PyLongObject *)sym_get_const(left),
                                              (PyLongObject *)sym_get_const(right));
            if (temp == NULL) {
                goto error;
            }
            res = sym_new_const(ctx, temp);
            Py_DECREF(temp);
            // TODO gh-115506:
            // replace opcode with constant propagated one and add tests!
        }
        else {
            res = sym_new_type(ctx, &PyLong_Type);
        }
    }

    op(_BINARY_OP_MULTIPLY_INT, (left, right -- res)) {
        if (sym_is_const(left) && sym_is_const(right) &&
            sym_matches_type(left, &PyLong_Type) && sym_matches_type(right, &PyLong_Type))
        {
            assert(PyLong_CheckExact(sym_get_const(left)));
            assert(PyLong_CheckExact(sym_get_const(right)));
            PyObject *temp = _PyLong_Multiply((PyLongObject *)sym_get_const(left),
                                              (PyLongObject *)sym_get_const(right));
            if (temp == NULL) {
                goto error;
            }
            res = sym_new_const(ctx, temp);
            Py_DECREF(temp);
            // TODO gh-115506:
            // replace opcode with constant propagated one and add tests!
        }
        else {
            res = sym_new_type(ctx, &PyLong_Type);
        }
    }

    op(_BINARY_OP_ADD_FLOAT, (left, right -- res)) {
        if (sym_is_const(left) && sym_is_const(right) &&
            sym_matches_type(left, &PyFloat_Type) && sym_matches_type(right, &PyFloat_Type))
        {
            assert(PyFloat_CheckExact(sym_get_const(left)));
            assert(PyFloat_CheckExact(sym_get_const(right)));
            PyObject *temp = PyFloat_FromDouble(
                PyFloat_AS_DOUBLE(sym_get_const(left)) +
                PyFloat_AS_DOUBLE(sym_get_const(right)));
            if (temp == NULL) {
                goto error;
            }
            res = sym_new_const(ctx, temp);
            Py_DECREF(temp);
            // TODO gh-115506:
            // replace opcode with constant propagated one and update tests!
        }
        else {
            res = sym_new_type(ctx, &PyFloat_Type);
        }
    }

    op(_BINARY_OP_SUBTRACT_FLOAT, (left, right -- res)) {
        if (sym_is_const(left) && sym_is_const(right) &&
            sym_matches_type(left, &PyFloat_Type) && sym_matches_type(right, &PyFloat_Type))
        {
            assert(PyFloat_CheckExact(sym_get_const(left)));
            assert(PyFloat_CheckExact(sym_get_const(right)));
            PyObject *temp = PyFloat_FromDouble(
                PyFloat_AS_DOUBLE(sym_get_const(left)) -
                PyFloat_AS_DOUBLE(sym_get_const(right)));
            if (temp == NULL) {
                goto error;
            }
            res = sym_new_const(ctx, temp);
            Py_DECREF(temp);
            // TODO gh-115506:
            // replace opcode with constant propagated one and update tests!
        }
        else {
            res = sym_new_type(ctx, &PyFloat_Type);
        }
    }

    op(_BINARY_OP_MULTIPLY_FLOAT, (left, right -- res)) {
        if (sym_is_const(left) && sym_is_const(right) &&
            sym_matches_type(left, &PyFloat_Type) && sym_matches_type(right, &PyFloat_Type))
        {
            assert(PyFloat_CheckExact(sym_get_const(left)));
            assert(PyFloat_CheckExact(sym_get_const(right)));
            PyObject *temp = PyFloat_FromDouble(
                PyFloat_AS_DOUBLE(sym_get_const(left)) *
                PyFloat_AS_DOUBLE(sym_get_const(right)));
            if (temp == NULL) {
                goto error;
            }
            res = sym_new_const(ctx, temp);
            Py_DECREF(temp);
            // TODO gh-115506:
            // replace opcode with constant propagated one and update tests!
        }
        else {
            res = sym_new_type(ctx, &PyFloat_Type);
        }
    }

    op(_BINARY_OP_ADD_UNICODE, (left, right -- res)) {
        if (sym_is_const(left) && sym_is_const(right) &&
            sym_matches_type(left, &PyUnicode_Type) && sym_matches_type(right, &PyUnicode_Type)) {
            PyObject *temp = PyUnicode_Concat(sym_get_const(left), sym_get_const(right));
            if (temp == NULL) {
                goto error;
            }
            res = sym_new_const(ctx, temp);
            Py_DECREF(temp);
        }
        else {
            res = sym_new_type(ctx, &PyUnicode_Type);
        }
    }

    op(_BINARY_SUBSCR_INIT_CALL, (container, sub -- new_frame)) {
        (void)container;
        (void)sub;
        new_frame = (_Py_UopsLocalsPlusSlot){NULL, 0};
        ctx->done = true;
    }

    op(_TO_BOOL, (value -- res)) {
        if (!optimize_to_bool(this_instr, ctx, value, &res)) {
            res = sym_new_type(ctx, &PyBool_Type);
        }
    }

    op(_TO_BOOL_BOOL, (value -- res)) {
        if (!optimize_to_bool(this_instr, ctx, value, &res)) {
            sym_set_type(value, &PyBool_Type);
            res = value;
        }
    }

    op(_TO_BOOL_INT, (value -- res)) {
        if (!optimize_to_bool(this_instr, ctx, value, &res)) {
            sym_set_type(value, &PyLong_Type);
            res = sym_new_type(ctx, &PyBool_Type);
        }
    }

    op(_TO_BOOL_LIST, (value -- res)) {
        if (!optimize_to_bool(this_instr, ctx, value, &res)) {
            sym_set_type(value, &PyList_Type);
            res = sym_new_type(ctx, &PyBool_Type);
        }
    }

    op(_TO_BOOL_NONE, (value -- res)) {
        if (!optimize_to_bool(this_instr, ctx, value, &res)) {
            sym_set_const(value, Py_None);
            res = sym_new_const(ctx, Py_False);
        }
    }

    op(_TO_BOOL_STR, (value -- res)) {
        if (!optimize_to_bool(this_instr, ctx, value, &res)) {
            res = sym_new_type(ctx, &PyBool_Type);
            sym_set_type(value, &PyUnicode_Type);
        }
    }

    op(_COMPARE_OP, (left, right -- res)) {
        (void)left;
        (void)right;
        if (oparg & 16) {
            res = sym_new_type(ctx, &PyBool_Type);
        }
        else {
            res = _Py_uop_sym_new_not_null(ctx);
        }
    }

    op(_COMPARE_OP_INT, (left, right -- res)) {
        (void)left;
        (void)right;
        res = sym_new_type(ctx, &PyBool_Type);
    }

    op(_COMPARE_OP_FLOAT, (left, right -- res)) {
        (void)left;
        (void)right;
        res = sym_new_type(ctx, &PyBool_Type);
    }

    op(_COMPARE_OP_STR, (left, right -- res)) {
        (void)left;
        (void)right;
        res = sym_new_type(ctx, &PyBool_Type);
    }

    op(_IS_OP, (left, right -- res)) {
        (void)left;
        (void)right;
        res = sym_new_type(ctx, &PyBool_Type);
    }

    op(_CONTAINS_OP, (left, right -- res)) {
        (void)left;
        (void)right;
        res = sym_new_type(ctx, &PyBool_Type);
    }

    op(_LOAD_CONST, (-- value)) {
        PyObject *val = PyTuple_GET_ITEM(co->co_consts, this_instr->oparg);
        int opcode = _Py_IsImmortal(val) ? _LOAD_CONST_INLINE_BORROW : _LOAD_CONST_INLINE;
        REPLACE_OP(this_instr, opcode, 0, (uintptr_t)val);
        value = sym_new_const(ctx, val);
    }

    op(_LOAD_CONST_INLINE, (ptr/4 -- value)) {
        value = sym_new_const(ctx, ptr);
    }

    op(_LOAD_CONST_INLINE_BORROW, (ptr/4 -- value)) {
        value = sym_new_const(ctx, ptr);
    }

    op(_LOAD_CONST_INLINE_WITH_NULL, (ptr/4 -- value, null)) {
        value = sym_new_const(ctx, ptr);
        null = sym_new_null(ctx);
    }

    op(_LOAD_CONST_INLINE_BORROW_WITH_NULL, (ptr/4 -- value, null)) {
        value = sym_new_const(ctx, ptr);
        null = sym_new_null(ctx);
    }

    op(_COPY, (bottom, unused[oparg-1] -- bottom, unused[oparg-1], top)) {
        assert(oparg > 0);
        top = bottom;
    }

    op(_SWAP, (bottom, unused[oparg-2], top --
        top, unused[oparg-2], bottom)) {
    }

    op(_LOAD_ATTR_INSTANCE_VALUE, (offset/1, owner -- attr, null if (oparg & 1))) {
        attr = sym_new_not_null(ctx);
        null = sym_new_null(ctx);
        (void)offset;
        (void)owner;
    }

    op(_CHECK_ATTR_MODULE, (dict_version/2, owner -- owner)) {
        (void)dict_version;
        if (sym_is_const(owner)) {
            PyObject *cnst = sym_get_const(owner);
            if (PyModule_CheckExact(cnst)) {
                PyModuleObject *mod = (PyModuleObject *)cnst;
                PyObject *dict = mod->md_dict;
                uint64_t watched_mutations = get_mutations(dict);
                if (watched_mutations < _Py_MAX_ALLOWED_GLOBALS_MODIFICATIONS) {
                    PyDict_Watch(GLOBALS_WATCHER_ID, dict);
                    _Py_BloomFilter_Add(dependencies, dict);
                    this_instr->opcode = _NOP;
                }
            }
        }
    }

    op(_LOAD_ATTR, (owner -- attr, self_or_null if (oparg & 1))) {
        (void)owner;
        attr = sym_new_not_null(ctx);
        if (oparg & 1) {
            self_or_null = sym_new_unknown(ctx);
        }
    }

    op(_LOAD_ATTR_MODULE, (index/1, owner -- attr, null if (oparg & 1))) {
        (void)index;
        null = sym_new_null(ctx);
        attr = (_Py_UopsLocalsPlusSlot){NULL, 0};
        if (this_instr[-1].opcode == _NOP) {
            // Preceding _CHECK_ATTR_MODULE was removed: mod is const and dict is watched.
            assert(sym_is_const(owner));
            PyModuleObject *mod = (PyModuleObject *)sym_get_const(owner);
            assert(PyModule_CheckExact(mod));
            PyObject *dict = mod->md_dict;
            PyObject *res = convert_global_to_const(this_instr, dict);
            if (res != NULL) {
                this_instr[-1].opcode = _POP_TOP;
                attr = sym_new_const(ctx, res);
            }
        }
        if (attr.sym == NULL) {
            /* No conversion made. We don't know what `attr` is. */
            attr = sym_new_not_null(ctx);
        }
    }

    op(_LOAD_ATTR_WITH_HINT, (hint/1, owner -- attr, null if (oparg & 1))) {
        attr = sym_new_not_null(ctx);
        null = sym_new_null(ctx);
        (void)hint;
        (void)owner;
    }

    op(_LOAD_ATTR_SLOT, (index/1, owner -- attr, null if (oparg & 1))) {
        attr = sym_new_not_null(ctx);
        null = sym_new_null(ctx);
        (void)index;
        (void)owner;
    }

    op(_LOAD_ATTR_CLASS, (descr/4, owner -- attr, null if (oparg & 1))) {
        attr = sym_new_not_null(ctx);
        null = sym_new_null(ctx);
        (void)descr;
        (void)owner;
    }

    op(_LOAD_ATTR_METHOD_WITH_VALUES, (descr/4, owner -- attr, self if (1))) {
        (void)descr;
        attr = sym_new_not_null(ctx);
        self = owner;
    }

    op(_LOAD_ATTR_METHOD_NO_DICT, (descr/4, owner -- attr, self if (1))) {
        (void)descr;
        attr = sym_new_not_null(ctx);
        self = owner;
    }

    op(_LOAD_ATTR_METHOD_LAZY_DICT, (descr/4, owner -- attr, self if (1))) {
        (void)descr;
        attr = sym_new_not_null(ctx);
        self = owner;
    }

    op(_LOAD_ATTR_PROPERTY_FRAME, (fget/4, owner -- new_frame)) {
        (void)fget;
        (void)owner;
        new_frame = (_Py_UopsLocalsPlusSlot){NULL, 0};
        ctx->done = true;
    }

    op(_INIT_CALL_BOUND_METHOD_EXACT_ARGS, (callable, unused, unused[oparg] -- func, self, unused[oparg])) {
        (void)callable;
        func = sym_new_not_null(ctx);
        self = sym_new_not_null(ctx);
    }

    op(_CHECK_FUNCTION_EXACT_ARGS, (callable, self_or_null, unused[oparg] -- callable, self_or_null, unused[oparg])) {
        sym_set_type(callable, &PyFunction_Type);
        (void)self_or_null;
    }

    op(_CHECK_CALL_BOUND_METHOD_EXACT_ARGS, (callable, null, unused[oparg] -- callable, null, unused[oparg])) {
        sym_set_null(null);
        sym_set_type(callable, &PyMethod_Type);
    }

    op(_INIT_CALL_PY_EXACT_ARGS, (callable, self_or_null, args[oparg] -- new_frame)) {
        int argcount = oparg;

        (void)callable;

        PyCodeObject *co = NULL;
        assert((this_instr + 2)->opcode == _PUSH_FRAME);
        co = get_code_with_logging((this_instr + 2));
        if (co == NULL) {
            ctx->done = true;
            break;
        }

<<<<<<< HEAD
        assert(self_or_null.sym != NULL);
=======

        assert(self_or_null != NULL);
>>>>>>> 68109289
        assert(args != NULL);
        if (sym_is_not_null(self_or_null)) {
            // Bound method fiddling, same as _INIT_CALL_PY_EXACT_ARGS in VM
            args--;
            argcount++;
        }

        if (sym_is_null(self_or_null) || sym_is_not_null(self_or_null)) {
            new_frame.sym = (_Py_UopsSymbol *)frame_new(ctx, co, 0, args, argcount);
        } else {
            new_frame.sym = (_Py_UopsSymbol *)frame_new(ctx, co, 0, NULL, 0);

        }
    }

    op(_MAYBE_EXPAND_METHOD, (callable, self_or_null, args[oparg] -- func, maybe_self, args[oparg])) {
        (void)callable;
        (void)self_or_null;
        (void)args;
        func = sym_new_not_null(ctx);
        maybe_self = sym_new_not_null(ctx);
    }

<<<<<<< HEAD
    op(_PY_FRAME_GENERAL, (callable, self_or_null, args[oparg] -- new_frame)) {
        /* The _Py_UOpsAbstractFrame design assumes that we can copy arguments across directly */
        (void)callable;
        (void)self_or_null;
        (void)args;
        new_frame = (_Py_UopsLocalsPlusSlot){NULL, 0};
        ctx->done = true;
=======
    op(_PY_FRAME_GENERAL, (callable, self_or_null, args[oparg] -- new_frame: _Py_UOpsAbstractFrame *)) {
        (void)(self_or_null);
        (void)(callable);
        PyCodeObject *co = NULL;
        assert((this_instr + 2)->opcode == _PUSH_FRAME);
        co = get_code_with_logging((this_instr + 2));
        if (co == NULL) {
            ctx->done = true;
            break;
        }

        new_frame = frame_new(ctx, co, 0, NULL, 0);
>>>>>>> 68109289
    }

    op(_PY_FRAME_KW, (callable, self_or_null, args[oparg], kwnames -- new_frame)) {
        (void)callable;
        (void)self_or_null;
        (void)args;
        (void)kwnames;
        new_frame = (_Py_UopsLocalsPlusSlot){NULL, 0};
        ctx->done = true;
    }

    op(_CHECK_AND_ALLOCATE_OBJECT, (type_version/2, callable, null, args[oparg] -- self, init, args[oparg])) {
        (void)type_version;
        (void)callable;
        (void)null;
        (void)args;
        self = sym_new_not_null(ctx);
        init = sym_new_not_null(ctx);
    }

    op(_CREATE_INIT_FRAME, (self, init, args[oparg] -- init_frame)) {
        (void)self;
        (void)init;
        (void)args;
        init_frame = (_Py_UopsLocalsPlusSlot){NULL, 0};
        ctx->done = true;
    }

    op(_RETURN_VALUE, (retval -- res)) {
        SYNC_SP();
        ctx->frame->stack_pointer = stack_pointer;
        frame_pop(ctx);
        stack_pointer = ctx->frame->stack_pointer;
        res = retval;

        /* Stack space handling */
        assert(corresponding_check_stack == NULL);
        assert(co != NULL);
        int framesize = co->co_framesize;
        assert(framesize > 0);
        assert(framesize <= curr_space);
        curr_space -= framesize;

        co = get_code(this_instr);
        if (co == NULL) {
            // might be impossible, but bailing is still safe
            ctx->done = true;
        }
    }

    op(_RETURN_GENERATOR, ( -- res)) {
        SYNC_SP();
        ctx->frame->stack_pointer = stack_pointer;
        frame_pop(ctx);
        stack_pointer = ctx->frame->stack_pointer;
        res = sym_new_unknown(ctx);

        /* Stack space handling */
        assert(corresponding_check_stack == NULL);
        assert(co != NULL);
        int framesize = co->co_framesize;
        assert(framesize > 0);
        assert(framesize <= curr_space);
        curr_space -= framesize;

        co = get_code(this_instr);
        if (co == NULL) {
            // might be impossible, but bailing is still safe
            ctx->done = true;
        }
    }

    op(_YIELD_VALUE, (unused -- res)) {
        res = sym_new_unknown(ctx);
    }

    op(_FOR_ITER_GEN_FRAME, ( -- )) {
        /* We are about to hit the end of the trace */
        ctx->done = true;
    }

    op(_SEND_GEN_FRAME, ( -- )) {
        // We are about to hit the end of the trace:
        ctx->done = true;
    }

    op(_CHECK_STACK_SPACE, ( --)) {
        assert(corresponding_check_stack == NULL);
        corresponding_check_stack = this_instr;
    }

    op (_CHECK_STACK_SPACE_OPERAND, ( -- )) {
        (void)framesize;
        /* We should never see _CHECK_STACK_SPACE_OPERANDs.
        * They are only created at the end of this pass. */
        Py_UNREACHABLE();
    }

    op(_PUSH_FRAME, (new_frame -- unused if (0))) {
        SYNC_SP();
        ctx->frame->stack_pointer = stack_pointer;
        ctx->frame = (_Py_UOpsAbstractFrame *)new_frame.sym;
        ctx->curr_frame_depth++;
        stack_pointer = ((_Py_UOpsAbstractFrame *)new_frame.sym)->stack_pointer;
        co = get_code(this_instr);
        if (co == NULL) {
            // should be about to _EXIT_TRACE anyway
            ctx->done = true;
            break;
        }

        /* Stack space handling */
        int framesize = co->co_framesize;
        assert(framesize > 0);
        curr_space += framesize;
        if (curr_space < 0 || curr_space > INT32_MAX) {
            // won't fit in signed 32-bit int
            ctx->done = true;
            break;
        }
        max_space = curr_space > max_space ? curr_space : max_space;
        if (first_valid_check_stack == NULL) {
            first_valid_check_stack = corresponding_check_stack;
        }
        else if (corresponding_check_stack) {
            // delete all but the first valid _CHECK_STACK_SPACE
            corresponding_check_stack->opcode = _NOP;
        }
        corresponding_check_stack = NULL;
    }

    op(_UNPACK_SEQUENCE, (seq -- values[oparg])) {
        /* This has to be done manually */
        (void)seq;
        for (int i = 0; i < oparg; i++) {
            values[i] = sym_new_unknown(ctx);
        }
    }

    op(_UNPACK_EX, (seq -- values[oparg & 0xFF], unused, unused[oparg >> 8])) {
        /* This has to be done manually */
        (void)seq;
        int totalargs = (oparg & 0xFF) + (oparg >> 8) + 1;
        for (int i = 0; i < totalargs; i++) {
            values[i] = sym_new_unknown(ctx);
        }
    }

    op(_ITER_NEXT_RANGE, (iter -- iter, next)) {
       next = sym_new_type(ctx, &PyLong_Type);
       (void)iter;
    }

    op(_GUARD_IS_TRUE_POP, (flag -- )) {
        if (sym_is_const(flag)) {
            PyObject *value = sym_get_const(flag);
            assert(value != NULL);
            eliminate_pop_guard(this_instr, value != Py_True);
        }
    }

    op(_GUARD_IS_FALSE_POP, (flag -- )) {
        if (sym_is_const(flag)) {
            PyObject *value = sym_get_const(flag);
            assert(value != NULL);
            eliminate_pop_guard(this_instr, value != Py_False);
        }
    }

    op(_GUARD_IS_NONE_POP, (flag -- )) {
        if (sym_is_const(flag)) {
            PyObject *value = sym_get_const(flag);
            assert(value != NULL);
            eliminate_pop_guard(this_instr, !Py_IsNone(value));
        }
        else if (sym_has_type(flag)) {
            assert(!sym_matches_type(flag, &_PyNone_Type));
            eliminate_pop_guard(this_instr, true);
        }
    }

    op(_GUARD_IS_NOT_NONE_POP, (flag -- )) {
        if (sym_is_const(flag)) {
            PyObject *value = sym_get_const(flag);
            assert(value != NULL);
            eliminate_pop_guard(this_instr, Py_IsNone(value));
        }
        else if (sym_has_type(flag)) {
            assert(!sym_matches_type(flag, &_PyNone_Type));
            eliminate_pop_guard(this_instr, false);
        }
    }

    op(_CHECK_PEP_523, (--)) {
        /* Setting the eval frame function invalidates
        * all executors, so no need to check dynamically */
        if (_PyInterpreterState_GET()->eval_frame == NULL) {
            REPLACE_OP(this_instr, _NOP, 0 ,0);
        }
    }

    op(_LOAD_SPECIAL, (owner -- attr, self_or_null)) {
        (void)owner;
        attr = sym_new_not_null(ctx);
        self_or_null = sym_new_unknown(ctx);
    }

    op(_JUMP_TO_TOP, (--)) {
        ctx->done = true;
    }

    op(_EXIT_TRACE, (exit_p/4 --)) {
        (void)exit_p;
        ctx->done = true;
    }

// END BYTECODES //

}<|MERGE_RESOLUTION|>--- conflicted
+++ resolved
@@ -581,12 +581,7 @@
             break;
         }
 
-<<<<<<< HEAD
         assert(self_or_null.sym != NULL);
-=======
-
-        assert(self_or_null != NULL);
->>>>>>> 68109289
         assert(args != NULL);
         if (sym_is_not_null(self_or_null)) {
             // Bound method fiddling, same as _INIT_CALL_PY_EXACT_ARGS in VM
@@ -610,16 +605,7 @@
         maybe_self = sym_new_not_null(ctx);
     }
 
-<<<<<<< HEAD
     op(_PY_FRAME_GENERAL, (callable, self_or_null, args[oparg] -- new_frame)) {
-        /* The _Py_UOpsAbstractFrame design assumes that we can copy arguments across directly */
-        (void)callable;
-        (void)self_or_null;
-        (void)args;
-        new_frame = (_Py_UopsLocalsPlusSlot){NULL, 0};
-        ctx->done = true;
-=======
-    op(_PY_FRAME_GENERAL, (callable, self_or_null, args[oparg] -- new_frame: _Py_UOpsAbstractFrame *)) {
         (void)(self_or_null);
         (void)(callable);
         PyCodeObject *co = NULL;
@@ -630,8 +616,7 @@
             break;
         }
 
-        new_frame = frame_new(ctx, co, 0, NULL, 0);
->>>>>>> 68109289
+        new_frame.sym = frame_new(ctx, co, 0, NULL, 0);
     }
 
     op(_PY_FRAME_KW, (callable, self_or_null, args[oparg], kwnames -- new_frame)) {
