--- conflicted
+++ resolved
@@ -535,16 +535,6 @@
 }
 
 int
-<<<<<<< HEAD
-_PyGC_VisitFrameStack(_PyInterpreterFrame *frame, visitproc visit, void *arg)
-{
-    /* locals */
-    _PyStackRef *locals = _PyFrame_GetLocalsArray(frame);
-    int i = 0;
-    /* locals and stack */
-    for (; i <frame->stacktop; i++) {
-        Py_VISIT(PyStackRef_AsPyObjectBorrow(locals[i]));
-=======
 _PyGC_VisitStackRef(_PyStackRef *ref, visitproc visit, void *arg)
 {
     Py_VISIT(PyStackRef_AsPyObjectBorrow(*ref));
@@ -558,7 +548,6 @@
     /* locals and stack */
     for (; ref < frame->stackpointer; ref++) {
         Py_VISIT(PyStackRef_AsPyObjectBorrow(*ref));
->>>>>>> 401fff74
     }
     return 0;
 }
