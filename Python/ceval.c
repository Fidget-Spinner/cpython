--- conflicted
+++ resolved
@@ -1242,31 +1242,6 @@
     for (;;) {
         uopcode = next_uop->opcode;
 #ifdef Py_DEBUG
-<<<<<<< HEAD
-        if (frame->lltrace >= 4) {
-            if (next_uop->opcode != _YIELD_VALUE &&
-            next_uop->opcode != _FOR_ITER_GEN_FRAME &&
-            next_uop->opcode != _PUSH_FRAME &&
-            next_uop->opcode != _PY_FRAME_KW &&
-            next_uop->opcode != _SAVE_RETURN_OFFSET &&
-            next_uop->opcode != _SAVE_RETURN_OFFSET) {
-                if (next_uop->opcode != _START_EXECUTOR) {
-                    if (next_uop->format == UOP_FORMAT_TARGET) {
-                        _Py_CODEUNIT *aim = _PyFrame_GetBytecode(frame) + next_uop->target;
-                        printf("    aim=[%s]\n", _PyOpcode_OpName[aim->op.code]);
-                    }
-                    else if (next_uop->format == UOP_FORMAT_JUMP) {
-                        _PyUOpInstruction *aim_uop =  current_executor->trace + next_uop->jump_target;
-                        if (aim_uop->format == UOP_FORMAT_TARGET) {
-                            _Py_CODEUNIT *aim = _PyFrame_GetBytecode(frame) + aim_uop->target;
-                            printf("    aim=[%s]\n", _PyOpcode_OpName[aim->op.code]);
-                        }
-                    }
-                }
-                dump_stack(frame, stack_pointer);
-            }
-            if (next_uop->opcode == _START_EXECUTOR) {
-=======
         if (frame->lltrace >= 3) {
             dump_stack(frame, stack_pointer);
             printf("    cache=[");
@@ -1277,7 +1252,6 @@
             dump_cache_item(_tos_cache2, 2, current_cached_values);
             printf("]\n");
             if (next_uop->opcode == _START_EXECUTOR_r00) {
->>>>>>> 7d47f13b
                 printf("%4d uop: ", 0);
             }
             else {
