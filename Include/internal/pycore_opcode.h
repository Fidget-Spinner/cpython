// Auto-generated by Tools/build/generate_opcode_h.py from Lib/opcode.py

#ifndef Py_INTERNAL_OPCODE_H
#define Py_INTERNAL_OPCODE_H
#ifdef __cplusplus
extern "C" {
#endif

#ifndef Py_BUILD_CORE
#  error "this header requires Py_BUILD_CORE define"
#endif

#include "opcode.h"

extern const uint8_t _PyOpcode_Caches[256];

extern const uint8_t _PyOpcode_Deopt[256];

#ifdef NEED_OPCODE_TABLES
static const uint32_t _PyOpcode_RelativeJump[9] = {
    0U,
    0U,
    536870912U,
    135118848U,
    4163U,
    0U,
    0U,
    0U,
    48U,
};
static const uint32_t _PyOpcode_Jump[9] = {
    0U,
    0U,
    536870912U,
    135118848U,
    4163U,
    0U,
    0U,
    0U,
    48U,
};

const uint8_t _PyOpcode_Caches[256] = {
    [BINARY_SUBSCR] = 4,
    [STORE_SUBSCR] = 1,
    [UNPACK_SEQUENCE] = 1,
    [FOR_ITER] = 1,
    [STORE_ATTR] = 4,
    [LOAD_ATTR] = 9,
    [COMPARE_OP] = 1,
    [LOAD_GLOBAL] = 5,
    [BINARY_OP] = 1,
    [SEND] = 1,
    [COMPARE_AND_BRANCH] = 1,
    [CALL] = 4,
};

const uint8_t _PyOpcode_Deopt[256] = {
    [BEFORE_ASYNC_WITH] = BEFORE_ASYNC_WITH,
    [BEFORE_WITH] = BEFORE_WITH,
    [BINARY_OP] = BINARY_OP,
    [BINARY_OP_ADD_FLOAT] = BINARY_OP,
    [BINARY_OP_ADD_INT] = BINARY_OP,
    [BINARY_OP_ADD_UNICODE] = BINARY_OP,
    [BINARY_OP_INPLACE_ADD_UNICODE] = BINARY_OP,
    [BINARY_OP_MULTIPLY_FLOAT] = BINARY_OP,
    [BINARY_OP_MULTIPLY_INT] = BINARY_OP,
    [BINARY_OP_SUBTRACT_FLOAT] = BINARY_OP,
    [BINARY_OP_SUBTRACT_INT] = BINARY_OP,
    [BINARY_SLICE] = BINARY_SLICE,
    [BINARY_SUBSCR] = BINARY_SUBSCR,
    [BINARY_SUBSCR_DICT] = BINARY_SUBSCR,
    [BINARY_SUBSCR_GETITEM] = BINARY_SUBSCR,
    [BINARY_SUBSCR_LIST_INT] = BINARY_SUBSCR,
    [BINARY_SUBSCR_TUPLE_INT] = BINARY_SUBSCR,
    [BUILD_CONST_KEY_MAP] = BUILD_CONST_KEY_MAP,
    [BUILD_LIST] = BUILD_LIST,
    [BUILD_MAP] = BUILD_MAP,
    [BUILD_SET] = BUILD_SET,
    [BUILD_SLICE] = BUILD_SLICE,
    [BUILD_STRING] = BUILD_STRING,
    [BUILD_TUPLE] = BUILD_TUPLE,
    [CACHE] = CACHE,
    [CALL] = CALL,
    [CALL_BOUND_METHOD_EXACT_ARGS] = CALL,
    [CALL_BUILTIN_CLASS] = CALL,
    [CALL_BUILTIN_FAST_WITH_KEYWORDS] = CALL,
    [CALL_FUNCTION_EX] = CALL_FUNCTION_EX,
    [CALL_INTRINSIC_1] = CALL_INTRINSIC_1,
    [CALL_INTRINSIC_2] = CALL_INTRINSIC_2,
    [CALL_METHOD_DESCRIPTOR_FAST_WITH_KEYWORDS] = CALL,
    [CALL_NO_KW_BUILTIN_FAST] = CALL,
    [CALL_NO_KW_BUILTIN_O] = CALL,
    [CALL_NO_KW_ISINSTANCE] = CALL,
    [CALL_NO_KW_LEN] = CALL,
    [CALL_NO_KW_LIST_APPEND] = CALL,
    [CALL_NO_KW_METHOD_DESCRIPTOR_FAST] = CALL,
    [CALL_NO_KW_METHOD_DESCRIPTOR_NOARGS] = CALL,
    [CALL_NO_KW_METHOD_DESCRIPTOR_O] = CALL,
    [CALL_NO_KW_STR_1] = CALL,
    [CALL_NO_KW_TUPLE_1] = CALL,
    [CALL_NO_KW_TYPE_1] = CALL,
    [CALL_PY_EXACT_ARGS] = CALL,
    [CALL_PY_WITH_DEFAULTS] = CALL,
    [CHECK_EG_MATCH] = CHECK_EG_MATCH,
    [CHECK_EXC_MATCH] = CHECK_EXC_MATCH,
    [CLEANUP_THROW] = CLEANUP_THROW,
    [COMPARE_AND_BRANCH] = COMPARE_AND_BRANCH,
    [COMPARE_AND_BRANCH_FLOAT] = COMPARE_AND_BRANCH,
    [COMPARE_AND_BRANCH_INT] = COMPARE_AND_BRANCH,
    [COMPARE_AND_BRANCH_STR] = COMPARE_AND_BRANCH,
    [COMPARE_OP] = COMPARE_OP,
    [CONTAINS_OP] = CONTAINS_OP,
    [COPY] = COPY,
    [COPY_FREE_VARS] = COPY_FREE_VARS,
    [DELETE_ATTR] = DELETE_ATTR,
    [DELETE_DEREF] = DELETE_DEREF,
    [DELETE_FAST] = DELETE_FAST,
    [DELETE_GLOBAL] = DELETE_GLOBAL,
    [DELETE_NAME] = DELETE_NAME,
    [DELETE_SUBSCR] = DELETE_SUBSCR,
    [DICT_MERGE] = DICT_MERGE,
    [DICT_UPDATE] = DICT_UPDATE,
    [END_ASYNC_FOR] = END_ASYNC_FOR,
    [END_FOR] = END_FOR,
    [EXTENDED_ARG] = EXTENDED_ARG,
    [FORMAT_VALUE] = FORMAT_VALUE,
    [FOR_ITER] = FOR_ITER,
    [FOR_ITER_GEN] = FOR_ITER,
    [FOR_ITER_LIST] = FOR_ITER,
    [FOR_ITER_RANGE] = FOR_ITER,
    [FOR_ITER_TUPLE] = FOR_ITER,
    [GET_AITER] = GET_AITER,
    [GET_ANEXT] = GET_ANEXT,
    [GET_AWAITABLE] = GET_AWAITABLE,
    [GET_ITER] = GET_ITER,
    [GET_LEN] = GET_LEN,
    [GET_YIELD_FROM_ITER] = GET_YIELD_FROM_ITER,
    [IMPORT_FROM] = IMPORT_FROM,
    [IMPORT_NAME] = IMPORT_NAME,
    [INTERPRETER_EXIT] = INTERPRETER_EXIT,
    [IS_OP] = IS_OP,
    [JUMP_BACKWARD] = JUMP_BACKWARD,
    [JUMP_BACKWARD_NO_INTERRUPT] = JUMP_BACKWARD_NO_INTERRUPT,
    [JUMP_FORWARD] = JUMP_FORWARD,
    [JUMP_IF_FALSE_OR_POP] = JUMP_IF_FALSE_OR_POP,
    [JUMP_IF_TRUE_OR_POP] = JUMP_IF_TRUE_OR_POP,
    [KW_NAMES] = KW_NAMES,
    [LIST_APPEND] = LIST_APPEND,
    [LIST_EXTEND] = LIST_EXTEND,
    [LOAD_ASSERTION_ERROR] = LOAD_ASSERTION_ERROR,
    [LOAD_ATTR] = LOAD_ATTR,
    [LOAD_ATTR_CLASS] = LOAD_ATTR,
    [LOAD_ATTR_GETATTRIBUTE_OVERRIDDEN] = LOAD_ATTR,
    [LOAD_ATTR_INSTANCE_VALUE] = LOAD_ATTR,
    [LOAD_ATTR_METHOD_LAZY_DICT] = LOAD_ATTR,
    [LOAD_ATTR_METHOD_NO_DICT] = LOAD_ATTR,
    [LOAD_ATTR_METHOD_WITH_VALUES] = LOAD_ATTR,
    [LOAD_ATTR_MODULE] = LOAD_ATTR,
    [LOAD_ATTR_PROPERTY] = LOAD_ATTR,
    [LOAD_ATTR_SLOT] = LOAD_ATTR,
    [LOAD_ATTR_WITH_HINT] = LOAD_ATTR,
    [LOAD_BUILD_CLASS] = LOAD_BUILD_CLASS,
    [LOAD_CLASSDEREF] = LOAD_CLASSDEREF,
    [LOAD_CLOSURE] = LOAD_CLOSURE,
    [LOAD_CONST] = LOAD_CONST,
    [LOAD_CONST__LOAD_FAST] = LOAD_CONST,
    [LOAD_DEREF] = LOAD_DEREF,
    [LOAD_FAST] = LOAD_FAST,
    [LOAD_FAST_CHECK] = LOAD_FAST_CHECK,
    [LOAD_FAST__LOAD_CONST] = LOAD_FAST,
    [LOAD_FAST__LOAD_FAST] = LOAD_FAST,
    [LOAD_GLOBAL] = LOAD_GLOBAL,
    [LOAD_GLOBAL_BUILTIN] = LOAD_GLOBAL,
    [LOAD_GLOBAL_MODULE] = LOAD_GLOBAL,
    [LOAD_NAME] = LOAD_NAME,
    [MAKE_CELL] = MAKE_CELL,
    [MAKE_FUNCTION] = MAKE_FUNCTION,
    [MAP_ADD] = MAP_ADD,
    [MATCH_CLASS] = MATCH_CLASS,
    [MATCH_KEYS] = MATCH_KEYS,
    [MATCH_MAPPING] = MATCH_MAPPING,
    [MATCH_SEQUENCE] = MATCH_SEQUENCE,
    [NOP] = NOP,
    [POP_EXCEPT] = POP_EXCEPT,
    [POP_JUMP_IF_FALSE] = POP_JUMP_IF_FALSE,
    [POP_JUMP_IF_NONE] = POP_JUMP_IF_NONE,
    [POP_JUMP_IF_NOT_NONE] = POP_JUMP_IF_NOT_NONE,
    [POP_JUMP_IF_TRUE] = POP_JUMP_IF_TRUE,
    [POP_TOP] = POP_TOP,
    [PUSH_EXC_INFO] = PUSH_EXC_INFO,
    [PUSH_NULL] = PUSH_NULL,
    [RAISE_VARARGS] = RAISE_VARARGS,
    [RERAISE] = RERAISE,
    [RESUME] = RESUME,
    [RESUME_QUICK] = RESUME,
    [RETURN_CONST] = RETURN_CONST,
    [RETURN_GENERATOR] = RETURN_GENERATOR,
    [RETURN_VALUE] = RETURN_VALUE,
    [SEND] = SEND,
    [SEND_GEN] = SEND,
    [SETUP_ANNOTATIONS] = SETUP_ANNOTATIONS,
    [SET_ADD] = SET_ADD,
    [SET_UPDATE] = SET_UPDATE,
    [STORE_ATTR] = STORE_ATTR,
    [STORE_ATTR_INSTANCE_VALUE] = STORE_ATTR,
    [STORE_ATTR_SLOT] = STORE_ATTR,
    [STORE_ATTR_WITH_HINT] = STORE_ATTR,
    [STORE_DEREF] = STORE_DEREF,
    [STORE_FAST] = STORE_FAST,
    [STORE_FAST__LOAD_FAST] = STORE_FAST,
    [STORE_FAST__STORE_FAST] = STORE_FAST,
    [STORE_GLOBAL] = STORE_GLOBAL,
    [STORE_NAME] = STORE_NAME,
    [STORE_SLICE] = STORE_SLICE,
    [STORE_SUBSCR] = STORE_SUBSCR,
    [STORE_SUBSCR_DICT] = STORE_SUBSCR,
    [STORE_SUBSCR_LIST_INT] = STORE_SUBSCR,
    [SWAP] = SWAP,
    [UNARY_INVERT] = UNARY_INVERT,
    [UNARY_NEGATIVE] = UNARY_NEGATIVE,
    [UNARY_NOT] = UNARY_NOT,
    [UNPACK_EX] = UNPACK_EX,
    [UNPACK_SEQUENCE] = UNPACK_SEQUENCE,
    [UNPACK_SEQUENCE_LIST] = UNPACK_SEQUENCE,
    [UNPACK_SEQUENCE_TUPLE] = UNPACK_SEQUENCE,
    [UNPACK_SEQUENCE_TWO_TUPLE] = UNPACK_SEQUENCE,
    [WITH_EXCEPT_START] = WITH_EXCEPT_START,
    [YIELD_VALUE] = YIELD_VALUE,
};
#endif   // NEED_OPCODE_TABLES

#ifdef Py_DEBUG
static const char *const _PyOpcode_OpName[263] = {
    [CACHE] = "CACHE",
    [POP_TOP] = "POP_TOP",
    [PUSH_NULL] = "PUSH_NULL",
    [INTERPRETER_EXIT] = "INTERPRETER_EXIT",
    [END_FOR] = "END_FOR",
    [RESUME_QUICK] = "RESUME_QUICK",
    [BINARY_OP_ADD_FLOAT] = "BINARY_OP_ADD_FLOAT",
    [BINARY_OP_ADD_INT] = "BINARY_OP_ADD_INT",
    [BINARY_OP_ADD_UNICODE] = "BINARY_OP_ADD_UNICODE",
    [NOP] = "NOP",
    [BINARY_OP_INPLACE_ADD_UNICODE] = "BINARY_OP_INPLACE_ADD_UNICODE",
    [UNARY_NEGATIVE] = "UNARY_NEGATIVE",
    [UNARY_NOT] = "UNARY_NOT",
    [BINARY_OP_MULTIPLY_FLOAT] = "BINARY_OP_MULTIPLY_FLOAT",
    [BINARY_OP_MULTIPLY_INT] = "BINARY_OP_MULTIPLY_INT",
    [UNARY_INVERT] = "UNARY_INVERT",
    [BINARY_OP_SUBTRACT_FLOAT] = "BINARY_OP_SUBTRACT_FLOAT",
    [BINARY_OP_SUBTRACT_INT] = "BINARY_OP_SUBTRACT_INT",
    [BINARY_SUBSCR_DICT] = "BINARY_SUBSCR_DICT",
    [BINARY_SUBSCR_GETITEM] = "BINARY_SUBSCR_GETITEM",
    [BINARY_SUBSCR_LIST_INT] = "BINARY_SUBSCR_LIST_INT",
    [BINARY_SUBSCR_TUPLE_INT] = "BINARY_SUBSCR_TUPLE_INT",
    [CALL_PY_EXACT_ARGS] = "CALL_PY_EXACT_ARGS",
    [CALL_PY_WITH_DEFAULTS] = "CALL_PY_WITH_DEFAULTS",
    [CALL_BOUND_METHOD_EXACT_ARGS] = "CALL_BOUND_METHOD_EXACT_ARGS",
    [BINARY_SUBSCR] = "BINARY_SUBSCR",
    [BINARY_SLICE] = "BINARY_SLICE",
    [STORE_SLICE] = "STORE_SLICE",
    [CALL_BUILTIN_CLASS] = "CALL_BUILTIN_CLASS",
    [CALL_BUILTIN_FAST_WITH_KEYWORDS] = "CALL_BUILTIN_FAST_WITH_KEYWORDS",
    [GET_LEN] = "GET_LEN",
    [MATCH_MAPPING] = "MATCH_MAPPING",
    [MATCH_SEQUENCE] = "MATCH_SEQUENCE",
    [MATCH_KEYS] = "MATCH_KEYS",
    [CALL_METHOD_DESCRIPTOR_FAST_WITH_KEYWORDS] = "CALL_METHOD_DESCRIPTOR_FAST_WITH_KEYWORDS",
    [PUSH_EXC_INFO] = "PUSH_EXC_INFO",
    [CHECK_EXC_MATCH] = "CHECK_EXC_MATCH",
    [CHECK_EG_MATCH] = "CHECK_EG_MATCH",
    [CALL_NO_KW_BUILTIN_FAST] = "CALL_NO_KW_BUILTIN_FAST",
    [CALL_NO_KW_BUILTIN_O] = "CALL_NO_KW_BUILTIN_O",
    [CALL_NO_KW_ISINSTANCE] = "CALL_NO_KW_ISINSTANCE",
    [CALL_NO_KW_LEN] = "CALL_NO_KW_LEN",
    [CALL_NO_KW_LIST_APPEND] = "CALL_NO_KW_LIST_APPEND",
    [CALL_NO_KW_METHOD_DESCRIPTOR_FAST] = "CALL_NO_KW_METHOD_DESCRIPTOR_FAST",
    [CALL_NO_KW_METHOD_DESCRIPTOR_NOARGS] = "CALL_NO_KW_METHOD_DESCRIPTOR_NOARGS",
    [CALL_NO_KW_METHOD_DESCRIPTOR_O] = "CALL_NO_KW_METHOD_DESCRIPTOR_O",
    [CALL_NO_KW_STR_1] = "CALL_NO_KW_STR_1",
    [CALL_NO_KW_TUPLE_1] = "CALL_NO_KW_TUPLE_1",
    [CALL_NO_KW_TYPE_1] = "CALL_NO_KW_TYPE_1",
    [WITH_EXCEPT_START] = "WITH_EXCEPT_START",
    [GET_AITER] = "GET_AITER",
    [GET_ANEXT] = "GET_ANEXT",
    [BEFORE_ASYNC_WITH] = "BEFORE_ASYNC_WITH",
    [BEFORE_WITH] = "BEFORE_WITH",
    [END_ASYNC_FOR] = "END_ASYNC_FOR",
    [CLEANUP_THROW] = "CLEANUP_THROW",
    [COMPARE_AND_BRANCH_FLOAT] = "COMPARE_AND_BRANCH_FLOAT",
    [COMPARE_AND_BRANCH_INT] = "COMPARE_AND_BRANCH_INT",
    [COMPARE_AND_BRANCH_STR] = "COMPARE_AND_BRANCH_STR",
    [FOR_ITER_LIST] = "FOR_ITER_LIST",
    [STORE_SUBSCR] = "STORE_SUBSCR",
    [DELETE_SUBSCR] = "DELETE_SUBSCR",
    [FOR_ITER_TUPLE] = "FOR_ITER_TUPLE",
    [FOR_ITER_RANGE] = "FOR_ITER_RANGE",
    [FOR_ITER_GEN] = "FOR_ITER_GEN",
    [LOAD_ATTR_CLASS] = "LOAD_ATTR_CLASS",
    [LOAD_ATTR_GETATTRIBUTE_OVERRIDDEN] = "LOAD_ATTR_GETATTRIBUTE_OVERRIDDEN",
    [LOAD_ATTR_INSTANCE_VALUE] = "LOAD_ATTR_INSTANCE_VALUE",
    [GET_ITER] = "GET_ITER",
    [GET_YIELD_FROM_ITER] = "GET_YIELD_FROM_ITER",
    [LOAD_ATTR_MODULE] = "LOAD_ATTR_MODULE",
    [LOAD_BUILD_CLASS] = "LOAD_BUILD_CLASS",
    [LOAD_ATTR_PROPERTY] = "LOAD_ATTR_PROPERTY",
    [LOAD_ATTR_SLOT] = "LOAD_ATTR_SLOT",
    [LOAD_ASSERTION_ERROR] = "LOAD_ASSERTION_ERROR",
    [RETURN_GENERATOR] = "RETURN_GENERATOR",
    [LOAD_ATTR_WITH_HINT] = "LOAD_ATTR_WITH_HINT",
    [LOAD_ATTR_METHOD_LAZY_DICT] = "LOAD_ATTR_METHOD_LAZY_DICT",
    [LOAD_ATTR_METHOD_NO_DICT] = "LOAD_ATTR_METHOD_NO_DICT",
    [LOAD_ATTR_METHOD_WITH_VALUES] = "LOAD_ATTR_METHOD_WITH_VALUES",
    [LOAD_CONST__LOAD_FAST] = "LOAD_CONST__LOAD_FAST",
    [LOAD_FAST__LOAD_CONST] = "LOAD_FAST__LOAD_CONST",
    [LOAD_FAST__LOAD_FAST] = "LOAD_FAST__LOAD_FAST",
    [RETURN_VALUE] = "RETURN_VALUE",
    [LOAD_GLOBAL_BUILTIN] = "LOAD_GLOBAL_BUILTIN",
    [SETUP_ANNOTATIONS] = "SETUP_ANNOTATIONS",
    [LOAD_GLOBAL_MODULE] = "LOAD_GLOBAL_MODULE",
    [STORE_ATTR_INSTANCE_VALUE] = "STORE_ATTR_INSTANCE_VALUE",
<<<<<<< HEAD
    [PREP_RERAISE_STAR] = "PREP_RERAISE_STAR",
=======
    [STORE_ATTR_SLOT] = "STORE_ATTR_SLOT",
    [STORE_ATTR_WITH_HINT] = "STORE_ATTR_WITH_HINT",
>>>>>>> 984f8ab0
    [POP_EXCEPT] = "POP_EXCEPT",
    [STORE_NAME] = "STORE_NAME",
    [DELETE_NAME] = "DELETE_NAME",
    [UNPACK_SEQUENCE] = "UNPACK_SEQUENCE",
    [FOR_ITER] = "FOR_ITER",
    [UNPACK_EX] = "UNPACK_EX",
    [STORE_ATTR] = "STORE_ATTR",
    [DELETE_ATTR] = "DELETE_ATTR",
    [STORE_GLOBAL] = "STORE_GLOBAL",
    [DELETE_GLOBAL] = "DELETE_GLOBAL",
    [SWAP] = "SWAP",
    [LOAD_CONST] = "LOAD_CONST",
    [LOAD_NAME] = "LOAD_NAME",
    [BUILD_TUPLE] = "BUILD_TUPLE",
    [BUILD_LIST] = "BUILD_LIST",
    [BUILD_SET] = "BUILD_SET",
    [BUILD_MAP] = "BUILD_MAP",
    [LOAD_ATTR] = "LOAD_ATTR",
    [COMPARE_OP] = "COMPARE_OP",
    [IMPORT_NAME] = "IMPORT_NAME",
    [IMPORT_FROM] = "IMPORT_FROM",
    [JUMP_FORWARD] = "JUMP_FORWARD",
    [JUMP_IF_FALSE_OR_POP] = "JUMP_IF_FALSE_OR_POP",
    [JUMP_IF_TRUE_OR_POP] = "JUMP_IF_TRUE_OR_POP",
<<<<<<< HEAD
    [STORE_ATTR_SLOT] = "STORE_ATTR_SLOT",
=======
    [STORE_FAST__LOAD_FAST] = "STORE_FAST__LOAD_FAST",
>>>>>>> 984f8ab0
    [POP_JUMP_IF_FALSE] = "POP_JUMP_IF_FALSE",
    [POP_JUMP_IF_TRUE] = "POP_JUMP_IF_TRUE",
    [LOAD_GLOBAL] = "LOAD_GLOBAL",
    [IS_OP] = "IS_OP",
    [CONTAINS_OP] = "CONTAINS_OP",
    [RERAISE] = "RERAISE",
    [COPY] = "COPY",
    [RETURN_CONST] = "RETURN_CONST",
    [BINARY_OP] = "BINARY_OP",
    [SEND] = "SEND",
    [LOAD_FAST] = "LOAD_FAST",
    [STORE_FAST] = "STORE_FAST",
    [DELETE_FAST] = "DELETE_FAST",
    [LOAD_FAST_CHECK] = "LOAD_FAST_CHECK",
    [POP_JUMP_IF_NOT_NONE] = "POP_JUMP_IF_NOT_NONE",
    [POP_JUMP_IF_NONE] = "POP_JUMP_IF_NONE",
    [RAISE_VARARGS] = "RAISE_VARARGS",
    [GET_AWAITABLE] = "GET_AWAITABLE",
    [MAKE_FUNCTION] = "MAKE_FUNCTION",
    [BUILD_SLICE] = "BUILD_SLICE",
    [JUMP_BACKWARD_NO_INTERRUPT] = "JUMP_BACKWARD_NO_INTERRUPT",
    [MAKE_CELL] = "MAKE_CELL",
    [LOAD_CLOSURE] = "LOAD_CLOSURE",
    [LOAD_DEREF] = "LOAD_DEREF",
    [STORE_DEREF] = "STORE_DEREF",
    [DELETE_DEREF] = "DELETE_DEREF",
    [JUMP_BACKWARD] = "JUMP_BACKWARD",
    [COMPARE_AND_BRANCH] = "COMPARE_AND_BRANCH",
    [CALL_FUNCTION_EX] = "CALL_FUNCTION_EX",
<<<<<<< HEAD
    [STORE_ATTR_WITH_HINT] = "STORE_ATTR_WITH_HINT",
=======
    [STORE_FAST__STORE_FAST] = "STORE_FAST__STORE_FAST",
>>>>>>> 984f8ab0
    [EXTENDED_ARG] = "EXTENDED_ARG",
    [LIST_APPEND] = "LIST_APPEND",
    [SET_ADD] = "SET_ADD",
    [MAP_ADD] = "MAP_ADD",
    [LOAD_CLASSDEREF] = "LOAD_CLASSDEREF",
    [COPY_FREE_VARS] = "COPY_FREE_VARS",
    [YIELD_VALUE] = "YIELD_VALUE",
    [RESUME] = "RESUME",
    [MATCH_CLASS] = "MATCH_CLASS",
<<<<<<< HEAD
    [STORE_FAST__LOAD_FAST] = "STORE_FAST__LOAD_FAST",
    [STORE_FAST__STORE_FAST] = "STORE_FAST__STORE_FAST",
    [FORMAT_VALUE] = "FORMAT_VALUE",
    [BUILD_CONST_KEY_MAP] = "BUILD_CONST_KEY_MAP",
    [BUILD_STRING] = "BUILD_STRING",
    [STORE_SUBSCR_DICT] = "STORE_SUBSCR_DICT",
    [STORE_SUBSCR_LIST_INT] = "STORE_SUBSCR_LIST_INT",
    [UNPACK_SEQUENCE_LIST] = "UNPACK_SEQUENCE_LIST",
    [UNPACK_SEQUENCE_TUPLE] = "UNPACK_SEQUENCE_TUPLE",
=======
    [STORE_SUBSCR_DICT] = "STORE_SUBSCR_DICT",
    [STORE_SUBSCR_LIST_INT] = "STORE_SUBSCR_LIST_INT",
    [FORMAT_VALUE] = "FORMAT_VALUE",
    [BUILD_CONST_KEY_MAP] = "BUILD_CONST_KEY_MAP",
    [BUILD_STRING] = "BUILD_STRING",
    [UNPACK_SEQUENCE_LIST] = "UNPACK_SEQUENCE_LIST",
    [UNPACK_SEQUENCE_TUPLE] = "UNPACK_SEQUENCE_TUPLE",
    [UNPACK_SEQUENCE_TWO_TUPLE] = "UNPACK_SEQUENCE_TWO_TUPLE",
    [SEND_GEN] = "SEND_GEN",
>>>>>>> 984f8ab0
    [LIST_EXTEND] = "LIST_EXTEND",
    [SET_UPDATE] = "SET_UPDATE",
    [DICT_MERGE] = "DICT_MERGE",
    [DICT_UPDATE] = "DICT_UPDATE",
    [UNPACK_SEQUENCE_TWO_TUPLE] = "UNPACK_SEQUENCE_TWO_TUPLE",
    [BB_BRANCH] = "BB_BRANCH",
    [BB_BRANCH_IF_FLAG_UNSET] = "BB_BRANCH_IF_FLAG_UNSET",
    [BB_BRANCH_IF_FLAG_SET] = "BB_BRANCH_IF_FLAG_SET",
    [BB_TEST_ITER] = "BB_TEST_ITER",
    [CALL] = "CALL",
    [KW_NAMES] = "KW_NAMES",
    [CALL_INTRINSIC_1] = "CALL_INTRINSIC_1",
<<<<<<< HEAD
    [BB_TEST_IF_FALSE_OR_POP] = "BB_TEST_IF_FALSE_OR_POP",
    [BB_TEST_IF_TRUE_OR_POP] = "BB_TEST_IF_TRUE_OR_POP",
    [BB_TEST_POP_IF_FALSE] = "BB_TEST_POP_IF_FALSE",
    [BB_TEST_POP_IF_TRUE] = "BB_TEST_POP_IF_TRUE",
    [BB_TEST_POP_IF_NOT_NONE] = "BB_TEST_POP_IF_NOT_NONE",
    [BB_TEST_POP_IF_NONE] = "BB_TEST_POP_IF_NONE",
    [BB_JUMP_BACKWARD_LAZY] = "BB_JUMP_BACKWARD_LAZY",
    [BINARY_CHECK_INT] = "BINARY_CHECK_INT",
    [BINARY_OP_ADD_INT_REST] = "BINARY_OP_ADD_INT_REST",
=======
    [CALL_INTRINSIC_2] = "CALL_INTRINSIC_2",
    [175] = "<175>",
    [176] = "<176>",
    [177] = "<177>",
    [178] = "<178>",
    [179] = "<179>",
    [180] = "<180>",
    [181] = "<181>",
    [182] = "<182>",
>>>>>>> 984f8ab0
    [183] = "<183>",
    [184] = "<184>",
    [185] = "<185>",
    [186] = "<186>",
    [187] = "<187>",
    [188] = "<188>",
    [189] = "<189>",
    [190] = "<190>",
    [191] = "<191>",
    [192] = "<192>",
    [193] = "<193>",
    [194] = "<194>",
    [195] = "<195>",
    [196] = "<196>",
    [197] = "<197>",
    [198] = "<198>",
    [199] = "<199>",
    [200] = "<200>",
    [201] = "<201>",
    [202] = "<202>",
    [203] = "<203>",
    [204] = "<204>",
    [205] = "<205>",
    [206] = "<206>",
    [207] = "<207>",
    [208] = "<208>",
    [209] = "<209>",
    [210] = "<210>",
    [211] = "<211>",
    [212] = "<212>",
    [213] = "<213>",
    [214] = "<214>",
    [215] = "<215>",
    [216] = "<216>",
    [217] = "<217>",
    [218] = "<218>",
    [219] = "<219>",
    [220] = "<220>",
    [221] = "<221>",
    [222] = "<222>",
    [223] = "<223>",
    [224] = "<224>",
    [225] = "<225>",
    [226] = "<226>",
    [227] = "<227>",
    [228] = "<228>",
    [229] = "<229>",
    [230] = "<230>",
    [231] = "<231>",
    [232] = "<232>",
    [233] = "<233>",
    [234] = "<234>",
    [235] = "<235>",
    [236] = "<236>",
    [237] = "<237>",
    [238] = "<238>",
    [239] = "<239>",
    [240] = "<240>",
    [241] = "<241>",
    [242] = "<242>",
    [243] = "<243>",
    [244] = "<244>",
    [245] = "<245>",
    [246] = "<246>",
    [247] = "<247>",
    [248] = "<248>",
    [249] = "<249>",
    [250] = "<250>",
    [251] = "<251>",
    [252] = "<252>",
    [253] = "<253>",
    [254] = "<254>",
    [DO_TRACING] = "DO_TRACING",
    [SETUP_FINALLY] = "SETUP_FINALLY",
    [SETUP_CLEANUP] = "SETUP_CLEANUP",
    [SETUP_WITH] = "SETUP_WITH",
    [POP_BLOCK] = "POP_BLOCK",
    [JUMP] = "JUMP",
    [JUMP_NO_INTERRUPT] = "JUMP_NO_INTERRUPT",
    [LOAD_METHOD] = "LOAD_METHOD",
};
#endif


#define EXTRA_CASES \
<<<<<<< HEAD
=======
    case 166: \
    case 167: \
    case 168: \
    case 169: \
    case 170: \
    case 175: \
    case 176: \
    case 177: \
    case 178: \
    case 179: \
    case 180: \
    case 181: \
    case 182: \
>>>>>>> 984f8ab0
    case 183: \
    case 184: \
    case 185: \
    case 186: \
    case 187: \
    case 188: \
    case 189: \
    case 190: \
    case 191: \
    case 192: \
    case 193: \
    case 194: \
    case 195: \
    case 196: \
    case 197: \
    case 198: \
    case 199: \
    case 200: \
    case 201: \
    case 202: \
    case 203: \
    case 204: \
    case 205: \
    case 206: \
    case 207: \
    case 208: \
    case 209: \
    case 210: \
    case 211: \
    case 212: \
    case 213: \
    case 214: \
    case 215: \
    case 216: \
    case 217: \
    case 218: \
    case 219: \
    case 220: \
    case 221: \
    case 222: \
    case 223: \
    case 224: \
    case 225: \
    case 226: \
    case 227: \
    case 228: \
    case 229: \
    case 230: \
    case 231: \
    case 232: \
    case 233: \
    case 234: \
    case 235: \
    case 236: \
    case 237: \
    case 238: \
    case 239: \
    case 240: \
    case 241: \
    case 242: \
    case 243: \
    case 244: \
    case 245: \
    case 246: \
    case 247: \
    case 248: \
    case 249: \
    case 250: \
    case 251: \
    case 252: \
    case 253: \
    case 254: \
        ;

#ifdef __cplusplus
}
#endif
#endif  // !Py_INTERNAL_OPCODE_H<|MERGE_RESOLUTION|>--- conflicted
+++ resolved
@@ -320,12 +320,7 @@
     [SETUP_ANNOTATIONS] = "SETUP_ANNOTATIONS",
     [LOAD_GLOBAL_MODULE] = "LOAD_GLOBAL_MODULE",
     [STORE_ATTR_INSTANCE_VALUE] = "STORE_ATTR_INSTANCE_VALUE",
-<<<<<<< HEAD
-    [PREP_RERAISE_STAR] = "PREP_RERAISE_STAR",
-=======
     [STORE_ATTR_SLOT] = "STORE_ATTR_SLOT",
-    [STORE_ATTR_WITH_HINT] = "STORE_ATTR_WITH_HINT",
->>>>>>> 984f8ab0
     [POP_EXCEPT] = "POP_EXCEPT",
     [STORE_NAME] = "STORE_NAME",
     [DELETE_NAME] = "DELETE_NAME",
@@ -350,11 +345,7 @@
     [JUMP_FORWARD] = "JUMP_FORWARD",
     [JUMP_IF_FALSE_OR_POP] = "JUMP_IF_FALSE_OR_POP",
     [JUMP_IF_TRUE_OR_POP] = "JUMP_IF_TRUE_OR_POP",
-<<<<<<< HEAD
-    [STORE_ATTR_SLOT] = "STORE_ATTR_SLOT",
-=======
-    [STORE_FAST__LOAD_FAST] = "STORE_FAST__LOAD_FAST",
->>>>>>> 984f8ab0
+    [STORE_ATTR_WITH_HINT] = "STORE_ATTR_WITH_HINT",
     [POP_JUMP_IF_FALSE] = "POP_JUMP_IF_FALSE",
     [POP_JUMP_IF_TRUE] = "POP_JUMP_IF_TRUE",
     [LOAD_GLOBAL] = "LOAD_GLOBAL",
@@ -384,11 +375,7 @@
     [JUMP_BACKWARD] = "JUMP_BACKWARD",
     [COMPARE_AND_BRANCH] = "COMPARE_AND_BRANCH",
     [CALL_FUNCTION_EX] = "CALL_FUNCTION_EX",
-<<<<<<< HEAD
-    [STORE_ATTR_WITH_HINT] = "STORE_ATTR_WITH_HINT",
-=======
-    [STORE_FAST__STORE_FAST] = "STORE_FAST__STORE_FAST",
->>>>>>> 984f8ab0
+    [STORE_FAST__LOAD_FAST] = "STORE_FAST__LOAD_FAST",
     [EXTENDED_ARG] = "EXTENDED_ARG",
     [LIST_APPEND] = "LIST_APPEND",
     [SET_ADD] = "SET_ADD",
@@ -398,32 +385,20 @@
     [YIELD_VALUE] = "YIELD_VALUE",
     [RESUME] = "RESUME",
     [MATCH_CLASS] = "MATCH_CLASS",
-<<<<<<< HEAD
-    [STORE_FAST__LOAD_FAST] = "STORE_FAST__LOAD_FAST",
     [STORE_FAST__STORE_FAST] = "STORE_FAST__STORE_FAST",
+    [STORE_SUBSCR_DICT] = "STORE_SUBSCR_DICT",
     [FORMAT_VALUE] = "FORMAT_VALUE",
     [BUILD_CONST_KEY_MAP] = "BUILD_CONST_KEY_MAP",
     [BUILD_STRING] = "BUILD_STRING",
-    [STORE_SUBSCR_DICT] = "STORE_SUBSCR_DICT",
     [STORE_SUBSCR_LIST_INT] = "STORE_SUBSCR_LIST_INT",
     [UNPACK_SEQUENCE_LIST] = "UNPACK_SEQUENCE_LIST",
     [UNPACK_SEQUENCE_TUPLE] = "UNPACK_SEQUENCE_TUPLE",
-=======
-    [STORE_SUBSCR_DICT] = "STORE_SUBSCR_DICT",
-    [STORE_SUBSCR_LIST_INT] = "STORE_SUBSCR_LIST_INT",
-    [FORMAT_VALUE] = "FORMAT_VALUE",
-    [BUILD_CONST_KEY_MAP] = "BUILD_CONST_KEY_MAP",
-    [BUILD_STRING] = "BUILD_STRING",
-    [UNPACK_SEQUENCE_LIST] = "UNPACK_SEQUENCE_LIST",
-    [UNPACK_SEQUENCE_TUPLE] = "UNPACK_SEQUENCE_TUPLE",
     [UNPACK_SEQUENCE_TWO_TUPLE] = "UNPACK_SEQUENCE_TWO_TUPLE",
-    [SEND_GEN] = "SEND_GEN",
->>>>>>> 984f8ab0
     [LIST_EXTEND] = "LIST_EXTEND",
     [SET_UPDATE] = "SET_UPDATE",
     [DICT_MERGE] = "DICT_MERGE",
     [DICT_UPDATE] = "DICT_UPDATE",
-    [UNPACK_SEQUENCE_TWO_TUPLE] = "UNPACK_SEQUENCE_TWO_TUPLE",
+    [SEND_GEN] = "SEND_GEN",
     [BB_BRANCH] = "BB_BRANCH",
     [BB_BRANCH_IF_FLAG_UNSET] = "BB_BRANCH_IF_FLAG_UNSET",
     [BB_BRANCH_IF_FLAG_SET] = "BB_BRANCH_IF_FLAG_SET",
@@ -431,7 +406,7 @@
     [CALL] = "CALL",
     [KW_NAMES] = "KW_NAMES",
     [CALL_INTRINSIC_1] = "CALL_INTRINSIC_1",
-<<<<<<< HEAD
+    [CALL_INTRINSIC_2] = "CALL_INTRINSIC_2",
     [BB_TEST_IF_FALSE_OR_POP] = "BB_TEST_IF_FALSE_OR_POP",
     [BB_TEST_IF_TRUE_OR_POP] = "BB_TEST_IF_TRUE_OR_POP",
     [BB_TEST_POP_IF_FALSE] = "BB_TEST_POP_IF_FALSE",
@@ -441,18 +416,6 @@
     [BB_JUMP_BACKWARD_LAZY] = "BB_JUMP_BACKWARD_LAZY",
     [BINARY_CHECK_INT] = "BINARY_CHECK_INT",
     [BINARY_OP_ADD_INT_REST] = "BINARY_OP_ADD_INT_REST",
-=======
-    [CALL_INTRINSIC_2] = "CALL_INTRINSIC_2",
-    [175] = "<175>",
-    [176] = "<176>",
-    [177] = "<177>",
-    [178] = "<178>",
-    [179] = "<179>",
-    [180] = "<180>",
-    [181] = "<181>",
-    [182] = "<182>",
->>>>>>> 984f8ab0
-    [183] = "<183>",
     [184] = "<184>",
     [185] = "<185>",
     [186] = "<186>",
@@ -537,23 +500,6 @@
 
 
 #define EXTRA_CASES \
-<<<<<<< HEAD
-=======
-    case 166: \
-    case 167: \
-    case 168: \
-    case 169: \
-    case 170: \
-    case 175: \
-    case 176: \
-    case 177: \
-    case 178: \
-    case 179: \
-    case 180: \
-    case 181: \
-    case 182: \
->>>>>>> 984f8ab0
-    case 183: \
     case 184: \
     case 185: \
     case 186: \
