#ifndef Py_INTERNAL_FRAME_H
#define Py_INTERNAL_FRAME_H
#ifdef __cplusplus
extern "C" {
#endif

#ifndef Py_BUILD_CORE
#  error "this header requires Py_BUILD_CORE define"
#endif

#include <stdbool.h>
#include <stddef.h>               // offsetof()
#include "pycore_code.h"          // STATS
#include "pycore_stackref.h"      // _PyStackRef

/* See InternalDocs/frames.md for an explanation of the frame stack
 * including explanation of the PyFrameObject and _PyInterpreterFrame
 * structs. */


struct _frame {
    PyObject_HEAD
    PyFrameObject *f_back;      /* previous frame, or NULL */
    struct _PyInterpreterFrame *f_frame; /* points to the frame data */
    PyObject *f_trace;          /* Trace function */
    int f_lineno;               /* Current line number. Only valid if non-zero */
    char f_trace_lines;         /* Emit per-line trace events? */
    char f_trace_opcodes;       /* Emit per-opcode trace events? */
    PyObject *f_extra_locals;   /* Dict for locals set by users using f_locals, could be NULL */
    /* This is purely for backwards compatibility for PyEval_GetLocals.
       PyEval_GetLocals requires a borrowed reference so the actual reference
       is stored here */
    PyObject *f_locals_cache;
    /* The frame data, if this frame object owns the frame */
    PyObject *_f_frame_data[1];
};

extern PyFrameObject* _PyFrame_New_NoTrack(PyCodeObject *code);


/* other API */

typedef enum _framestate {
    FRAME_CREATED = -3,
    FRAME_SUSPENDED = -2,
    FRAME_SUSPENDED_YIELD_FROM = -1,
    FRAME_EXECUTING = 0,
    FRAME_COMPLETED = 1,
    FRAME_CLEARED = 4
} PyFrameState;

#define FRAME_STATE_SUSPENDED(S) ((S) == FRAME_SUSPENDED || (S) == FRAME_SUSPENDED_YIELD_FROM)
#define FRAME_STATE_FINISHED(S) ((S) >= FRAME_COMPLETED)

enum _frameowner {
    FRAME_OWNED_BY_THREAD = 0,
    FRAME_OWNED_BY_GENERATOR = 1,
    FRAME_OWNED_BY_FRAME_OBJECT = 2,
    FRAME_OWNED_BY_CSTACK = 3,
};

typedef struct _PyInterpreterFrame {
    _PyStackRef f_executable; /* Deferred or strong reference (code object or None) */
    struct _PyInterpreterFrame *previous;
    PyObject *f_funcobj; /* Strong reference. Only valid if not on C stack */
    PyObject *f_globals; /* Borrowed reference. Only valid if not on C stack */
    PyObject *f_builtins; /* Borrowed reference. Only valid if not on C stack */
    PyObject *f_locals; /* Strong reference, may be NULL. Only valid if not on C stack */
    PyFrameObject *frame_obj; /* Strong reference, may be NULL. Only valid if not on C stack */
    _Py_CODEUNIT *instr_ptr; /* Instruction currently executing (or about to begin) */
    _PyStackRef *stackpointer;
    uint16_t return_offset;  /* Only relevant during a function call */
    char owner;
    /* Locals and stack */
    _PyStackRef localsplus[1];
} _PyInterpreterFrame;

#define _PyInterpreterFrame_LASTI(IF) \
    ((int)((IF)->instr_ptr - _PyCode_CODE(_PyFrame_GetCode(IF))))

static inline PyCodeObject *_PyFrame_GetCode(_PyInterpreterFrame *f) {
    PyObject *executable = PyStackRef_AsPyObjectBorrow(f->f_executable);
    assert(PyCode_Check(executable));
    return (PyCodeObject *)executable;
}

static inline _PyStackRef *_PyFrame_Stackbase(_PyInterpreterFrame *f) {
    return (f->localsplus + _PyFrame_GetCode(f)->co_nlocalsplus);
}

static inline _PyStackRef _PyFrame_StackPeek(_PyInterpreterFrame *f) {
    assert(f->stackpointer >  f->localsplus + _PyFrame_GetCode(f)->co_nlocalsplus);
    assert(!PyStackRef_IsNull(f->stackpointer[-1]));
    return f->stackpointer[-1];
}

static inline _PyStackRef _PyFrame_StackPop(_PyInterpreterFrame *f) {
    assert(f->stackpointer >  f->localsplus + _PyFrame_GetCode(f)->co_nlocalsplus);
    f->stackpointer--;
    return *f->stackpointer;
}

static inline void _PyFrame_StackPush(_PyInterpreterFrame *f, _PyStackRef value) {
    *f->stackpointer = value;
    f->stackpointer++;
}

#define FRAME_SPECIALS_SIZE ((int)((sizeof(_PyInterpreterFrame)-1)/sizeof(PyObject *)))

static inline int
_PyFrame_NumSlotsForCodeObject(PyCodeObject *code)
{
    /* This function needs to remain in sync with the calculation of
     * co_framesize in Tools/build/deepfreeze.py */
    assert(code->co_framesize >= FRAME_SPECIALS_SIZE);
    return code->co_framesize - FRAME_SPECIALS_SIZE;
}

static inline void _PyFrame_Copy(_PyInterpreterFrame *src, _PyInterpreterFrame *dest)
{
    *dest = *src;
    assert(src->stackpointer != NULL);
    int stacktop = (int)(src->stackpointer - src->localsplus);
    assert(stacktop >= _PyFrame_GetCode(src)->co_nlocalsplus);
    dest->stackpointer = dest->localsplus + stacktop;
    for (int i = 1; i < stacktop; i++) {
        dest->localsplus[i] = src->localsplus[i];
    }
    // Don't leave a dangling pointer to the old frame when creating generators
    // and coroutines:
    dest->previous = NULL;

#ifdef Py_GIL_DISABLED
<<<<<<< HEAD
    PyCodeObject *co = (PyCodeObject *)dest->f_executable;
    for (int i = src->stacktop; i < co->co_nlocalsplus + co->co_stacksize; i++) {
=======
    PyCodeObject *co = _PyFrame_GetCode(dest);
    for (int i = stacktop; i < co->co_nlocalsplus + co->co_stacksize; i++) {
>>>>>>> 401fff74
        dest->localsplus[i] = PyStackRef_NULL;
    }
#endif
}

/* Consumes reference to func and locals.
   Does not initialize frame->previous, which happens
   when frame is linked into the frame stack.
 */
static inline void
_PyFrame_Initialize(
    _PyInterpreterFrame *frame, PyFunctionObject *func,
    PyObject *locals, PyCodeObject *code, int null_locals_from, _PyInterpreterFrame *previous)
{
    frame->previous = previous;
    frame->f_funcobj = (PyObject *)func;
    frame->f_executable = PyStackRef_FromPyObjectNew(code);
    frame->f_builtins = func->func_builtins;
    frame->f_globals = func->func_globals;
    frame->f_locals = locals;
    frame->stackpointer = frame->localsplus + code->co_nlocalsplus;
    frame->frame_obj = NULL;
    frame->instr_ptr = _PyCode_CODE(code);
    frame->return_offset = 0;
    frame->owner = FRAME_OWNED_BY_THREAD;

    for (int i = null_locals_from; i < code->co_nlocalsplus; i++) {
        frame->localsplus[i] = PyStackRef_NULL;
    }

#ifdef Py_GIL_DISABLED
    // On GIL disabled, we walk the entire stack in GC. Since stacktop
    // is not always in sync with the real stack pointer, we have
    // no choice but to traverse the entire stack.
    // This just makes sure we don't pass the GC invalid stack values.
    for (int i = code->co_nlocalsplus; i < code->co_nlocalsplus + code->co_stacksize; i++) {
        frame->localsplus[i] = PyStackRef_NULL;
    }
#endif
}

/* Gets the pointer to the locals array
 * that precedes this frame.
 */
static inline _PyStackRef*
_PyFrame_GetLocalsArray(_PyInterpreterFrame *frame)
{
    return frame->localsplus;
}

/* Fetches the stack pointer, and sets stackpointer to NULL.
   Having stackpointer == NULL ensures that invalid
   values are not visible to the cycle GC. */
static inline _PyStackRef*
_PyFrame_GetStackPointer(_PyInterpreterFrame *frame)
{
    assert(frame->stackpointer != NULL);
    _PyStackRef *sp = frame->stackpointer;
    frame->stackpointer = NULL;
    return sp;
}

static inline void
_PyFrame_SetStackPointer(_PyInterpreterFrame *frame, _PyStackRef *stack_pointer)
{
    assert(frame->stackpointer == NULL);
    frame->stackpointer = stack_pointer;
}

/* Determine whether a frame is incomplete.
 * A frame is incomplete if it is part way through
 * creating cell objects or a generator or coroutine.
 *
 * Frames on the frame stack are incomplete until the
 * first RESUME instruction.
 * Frames owned by a generator are always complete.
 */
static inline bool
_PyFrame_IsIncomplete(_PyInterpreterFrame *frame)
{
    if (frame->owner == FRAME_OWNED_BY_CSTACK) {
        return true;
    }
    return frame->owner != FRAME_OWNED_BY_GENERATOR &&
        frame->instr_ptr < _PyCode_CODE(_PyFrame_GetCode(frame)) + _PyFrame_GetCode(frame)->_co_firsttraceable;
}

static inline _PyInterpreterFrame *
_PyFrame_GetFirstComplete(_PyInterpreterFrame *frame)
{
    while (frame && _PyFrame_IsIncomplete(frame)) {
        frame = frame->previous;
    }
    return frame;
}

static inline _PyInterpreterFrame *
_PyThreadState_GetFrame(PyThreadState *tstate)
{
    return _PyFrame_GetFirstComplete(tstate->current_frame);
}

/* For use by _PyFrame_GetFrameObject
  Do not call directly. */
PyFrameObject *
_PyFrame_MakeAndSetFrameObject(_PyInterpreterFrame *frame);

/* Gets the PyFrameObject for this frame, lazily
 * creating it if necessary.
 * Returns a borrowed reference */
static inline PyFrameObject *
_PyFrame_GetFrameObject(_PyInterpreterFrame *frame)
{

    assert(!_PyFrame_IsIncomplete(frame));
    PyFrameObject *res =  frame->frame_obj;
    if (res != NULL) {
        return res;
    }
    return _PyFrame_MakeAndSetFrameObject(frame);
}

void
_PyFrame_ClearLocals(_PyInterpreterFrame *frame);

/* Clears all references in the frame.
 * If take is non-zero, then the _PyInterpreterFrame frame
 * may be transferred to the frame object it references
 * instead of being cleared. Either way
 * the caller no longer owns the references
 * in the frame.
 * take should  be set to 1 for heap allocated
 * frames like the ones in generators and coroutines.
 */
void
_PyFrame_ClearExceptCode(_PyInterpreterFrame * frame);

int
_PyFrame_Traverse(_PyInterpreterFrame *frame, visitproc visit, void *arg);

bool
_PyFrame_HasHiddenLocals(_PyInterpreterFrame *frame);

PyObject *
_PyFrame_GetLocals(_PyInterpreterFrame *frame);

static inline bool
_PyThreadState_HasStackSpace(PyThreadState *tstate, int size)
{
    assert(
        (tstate->datastack_top == NULL && tstate->datastack_limit == NULL)
        ||
        (tstate->datastack_top != NULL && tstate->datastack_limit != NULL)
    );
    return tstate->datastack_top != NULL &&
        size < tstate->datastack_limit - tstate->datastack_top;
}

extern _PyInterpreterFrame *
_PyThreadState_PushFrame(PyThreadState *tstate, size_t size);

PyAPI_FUNC(void) _PyThreadState_PopFrame(PyThreadState *tstate, _PyInterpreterFrame *frame);

/* Pushes a frame without checking for space.
 * Must be guarded by _PyThreadState_HasStackSpace()
 * Consumes reference to func. */
static inline _PyInterpreterFrame *
_PyFrame_PushUnchecked(PyThreadState *tstate, PyFunctionObject *func, int null_locals_from, _PyInterpreterFrame * previous)
{
    CALL_STAT_INC(frames_pushed);
    PyCodeObject *code = (PyCodeObject *)func->func_code;
    _PyInterpreterFrame *new_frame = (_PyInterpreterFrame *)tstate->datastack_top;
    tstate->datastack_top += code->co_framesize;
    assert(tstate->datastack_top < tstate->datastack_limit);
    _PyFrame_Initialize(new_frame, func, NULL, code, null_locals_from, previous);
    return new_frame;
}

/* Pushes a trampoline frame without checking for space.
 * Must be guarded by _PyThreadState_HasStackSpace() */
static inline _PyInterpreterFrame *
_PyFrame_PushTrampolineUnchecked(PyThreadState *tstate, PyCodeObject *code, int stackdepth, _PyInterpreterFrame * previous)
{
    CALL_STAT_INC(frames_pushed);
    _PyInterpreterFrame *frame = (_PyInterpreterFrame *)tstate->datastack_top;
    tstate->datastack_top += code->co_framesize;
    assert(tstate->datastack_top < tstate->datastack_limit);
    frame->previous = previous;
    frame->f_funcobj = Py_None;
    frame->f_executable = PyStackRef_FromPyObjectNew(code);
#ifdef Py_DEBUG
    frame->f_builtins = NULL;
    frame->f_globals = NULL;
#endif
    frame->f_locals = NULL;
    assert(stackdepth <= code->co_stacksize);
    frame->stackpointer = frame->localsplus + code->co_nlocalsplus + stackdepth;
    frame->frame_obj = NULL;
    frame->instr_ptr = _PyCode_CODE(code);
    frame->owner = FRAME_OWNED_BY_THREAD;
    frame->return_offset = 0;

#ifdef Py_GIL_DISABLED
    assert(code->co_nlocalsplus == 0);
    for (int i = 0; i < code->co_stacksize; i++) {
        frame->localsplus[i] = PyStackRef_NULL;
    }
#endif
    return frame;
}

PyAPI_FUNC(_PyInterpreterFrame *)
_PyEvalFramePushAndInit(PyThreadState *tstate, PyFunctionObject *func,
                        PyObject *locals, _PyStackRef const* args,
                        size_t argcount, PyObject *kwnames,
                        _PyInterpreterFrame *previous);

#ifdef __cplusplus
}
#endif
#endif /* !Py_INTERNAL_FRAME_H */<|MERGE_RESOLUTION|>--- conflicted
+++ resolved
@@ -131,13 +131,8 @@
     dest->previous = NULL;
 
 #ifdef Py_GIL_DISABLED
-<<<<<<< HEAD
-    PyCodeObject *co = (PyCodeObject *)dest->f_executable;
-    for (int i = src->stacktop; i < co->co_nlocalsplus + co->co_stacksize; i++) {
-=======
     PyCodeObject *co = _PyFrame_GetCode(dest);
     for (int i = stacktop; i < co->co_nlocalsplus + co->co_stacksize; i++) {
->>>>>>> 401fff74
         dest->localsplus[i] = PyStackRef_NULL;
     }
 #endif
