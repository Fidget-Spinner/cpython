--- conflicted
+++ resolved
@@ -180,10 +180,6 @@
     struct ast_state ast;
     struct types_state types;
     struct callable_cache callable_cache;
-<<<<<<< HEAD
-    PyCodeObject *interpreter_trampoline;
-=======
->>>>>>> 67a79888
     _PyOptimizerObject *optimizer;
     uint16_t optimizer_resume_threshold;
     uint16_t optimizer_backedge_threshold;
