--- conflicted
+++ resolved
@@ -93,12 +93,6 @@
 // trace_run_counter is greater than this value.
 #define JIT_CLEANUP_THRESHOLD 100000
 
-<<<<<<< HEAD
-// This is the length of the trace we project initially.
-#define UOP_MAX_TRACE_LENGTH 1600
-
-=======
->>>>>>> 3b832573
 #define TRACE_STACK_SIZE 5
 
 int _Py_uop_analyze_and_optimize(_PyInterpreterFrame *frame,
