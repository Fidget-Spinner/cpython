--- conflicted
+++ resolved
@@ -48,17 +48,10 @@
 
 // Static inline functions should use _Py_NULL rather than using directly NULL
 // to prevent C++ compiler warnings. On C23 and newer and on C++11 and newer,
-<<<<<<< HEAD
-// _Py_NULL is defined as nullptr (but not all compilers support it).
-#if (defined(__GNUC__) || defined(__clang__))                      \
-    && ((defined (__STDC_VERSION__) && __STDC_VERSION__ > 201710L) \
-        || (defined(__cplusplus) && __cplusplus >= 201103))
-=======
 // _Py_NULL is defined as nullptr.
 #if (defined(__GNUC__) || defined(__clang__)) && \
     (defined (__STDC_VERSION__) && __STDC_VERSION__ > 201710L) \
         || (defined(__cplusplus) && __cplusplus >= 201103)
->>>>>>> 08110b0b
 #  define _Py_NULL nullptr
 #else
 #  define _Py_NULL NULL
