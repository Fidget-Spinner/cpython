/*

Unicode implementation based on original code by Fredrik Lundh,
modified by Marc-Andre Lemburg <mal@lemburg.com>.

Major speed upgrades to the method implementations at the Reykjavik
NeedForSpeed sprint, by Fredrik Lundh and Andrew Dalke.

Copyright (c) Corporation for National Research Initiatives.

--------------------------------------------------------------------
The original string type implementation is:

  Copyright (c) 1999 by Secret Labs AB
  Copyright (c) 1999 by Fredrik Lundh

By obtaining, using, and/or copying this software and/or its
associated documentation, you agree that you have read, understood,
and will comply with the following terms and conditions:

Permission to use, copy, modify, and distribute this software and its
associated documentation for any purpose and without fee is hereby
granted, provided that the above copyright notice appears in all
copies, and that both that copyright notice and this permission notice
appear in supporting documentation, and that the name of Secret Labs
AB or the author not be used in advertising or publicity pertaining to
distribution of the software without specific, written prior
permission.

SECRET LABS AB AND THE AUTHOR DISCLAIMS ALL WARRANTIES WITH REGARD TO
THIS SOFTWARE, INCLUDING ALL IMPLIED WARRANTIES OF MERCHANTABILITY AND
FITNESS.  IN NO EVENT SHALL SECRET LABS AB OR THE AUTHOR BE LIABLE FOR
ANY SPECIAL, INDIRECT OR CONSEQUENTIAL DAMAGES OR ANY DAMAGES
WHATSOEVER RESULTING FROM LOSS OF USE, DATA OR PROFITS, WHETHER IN AN
ACTION OF CONTRACT, NEGLIGENCE OR OTHER TORTIOUS ACTION, ARISING OUT
OF OR IN CONNECTION WITH THE USE OR PERFORMANCE OF THIS SOFTWARE.
--------------------------------------------------------------------

*/

#define PY_SSIZE_T_CLEAN
#include "Python.h"
#include "ucnhash.h"
#include "bytes_methods.h"

#ifdef MS_WINDOWS
#include <windows.h>
#endif

/* Endianness switches; defaults to little endian */

#ifdef WORDS_BIGENDIAN
# define BYTEORDER_IS_BIG_ENDIAN
#else
# define BYTEORDER_IS_LITTLE_ENDIAN
#endif

/* --- Globals ------------------------------------------------------------

NOTE: In the interpreter's initialization phase, some globals are currently
      initialized dynamically as needed. In the process Unicode objects may
      be created before the Unicode type is ready.

*/


#ifdef __cplusplus
extern "C" {
#endif

/* Maximum code point of Unicode 6.0: 0x10ffff (1,114,111) */
#define MAX_UNICODE 0x10ffff

#ifdef Py_DEBUG
#  define _PyUnicode_CHECK(op) _PyUnicode_CheckConsistency(op, 0)
#else
#  define _PyUnicode_CHECK(op) PyUnicode_Check(op)
#endif

#define _PyUnicode_UTF8(op)                             \
    (((PyCompactUnicodeObject*)(op))->utf8)
#define PyUnicode_UTF8(op)                              \
    (assert(_PyUnicode_CHECK(op)),                      \
     assert(PyUnicode_IS_READY(op)),                    \
     PyUnicode_IS_COMPACT_ASCII(op) ?                   \
         ((char*)((PyASCIIObject*)(op) + 1)) :          \
         _PyUnicode_UTF8(op))
#define _PyUnicode_UTF8_LENGTH(op)                      \
    (((PyCompactUnicodeObject*)(op))->utf8_length)
#define PyUnicode_UTF8_LENGTH(op)                       \
    (assert(_PyUnicode_CHECK(op)),                      \
     assert(PyUnicode_IS_READY(op)),                    \
     PyUnicode_IS_COMPACT_ASCII(op) ?                   \
         ((PyASCIIObject*)(op))->length :               \
         _PyUnicode_UTF8_LENGTH(op))
#define _PyUnicode_WSTR(op)                             \
    (((PyASCIIObject*)(op))->wstr)
#define _PyUnicode_WSTR_LENGTH(op)                      \
    (((PyCompactUnicodeObject*)(op))->wstr_length)
#define _PyUnicode_LENGTH(op)                           \
    (((PyASCIIObject *)(op))->length)
#define _PyUnicode_STATE(op)                            \
    (((PyASCIIObject *)(op))->state)
#define _PyUnicode_HASH(op)                             \
    (((PyASCIIObject *)(op))->hash)
#define _PyUnicode_KIND(op)                             \
    (assert(_PyUnicode_CHECK(op)),                      \
     ((PyASCIIObject *)(op))->state.kind)
#define _PyUnicode_GET_LENGTH(op)                       \
    (assert(_PyUnicode_CHECK(op)),                      \
     ((PyASCIIObject *)(op))->length)
#define _PyUnicode_DATA_ANY(op)                         \
    (((PyUnicodeObject*)(op))->data.any)

/* Optimized version of Py_MAX() to compute the maximum character:
   use it when your are computing the second argument of PyUnicode_New() */
#define MAX_MAXCHAR(maxchar1, maxchar2)                 \
    ((maxchar1) | (maxchar2))

#undef PyUnicode_READY
#define PyUnicode_READY(op)                             \
    (assert(_PyUnicode_CHECK(op)),                      \
     (PyUnicode_IS_READY(op) ?                          \
      0 :                                               \
      _PyUnicode_Ready(op)))

#define _PyUnicode_SHARE_UTF8(op)                       \
    (assert(_PyUnicode_CHECK(op)),                      \
     assert(!PyUnicode_IS_COMPACT_ASCII(op)),           \
     (_PyUnicode_UTF8(op) == PyUnicode_DATA(op)))
#define _PyUnicode_SHARE_WSTR(op)                       \
    (assert(_PyUnicode_CHECK(op)),                      \
     (_PyUnicode_WSTR(unicode) == PyUnicode_DATA(op)))

/* true if the Unicode object has an allocated UTF-8 memory block
   (not shared with other data) */
#define _PyUnicode_HAS_UTF8_MEMORY(op)                  \
    (assert(_PyUnicode_CHECK(op)),                      \
     (!PyUnicode_IS_COMPACT_ASCII(op)                   \
      && _PyUnicode_UTF8(op)                            \
      && _PyUnicode_UTF8(op) != PyUnicode_DATA(op)))

/* true if the Unicode object has an allocated wstr memory block
   (not shared with other data) */
#define _PyUnicode_HAS_WSTR_MEMORY(op)                  \
    (assert(_PyUnicode_CHECK(op)),                      \
     (_PyUnicode_WSTR(op) &&                            \
      (!PyUnicode_IS_READY(op) ||                       \
       _PyUnicode_WSTR(op) != PyUnicode_DATA(op))))

/* Generic helper macro to convert characters of different types.
   from_type and to_type have to be valid type names, begin and end
   are pointers to the source characters which should be of type
   "from_type *".  to is a pointer of type "to_type *" and points to the
   buffer where the result characters are written to. */
#define _PyUnicode_CONVERT_BYTES(from_type, to_type, begin, end, to) \
    do {                                                \
        to_type *_to = (to_type *) to;                  \
        const from_type *_iter = (begin);               \
        const from_type *_end = (end);                  \
        Py_ssize_t n = (_end) - (_iter);                \
        const from_type *_unrolled_end =                \
            _iter + _Py_SIZE_ROUND_DOWN(n, 4);          \
        while (_iter < (_unrolled_end)) {               \
            _to[0] = (to_type) _iter[0];                \
            _to[1] = (to_type) _iter[1];                \
            _to[2] = (to_type) _iter[2];                \
            _to[3] = (to_type) _iter[3];                \
            _iter += 4; _to += 4;                       \
        }                                               \
        while (_iter < (_end))                          \
            *_to++ = (to_type) *_iter++;                \
    } while (0)

/* This dictionary holds all interned unicode strings.  Note that references
   to strings in this dictionary are *not* counted in the string's ob_refcnt.
   When the interned string reaches a refcnt of 0 the string deallocation
   function will delete the reference from this dictionary.

   Another way to look at this is that to say that the actual reference
   count of a string is:  s->ob_refcnt + (s->state ? 2 : 0)
*/
static PyObject *interned = NULL;

<<<<<<< HEAD
/* The empty Unicode object is shared to improve performance. */
static PyObject *unicode_empty;

/* List of static strings. */
static _Py_Identifier *static_strings;

/* Single character Unicode strings in the Latin-1 range are being
   shared as well. */
static PyObject *unicode_latin1[256];
=======
/* Free list for Unicode objects */
static PyUnicodeObject *free_list = NULL;
static int numfree = 0;

/* The empty Unicode object is shared to improve performance. */
static PyUnicodeObject *unicode_empty = NULL;

#define _Py_RETURN_UNICODE_EMPTY()                      \
    do {                                                \
        if (unicode_empty != NULL)                      \
            Py_INCREF(unicode_empty);                   \
        else {                                          \
            unicode_empty = _PyUnicode_New(0);          \
            if (unicode_empty != NULL)                  \
                Py_INCREF(unicode_empty);               \
        }                                               \
        return (PyObject *)unicode_empty;               \
    } while (0)

/* Single character Unicode strings in the Latin-1 range are being
   shared as well. */
static PyUnicodeObject *unicode_latin1[256] = {NULL};
>>>>>>> 05997253

/* Fast detection of the most frequent whitespace characters */
const unsigned char _Py_ascii_whitespace[] = {
    0, 0, 0, 0, 0, 0, 0, 0,
/*     case 0x0009: * CHARACTER TABULATION */
/*     case 0x000A: * LINE FEED */
/*     case 0x000B: * LINE TABULATION */
/*     case 0x000C: * FORM FEED */
/*     case 0x000D: * CARRIAGE RETURN */
    0, 1, 1, 1, 1, 1, 0, 0,
    0, 0, 0, 0, 0, 0, 0, 0,
/*     case 0x001C: * FILE SEPARATOR */
/*     case 0x001D: * GROUP SEPARATOR */
/*     case 0x001E: * RECORD SEPARATOR */
/*     case 0x001F: * UNIT SEPARATOR */
    0, 0, 0, 0, 1, 1, 1, 1,
/*     case 0x0020: * SPACE */
    1, 0, 0, 0, 0, 0, 0, 0,
    0, 0, 0, 0, 0, 0, 0, 0,
    0, 0, 0, 0, 0, 0, 0, 0,
    0, 0, 0, 0, 0, 0, 0, 0,

    0, 0, 0, 0, 0, 0, 0, 0,
    0, 0, 0, 0, 0, 0, 0, 0,
    0, 0, 0, 0, 0, 0, 0, 0,
    0, 0, 0, 0, 0, 0, 0, 0,
    0, 0, 0, 0, 0, 0, 0, 0,
    0, 0, 0, 0, 0, 0, 0, 0,
    0, 0, 0, 0, 0, 0, 0, 0,
    0, 0, 0, 0, 0, 0, 0, 0
};

/* forward */
static PyUnicodeObject *_PyUnicode_New(Py_ssize_t length);
static PyObject* get_latin1_char(unsigned char ch);
static int unicode_modifiable(PyObject *unicode);


static PyObject *
_PyUnicode_FromUCS1(const unsigned char *s, Py_ssize_t size);
static PyObject *
_PyUnicode_FromUCS2(const Py_UCS2 *s, Py_ssize_t size);
static PyObject *
_PyUnicode_FromUCS4(const Py_UCS4 *s, Py_ssize_t size);

static PyObject *
unicode_encode_call_errorhandler(const char *errors,
       PyObject **errorHandler,const char *encoding, const char *reason,
       PyObject *unicode, PyObject **exceptionObject,
       Py_ssize_t startpos, Py_ssize_t endpos, Py_ssize_t *newpos);

static void
raise_encode_exception(PyObject **exceptionObject,
                       const char *encoding,
                       PyObject *unicode,
                       Py_ssize_t startpos, Py_ssize_t endpos,
                       const char *reason);

/* Same for linebreaks */
static unsigned char ascii_linebreak[] = {
    0, 0, 0, 0, 0, 0, 0, 0,
/*         0x000A, * LINE FEED */
/*         0x000B, * LINE TABULATION */
/*         0x000C, * FORM FEED */
/*         0x000D, * CARRIAGE RETURN */
    0, 0, 1, 1, 1, 1, 0, 0,
    0, 0, 0, 0, 0, 0, 0, 0,
/*         0x001C, * FILE SEPARATOR */
/*         0x001D, * GROUP SEPARATOR */
/*         0x001E, * RECORD SEPARATOR */
    0, 0, 0, 0, 1, 1, 1, 0,
    0, 0, 0, 0, 0, 0, 0, 0,
    0, 0, 0, 0, 0, 0, 0, 0,
    0, 0, 0, 0, 0, 0, 0, 0,
    0, 0, 0, 0, 0, 0, 0, 0,

    0, 0, 0, 0, 0, 0, 0, 0,
    0, 0, 0, 0, 0, 0, 0, 0,
    0, 0, 0, 0, 0, 0, 0, 0,
    0, 0, 0, 0, 0, 0, 0, 0,
    0, 0, 0, 0, 0, 0, 0, 0,
    0, 0, 0, 0, 0, 0, 0, 0,
    0, 0, 0, 0, 0, 0, 0, 0,
    0, 0, 0, 0, 0, 0, 0, 0
};

/* The max unicode value is always 0x10FFFF while using the PEP-393 API.
   This function is kept for backward compatibility with the old API. */
Py_UNICODE
PyUnicode_GetMax(void)
{
#ifdef Py_UNICODE_WIDE
    return 0x10FFFF;
#else
    /* This is actually an illegal character, so it should
       not be passed to unichr. */
    return 0xFFFF;
#endif
}

#ifdef Py_DEBUG
int
_PyUnicode_CheckConsistency(PyObject *op, int check_content)
{
    PyASCIIObject *ascii;
    unsigned int kind;

    assert(PyUnicode_Check(op));

    ascii = (PyASCIIObject *)op;
    kind = ascii->state.kind;

    if (ascii->state.ascii == 1 && ascii->state.compact == 1) {
        assert(kind == PyUnicode_1BYTE_KIND);
        assert(ascii->state.ready == 1);
    }
    else {
        PyCompactUnicodeObject *compact = (PyCompactUnicodeObject *)op;
        void *data;

        if (ascii->state.compact == 1) {
            data = compact + 1;
            assert(kind == PyUnicode_1BYTE_KIND
                   || kind == PyUnicode_2BYTE_KIND
                   || kind == PyUnicode_4BYTE_KIND);
            assert(ascii->state.ascii == 0);
            assert(ascii->state.ready == 1);
            assert (compact->utf8 != data);
        }
        else {
            PyUnicodeObject *unicode = (PyUnicodeObject *)op;

            data = unicode->data.any;
            if (kind == PyUnicode_WCHAR_KIND) {
                assert(ascii->length == 0);
                assert(ascii->hash == -1);
                assert(ascii->state.compact == 0);
                assert(ascii->state.ascii == 0);
                assert(ascii->state.ready == 0);
                assert(ascii->state.interned == SSTATE_NOT_INTERNED);
                assert(ascii->wstr != NULL);
                assert(data == NULL);
                assert(compact->utf8 == NULL);
            }
            else {
                assert(kind == PyUnicode_1BYTE_KIND
                       || kind == PyUnicode_2BYTE_KIND
                       || kind == PyUnicode_4BYTE_KIND);
                assert(ascii->state.compact == 0);
                assert(ascii->state.ready == 1);
                assert(data != NULL);
                if (ascii->state.ascii) {
                    assert (compact->utf8 == data);
                    assert (compact->utf8_length == ascii->length);
                }
                else
                    assert (compact->utf8 != data);
            }
        }
        if (kind != PyUnicode_WCHAR_KIND) {
            if (
#if SIZEOF_WCHAR_T == 2
                kind == PyUnicode_2BYTE_KIND
#else
                kind == PyUnicode_4BYTE_KIND
#endif
               )
            {
                assert(ascii->wstr == data);
                assert(compact->wstr_length == ascii->length);
            } else
                assert(ascii->wstr != data);
        }

        if (compact->utf8 == NULL)
            assert(compact->utf8_length == 0);
        if (ascii->wstr == NULL)
            assert(compact->wstr_length == 0);
    }
    /* check that the best kind is used */
    if (check_content && kind != PyUnicode_WCHAR_KIND)
    {
        Py_ssize_t i;
        Py_UCS4 maxchar = 0;
        void *data;
        Py_UCS4 ch;

        data = PyUnicode_DATA(ascii);
        for (i=0; i < ascii->length; i++)
        {
            ch = PyUnicode_READ(kind, data, i);
            if (ch > maxchar)
                maxchar = ch;
        }
        if (kind == PyUnicode_1BYTE_KIND) {
            if (ascii->state.ascii == 0) {
                assert(maxchar >= 128);
                assert(maxchar <= 255);
            }
            else
                assert(maxchar < 128);
        }
        else if (kind == PyUnicode_2BYTE_KIND) {
            assert(maxchar >= 0x100);
            assert(maxchar <= 0xFFFF);
        }
        else {
            assert(maxchar >= 0x10000);
            assert(maxchar <= MAX_UNICODE);
        }
        assert(PyUnicode_READ(kind, data, ascii->length) == 0);
    }
    return 1;
}
#endif

static PyObject*
unicode_result_wchar(PyObject *unicode)
{
#ifndef Py_DEBUG
    Py_ssize_t len;

    assert(Py_REFCNT(unicode) == 1);

    len = _PyUnicode_WSTR_LENGTH(unicode);
    if (len == 0) {
        Py_INCREF(unicode_empty);
        Py_DECREF(unicode);
        return unicode_empty;
    }

    if (len == 1) {
        wchar_t ch = _PyUnicode_WSTR(unicode)[0];
        if (ch < 256) {
            PyObject *latin1_char = get_latin1_char((unsigned char)ch);
            Py_DECREF(unicode);
            return latin1_char;
        }
    }

    if (_PyUnicode_Ready(unicode) < 0) {
        Py_XDECREF(unicode);
        return NULL;
    }
#else
    /* don't make the result ready in debug mode to ensure that the caller
       makes the string ready before using it */
    assert(_PyUnicode_CheckConsistency(unicode, 1));
#endif
    return unicode;
}

static PyObject*
unicode_result_ready(PyObject *unicode)
{
    Py_ssize_t length;

    length = PyUnicode_GET_LENGTH(unicode);
    if (length == 0) {
        if (unicode != unicode_empty) {
            Py_INCREF(unicode_empty);
            Py_DECREF(unicode);
        }
        return unicode_empty;
    }

    if (length == 1) {
        Py_UCS4 ch = PyUnicode_READ_CHAR(unicode, 0);
        if (ch < 256) {
            PyObject *latin1_char = unicode_latin1[ch];
            if (latin1_char != NULL) {
                if (unicode != latin1_char) {
                    Py_INCREF(latin1_char);
                    Py_DECREF(unicode);
                }
                return latin1_char;
            }
            else {
                assert(_PyUnicode_CheckConsistency(unicode, 1));
                Py_INCREF(unicode);
                unicode_latin1[ch] = unicode;
                return unicode;
            }
        }
    }

    assert(_PyUnicode_CheckConsistency(unicode, 1));
    return unicode;
}

static PyObject*
unicode_result(PyObject *unicode)
{
    assert(_PyUnicode_CHECK(unicode));
    if (PyUnicode_IS_READY(unicode))
        return unicode_result_ready(unicode);
    else
        return unicode_result_wchar(unicode);
}

static PyObject*
unicode_result_unchanged(PyObject *unicode)
{
    if (PyUnicode_CheckExact(unicode)) {
        if (PyUnicode_READY(unicode) == -1)
            return NULL;
        Py_INCREF(unicode);
        return unicode;
    }
    else
        /* Subtype -- return genuine unicode string with the same value. */
        return _PyUnicode_Copy(unicode);
}

#ifdef HAVE_MBCS
static OSVERSIONINFOEX winver;
#endif

/* --- Bloom Filters ----------------------------------------------------- */

/* stuff to implement simple "bloom filters" for Unicode characters.
   to keep things simple, we use a single bitmask, using the least 5
   bits from each unicode characters as the bit index. */

/* the linebreak mask is set up by Unicode_Init below */

#if LONG_BIT >= 128
#define BLOOM_WIDTH 128
#elif LONG_BIT >= 64
#define BLOOM_WIDTH 64
#elif LONG_BIT >= 32
#define BLOOM_WIDTH 32
#else
#error "LONG_BIT is smaller than 32"
#endif

#define BLOOM_MASK unsigned long

static BLOOM_MASK bloom_linebreak = ~(BLOOM_MASK)0;

#define BLOOM_ADD(mask, ch) ((mask |= (1UL << ((ch) & (BLOOM_WIDTH - 1)))))
#define BLOOM(mask, ch)     ((mask &  (1UL << ((ch) & (BLOOM_WIDTH - 1)))))

#define BLOOM_LINEBREAK(ch)                                             \
    ((ch) < 128U ? ascii_linebreak[(ch)] :                              \
     (BLOOM(bloom_linebreak, (ch)) && Py_UNICODE_ISLINEBREAK(ch)))

Py_LOCAL_INLINE(BLOOM_MASK)
make_bloom_mask(int kind, void* ptr, Py_ssize_t len)
{
    /* calculate simple bloom-style bitmask for a given unicode string */

    BLOOM_MASK mask;
    Py_ssize_t i;

    mask = 0;
    for (i = 0; i < len; i++)
        BLOOM_ADD(mask, PyUnicode_READ(kind, ptr, i));

    return mask;
}

#define BLOOM_MEMBER(mask, chr, str) \
    (BLOOM(mask, chr) \
     && (PyUnicode_FindChar(str, chr, 0, PyUnicode_GET_LENGTH(str), 1) >= 0))

/* Compilation of templated routines */

#include "stringlib/asciilib.h"
#include "stringlib/fastsearch.h"
#include "stringlib/partition.h"
#include "stringlib/split.h"
#include "stringlib/count.h"
#include "stringlib/find.h"
#include "stringlib/find_max_char.h"
#include "stringlib/localeutil.h"
#include "stringlib/undef.h"

#include "stringlib/ucs1lib.h"
#include "stringlib/fastsearch.h"
#include "stringlib/partition.h"
#include "stringlib/split.h"
#include "stringlib/count.h"
#include "stringlib/find.h"
#include "stringlib/find_max_char.h"
#include "stringlib/localeutil.h"
#include "stringlib/undef.h"

#include "stringlib/ucs2lib.h"
#include "stringlib/fastsearch.h"
#include "stringlib/partition.h"
#include "stringlib/split.h"
#include "stringlib/count.h"
#include "stringlib/find.h"
#include "stringlib/find_max_char.h"
#include "stringlib/localeutil.h"
#include "stringlib/undef.h"

#include "stringlib/ucs4lib.h"
#include "stringlib/fastsearch.h"
#include "stringlib/partition.h"
#include "stringlib/split.h"
#include "stringlib/count.h"
#include "stringlib/find.h"
#include "stringlib/find_max_char.h"
#include "stringlib/localeutil.h"
#include "stringlib/undef.h"

#include "stringlib/unicodedefs.h"
#include "stringlib/fastsearch.h"
#include "stringlib/count.h"
#include "stringlib/find.h"
#include "stringlib/undef.h"

/* --- Unicode Object ----------------------------------------------------- */

static PyObject *
fixup(PyObject *self, Py_UCS4 (*fixfct)(PyObject *s));

Py_LOCAL_INLINE(Py_ssize_t) findchar(void *s, int kind,
                                     Py_ssize_t size, Py_UCS4 ch,
                                     int direction)
{
    int mode = (direction == 1) ? FAST_SEARCH : FAST_RSEARCH;

    switch (kind) {
    case PyUnicode_1BYTE_KIND:
        {
            Py_UCS1 ch1 = (Py_UCS1) ch;
            if (ch1 == ch)
                return ucs1lib_fastsearch((Py_UCS1 *) s, size, &ch1, 1, 0, mode);
            else
                return -1;
        }
    case PyUnicode_2BYTE_KIND:
        {
            Py_UCS2 ch2 = (Py_UCS2) ch;
            if (ch2 == ch)
                return ucs2lib_fastsearch((Py_UCS2 *) s, size, &ch2, 1, 0, mode);
            else
                return -1;
        }
    case PyUnicode_4BYTE_KIND:
        return ucs4lib_fastsearch((Py_UCS4 *) s, size, &ch, 1, 0, mode);
    default:
        assert(0);
        return -1;
    }
}

static PyObject*
resize_compact(PyObject *unicode, Py_ssize_t length)
{
    Py_ssize_t char_size;
    Py_ssize_t struct_size;
    Py_ssize_t new_size;
    int share_wstr;
    PyObject *new_unicode;
    assert(unicode_modifiable(unicode));
    assert(PyUnicode_IS_READY(unicode));
    assert(PyUnicode_IS_COMPACT(unicode));

    char_size = PyUnicode_KIND(unicode);
    if (PyUnicode_IS_ASCII(unicode))
        struct_size = sizeof(PyASCIIObject);
    else
        struct_size = sizeof(PyCompactUnicodeObject);
    share_wstr = _PyUnicode_SHARE_WSTR(unicode);

    if (length > ((PY_SSIZE_T_MAX - struct_size) / char_size - 1)) {
        PyErr_NoMemory();
        return NULL;
    }
    new_size = (struct_size + (length + 1) * char_size);

    _Py_DEC_REFTOTAL;
    _Py_ForgetReference(unicode);

    new_unicode = (PyObject *)PyObject_REALLOC((char *)unicode, new_size);
    if (new_unicode == NULL) {
        _Py_NewReference(unicode);
        PyErr_NoMemory();
        return NULL;
    }
    unicode = new_unicode;
    _Py_NewReference(unicode);

    _PyUnicode_LENGTH(unicode) = length;
    if (share_wstr) {
        _PyUnicode_WSTR(unicode) = PyUnicode_DATA(unicode);
        if (!PyUnicode_IS_ASCII(unicode))
            _PyUnicode_WSTR_LENGTH(unicode) = length;
    }
    PyUnicode_WRITE(PyUnicode_KIND(unicode), PyUnicode_DATA(unicode),
                    length, 0);
    assert(_PyUnicode_CheckConsistency(unicode, 0));
    return unicode;
}

static int
resize_inplace(PyObject *unicode, Py_ssize_t length)
{
    wchar_t *wstr;
    Py_ssize_t new_size;
    assert(!PyUnicode_IS_COMPACT(unicode));
    assert(Py_REFCNT(unicode) == 1);

    if (PyUnicode_IS_READY(unicode)) {
        Py_ssize_t char_size;
        int share_wstr, share_utf8;
        void *data;

        data = _PyUnicode_DATA_ANY(unicode);
        char_size = PyUnicode_KIND(unicode);
        share_wstr = _PyUnicode_SHARE_WSTR(unicode);
        share_utf8 = _PyUnicode_SHARE_UTF8(unicode);

        if (length > (PY_SSIZE_T_MAX / char_size - 1)) {
            PyErr_NoMemory();
            return -1;
        }
        new_size = (length + 1) * char_size;

        if (!share_utf8 && _PyUnicode_HAS_UTF8_MEMORY(unicode))
        {
            PyObject_DEL(_PyUnicode_UTF8(unicode));
            _PyUnicode_UTF8(unicode) = NULL;
            _PyUnicode_UTF8_LENGTH(unicode) = 0;
        }

        data = (PyObject *)PyObject_REALLOC(data, new_size);
        if (data == NULL) {
            PyErr_NoMemory();
            return -1;
        }
        _PyUnicode_DATA_ANY(unicode) = data;
        if (share_wstr) {
            _PyUnicode_WSTR(unicode) = data;
            _PyUnicode_WSTR_LENGTH(unicode) = length;
        }
        if (share_utf8) {
            _PyUnicode_UTF8(unicode) = data;
            _PyUnicode_UTF8_LENGTH(unicode) = length;
        }
        _PyUnicode_LENGTH(unicode) = length;
        PyUnicode_WRITE(PyUnicode_KIND(unicode), data, length, 0);
        if (share_wstr || _PyUnicode_WSTR(unicode) == NULL) {
            assert(_PyUnicode_CheckConsistency(unicode, 0));
            return 0;
        }
    }
    assert(_PyUnicode_WSTR(unicode) != NULL);

    /* check for integer overflow */
    if (length > PY_SSIZE_T_MAX / sizeof(wchar_t) - 1) {
        PyErr_NoMemory();
        return -1;
    }
    new_size = sizeof(wchar_t) * (length + 1);
    wstr =  _PyUnicode_WSTR(unicode);
    wstr = PyObject_REALLOC(wstr, new_size);
    if (!wstr) {
        PyErr_NoMemory();
        return -1;
    }
    _PyUnicode_WSTR(unicode) = wstr;
    _PyUnicode_WSTR(unicode)[length] = 0;
    _PyUnicode_WSTR_LENGTH(unicode) = length;
    assert(_PyUnicode_CheckConsistency(unicode, 0));
    return 0;
}

static PyObject*
resize_copy(PyObject *unicode, Py_ssize_t length)
{
    Py_ssize_t copy_length;
    if (_PyUnicode_KIND(unicode) != PyUnicode_WCHAR_KIND) {
        PyObject *copy;

        if (PyUnicode_READY(unicode) == -1)
            return NULL;

        copy = PyUnicode_New(length, PyUnicode_MAX_CHAR_VALUE(unicode));
        if (copy == NULL)
            return NULL;

        copy_length = Py_MIN(length, PyUnicode_GET_LENGTH(unicode));
        _PyUnicode_FastCopyCharacters(copy, 0, unicode, 0, copy_length);
        return copy;
    }
    else {
        PyObject *w;

        w = (PyObject*)_PyUnicode_New(length);
        if (w == NULL)
            return NULL;
        copy_length = _PyUnicode_WSTR_LENGTH(unicode);
        copy_length = Py_MIN(copy_length, length);
        Py_UNICODE_COPY(_PyUnicode_WSTR(w), _PyUnicode_WSTR(unicode),
                        copy_length);
        return w;
    }
}

/* We allocate one more byte to make sure the string is
   Ux0000 terminated; some code (e.g. new_identifier)
   relies on that.

   XXX This allocator could further be enhanced by assuring that the
   free list never reduces its size below 1.

*/

static PyUnicodeObject *
_PyUnicode_New(Py_ssize_t length)
{
    register PyUnicodeObject *unicode;
    size_t new_size;

    /* Optimization for empty strings */
    if (length == 0 && unicode_empty != NULL) {
        Py_INCREF(unicode_empty);
        return (PyUnicodeObject*)unicode_empty;
    }

    /* Ensure we won't overflow the size. */
    if (length > ((PY_SSIZE_T_MAX / sizeof(Py_UNICODE)) - 1)) {
        return (PyUnicodeObject *)PyErr_NoMemory();
    }
    if (length < 0) {
        PyErr_SetString(PyExc_SystemError,
                        "Negative size passed to _PyUnicode_New");
        return NULL;
    }

    unicode = PyObject_New(PyUnicodeObject, &PyUnicode_Type);
    if (unicode == NULL)
        return NULL;
    new_size = sizeof(Py_UNICODE) * ((size_t)length + 1);
    _PyUnicode_WSTR(unicode) = (Py_UNICODE*) PyObject_MALLOC(new_size);
    if (!_PyUnicode_WSTR(unicode)) {
        Py_DECREF(unicode);
        PyErr_NoMemory();
        return NULL;
    }

    /* Initialize the first element to guard against cases where
     * the caller fails before initializing str -- unicode_resize()
     * reads str[0], and the Keep-Alive optimization can keep memory
     * allocated for str alive across a call to unicode_dealloc(unicode).
     * We don't want unicode_resize to read uninitialized memory in
     * that case.
     */
    _PyUnicode_WSTR(unicode)[0] = 0;
    _PyUnicode_WSTR(unicode)[length] = 0;
    _PyUnicode_WSTR_LENGTH(unicode) = length;
    _PyUnicode_HASH(unicode) = -1;
    _PyUnicode_STATE(unicode).interned = 0;
    _PyUnicode_STATE(unicode).kind = 0;
    _PyUnicode_STATE(unicode).compact = 0;
    _PyUnicode_STATE(unicode).ready = 0;
    _PyUnicode_STATE(unicode).ascii = 0;
    _PyUnicode_DATA_ANY(unicode) = NULL;
    _PyUnicode_LENGTH(unicode) = 0;
    _PyUnicode_UTF8(unicode) = NULL;
    _PyUnicode_UTF8_LENGTH(unicode) = 0;
    assert(_PyUnicode_CheckConsistency((PyObject *)unicode, 0));
    return unicode;
}

static const char*
unicode_kind_name(PyObject *unicode)
{
    /* don't check consistency: unicode_kind_name() is called from
       _PyUnicode_Dump() */
    if (!PyUnicode_IS_COMPACT(unicode))
    {
        if (!PyUnicode_IS_READY(unicode))
            return "wstr";
        switch (PyUnicode_KIND(unicode))
        {
        case PyUnicode_1BYTE_KIND:
            if (PyUnicode_IS_ASCII(unicode))
                return "legacy ascii";
            else
                return "legacy latin1";
        case PyUnicode_2BYTE_KIND:
            return "legacy UCS2";
        case PyUnicode_4BYTE_KIND:
            return "legacy UCS4";
        default:
            return "<legacy invalid kind>";
        }
    }
    assert(PyUnicode_IS_READY(unicode));
    switch (PyUnicode_KIND(unicode)) {
    case PyUnicode_1BYTE_KIND:
        if (PyUnicode_IS_ASCII(unicode))
            return "ascii";
        else
            return "latin1";
    case PyUnicode_2BYTE_KIND:
        return "UCS2";
    case PyUnicode_4BYTE_KIND:
        return "UCS4";
    default:
        return "<invalid compact kind>";
    }
}

#ifdef Py_DEBUG
/* Functions wrapping macros for use in debugger */
char *_PyUnicode_utf8(void *unicode){
    return PyUnicode_UTF8(unicode);
}

void *_PyUnicode_compact_data(void *unicode) {
    return _PyUnicode_COMPACT_DATA(unicode);
}
void *_PyUnicode_data(void *unicode){
    printf("obj %p\n", unicode);
    printf("compact %d\n", PyUnicode_IS_COMPACT(unicode));
    printf("compact ascii %d\n", PyUnicode_IS_COMPACT_ASCII(unicode));
    printf("ascii op %p\n", ((void*)((PyASCIIObject*)(unicode) + 1)));
    printf("compact op %p\n", ((void*)((PyCompactUnicodeObject*)(unicode) + 1)));
    printf("compact data %p\n", _PyUnicode_COMPACT_DATA(unicode));
    return PyUnicode_DATA(unicode);
}

void
_PyUnicode_Dump(PyObject *op)
{
    PyASCIIObject *ascii = (PyASCIIObject *)op;
    PyCompactUnicodeObject *compact = (PyCompactUnicodeObject *)op;
    PyUnicodeObject *unicode = (PyUnicodeObject *)op;
    void *data;

    if (ascii->state.compact)
    {
        if (ascii->state.ascii)
            data = (ascii + 1);
        else
            data = (compact + 1);
    }
    else
        data = unicode->data.any;
    printf("%s: len=%zu, ",unicode_kind_name(op), ascii->length);

    if (ascii->wstr == data)
        printf("shared ");
    printf("wstr=%p", ascii->wstr);

    if (!(ascii->state.ascii == 1 && ascii->state.compact == 1)) {
        printf(" (%zu), ", compact->wstr_length);
        if (!ascii->state.compact && compact->utf8 == unicode->data.any)
            printf("shared ");
        printf("utf8=%p (%zu)", compact->utf8, compact->utf8_length);
    }
    printf(", data=%p\n", data);
}
#endif

PyObject *
PyUnicode_New(Py_ssize_t size, Py_UCS4 maxchar)
{
    PyObject *obj;
    PyCompactUnicodeObject *unicode;
    void *data;
    enum PyUnicode_Kind kind;
    int is_sharing, is_ascii;
    Py_ssize_t char_size;
    Py_ssize_t struct_size;

    /* Optimization for empty strings */
    if (size == 0 && unicode_empty != NULL) {
        Py_INCREF(unicode_empty);
        return unicode_empty;
    }

    is_ascii = 0;
    is_sharing = 0;
    struct_size = sizeof(PyCompactUnicodeObject);
    if (maxchar < 128) {
        kind = PyUnicode_1BYTE_KIND;
        char_size = 1;
        is_ascii = 1;
        struct_size = sizeof(PyASCIIObject);
    }
    else if (maxchar < 256) {
        kind = PyUnicode_1BYTE_KIND;
        char_size = 1;
    }
    else if (maxchar < 65536) {
        kind = PyUnicode_2BYTE_KIND;
        char_size = 2;
        if (sizeof(wchar_t) == 2)
            is_sharing = 1;
    }
    else {
        if (maxchar > MAX_UNICODE) {
            PyErr_SetString(PyExc_SystemError,
                            "invalid maximum character passed to PyUnicode_New");
            return NULL;
        }
        kind = PyUnicode_4BYTE_KIND;
        char_size = 4;
        if (sizeof(wchar_t) == 4)
            is_sharing = 1;
    }

    /* Ensure we won't overflow the size. */
    if (size < 0) {
        PyErr_SetString(PyExc_SystemError,
                        "Negative size passed to PyUnicode_New");
        return NULL;
    }
    if (size > ((PY_SSIZE_T_MAX - struct_size) / char_size - 1))
        return PyErr_NoMemory();

    /* Duplicated allocation code from _PyObject_New() instead of a call to
     * PyObject_New() so we are able to allocate space for the object and
     * it's data buffer.
     */
    obj = (PyObject *) PyObject_MALLOC(struct_size + (size + 1) * char_size);
    if (obj == NULL)
        return PyErr_NoMemory();
    obj = PyObject_INIT(obj, &PyUnicode_Type);
    if (obj == NULL)
        return NULL;

    unicode = (PyCompactUnicodeObject *)obj;
    if (is_ascii)
        data = ((PyASCIIObject*)obj) + 1;
    else
        data = unicode + 1;
    _PyUnicode_LENGTH(unicode) = size;
    _PyUnicode_HASH(unicode) = -1;
    _PyUnicode_STATE(unicode).interned = 0;
    _PyUnicode_STATE(unicode).kind = kind;
    _PyUnicode_STATE(unicode).compact = 1;
    _PyUnicode_STATE(unicode).ready = 1;
    _PyUnicode_STATE(unicode).ascii = is_ascii;
    if (is_ascii) {
        ((char*)data)[size] = 0;
        _PyUnicode_WSTR(unicode) = NULL;
    }
    else if (kind == PyUnicode_1BYTE_KIND) {
        ((char*)data)[size] = 0;
        _PyUnicode_WSTR(unicode) = NULL;
        _PyUnicode_WSTR_LENGTH(unicode) = 0;
        unicode->utf8 = NULL;
        unicode->utf8_length = 0;
    }
    else {
        unicode->utf8 = NULL;
        unicode->utf8_length = 0;
        if (kind == PyUnicode_2BYTE_KIND)
            ((Py_UCS2*)data)[size] = 0;
        else /* kind == PyUnicode_4BYTE_KIND */
            ((Py_UCS4*)data)[size] = 0;
        if (is_sharing) {
            _PyUnicode_WSTR_LENGTH(unicode) = size;
            _PyUnicode_WSTR(unicode) = (wchar_t *)data;
        }
        else {
            _PyUnicode_WSTR_LENGTH(unicode) = 0;
            _PyUnicode_WSTR(unicode) = NULL;
        }
    }
#ifdef Py_DEBUG
    /* Fill the data with invalid characters to detect bugs earlier.
       _PyUnicode_CheckConsistency(str, 1) detects invalid characters,
       at least for ASCII and UCS-4 strings. U+00FF is invalid in ASCII
       and U+FFFFFFFF is an invalid character in Unicode 6.0. */
    memset(data, 0xff, size * kind);
#endif
    assert(_PyUnicode_CheckConsistency((PyObject*)unicode, 0));
    return obj;
}

#if SIZEOF_WCHAR_T == 2
/* Helper function to convert a 16-bits wchar_t representation to UCS4, this
   will decode surrogate pairs, the other conversions are implemented as macros
   for efficiency.

   This function assumes that unicode can hold one more code point than wstr
   characters for a terminating null character. */
static void
unicode_convert_wchar_to_ucs4(const wchar_t *begin, const wchar_t *end,
                              PyObject *unicode)
{
    const wchar_t *iter;
    Py_UCS4 *ucs4_out;

    assert(unicode != NULL);
    assert(_PyUnicode_CHECK(unicode));
    assert(_PyUnicode_KIND(unicode) == PyUnicode_4BYTE_KIND);
    ucs4_out = PyUnicode_4BYTE_DATA(unicode);

    for (iter = begin; iter < end; ) {
        assert(ucs4_out < (PyUnicode_4BYTE_DATA(unicode) +
                           _PyUnicode_GET_LENGTH(unicode)));
        if (Py_UNICODE_IS_HIGH_SURROGATE(iter[0])
            && (iter+1) < end
            && Py_UNICODE_IS_LOW_SURROGATE(iter[1]))
        {
            *ucs4_out++ = Py_UNICODE_JOIN_SURROGATES(iter[0], iter[1]);
            iter += 2;
        }
        else {
            *ucs4_out++ = *iter;
            iter++;
        }
    }
    assert(ucs4_out == (PyUnicode_4BYTE_DATA(unicode) +
                        _PyUnicode_GET_LENGTH(unicode)));

}
#endif

static int
unicode_check_modifiable(PyObject *unicode)
{
    if (!unicode_modifiable(unicode)) {
        PyErr_SetString(PyExc_SystemError,
                        "Cannot modify a string currently used");
        return -1;
    }
    return 0;
}

static int
_copy_characters(PyObject *to, Py_ssize_t to_start,
                 PyObject *from, Py_ssize_t from_start,
                 Py_ssize_t how_many, int check_maxchar)
{
    unsigned int from_kind, to_kind;
    void *from_data, *to_data;

    assert(0 <= how_many);
    assert(0 <= from_start);
    assert(0 <= to_start);
    assert(PyUnicode_Check(from));
    assert(PyUnicode_IS_READY(from));
    assert(from_start + how_many <= PyUnicode_GET_LENGTH(from));

    assert(PyUnicode_Check(to));
    assert(PyUnicode_IS_READY(to));
    assert(to_start + how_many <= PyUnicode_GET_LENGTH(to));

    if (how_many == 0)
        return 0;

    from_kind = PyUnicode_KIND(from);
    from_data = PyUnicode_DATA(from);
    to_kind = PyUnicode_KIND(to);
    to_data = PyUnicode_DATA(to);

#ifdef Py_DEBUG
    if (!check_maxchar
        && PyUnicode_MAX_CHAR_VALUE(from) > PyUnicode_MAX_CHAR_VALUE(to))
    {
        const Py_UCS4 to_maxchar = PyUnicode_MAX_CHAR_VALUE(to);
        Py_UCS4 ch;
        Py_ssize_t i;
        for (i=0; i < how_many; i++) {
            ch = PyUnicode_READ(from_kind, from_data, from_start + i);
            assert(ch <= to_maxchar);
        }
    }
#endif

    if (from_kind == to_kind) {
        if (check_maxchar
            && !PyUnicode_IS_ASCII(from) && PyUnicode_IS_ASCII(to))
        {
            /* Writing Latin-1 characters into an ASCII string requires to
               check that all written characters are pure ASCII */
            Py_UCS4 max_char;
            max_char = ucs1lib_find_max_char(from_data,
                                             (Py_UCS1*)from_data + how_many);
            if (max_char >= 128)
                return -1;
        }
        Py_MEMCPY((char*)to_data + to_kind * to_start,
                  (char*)from_data + from_kind * from_start,
                  to_kind * how_many);
    }
    else if (from_kind == PyUnicode_1BYTE_KIND
             && to_kind == PyUnicode_2BYTE_KIND)
    {
        _PyUnicode_CONVERT_BYTES(
            Py_UCS1, Py_UCS2,
            PyUnicode_1BYTE_DATA(from) + from_start,
            PyUnicode_1BYTE_DATA(from) + from_start + how_many,
            PyUnicode_2BYTE_DATA(to) + to_start
            );
    }
    else if (from_kind == PyUnicode_1BYTE_KIND
             && to_kind == PyUnicode_4BYTE_KIND)
    {
        _PyUnicode_CONVERT_BYTES(
            Py_UCS1, Py_UCS4,
            PyUnicode_1BYTE_DATA(from) + from_start,
            PyUnicode_1BYTE_DATA(from) + from_start + how_many,
            PyUnicode_4BYTE_DATA(to) + to_start
            );
    }
    else if (from_kind == PyUnicode_2BYTE_KIND
             && to_kind == PyUnicode_4BYTE_KIND)
    {
        _PyUnicode_CONVERT_BYTES(
            Py_UCS2, Py_UCS4,
            PyUnicode_2BYTE_DATA(from) + from_start,
            PyUnicode_2BYTE_DATA(from) + from_start + how_many,
            PyUnicode_4BYTE_DATA(to) + to_start
            );
    }
    else {
        assert (PyUnicode_MAX_CHAR_VALUE(from) > PyUnicode_MAX_CHAR_VALUE(to));

        if (!check_maxchar) {
            if (from_kind == PyUnicode_2BYTE_KIND
                && to_kind == PyUnicode_1BYTE_KIND)
            {
                _PyUnicode_CONVERT_BYTES(
                    Py_UCS2, Py_UCS1,
                    PyUnicode_2BYTE_DATA(from) + from_start,
                    PyUnicode_2BYTE_DATA(from) + from_start + how_many,
                    PyUnicode_1BYTE_DATA(to) + to_start
                    );
            }
            else if (from_kind == PyUnicode_4BYTE_KIND
                     && to_kind == PyUnicode_1BYTE_KIND)
            {
                _PyUnicode_CONVERT_BYTES(
                    Py_UCS4, Py_UCS1,
                    PyUnicode_4BYTE_DATA(from) + from_start,
                    PyUnicode_4BYTE_DATA(from) + from_start + how_many,
                    PyUnicode_1BYTE_DATA(to) + to_start
                    );
            }
            else if (from_kind == PyUnicode_4BYTE_KIND
                     && to_kind == PyUnicode_2BYTE_KIND)
            {
                _PyUnicode_CONVERT_BYTES(
                    Py_UCS4, Py_UCS2,
                    PyUnicode_4BYTE_DATA(from) + from_start,
                    PyUnicode_4BYTE_DATA(from) + from_start + how_many,
                    PyUnicode_2BYTE_DATA(to) + to_start
                    );
            }
            else {
                assert(0);
                return -1;
            }
        }
        else {
            const Py_UCS4 to_maxchar = PyUnicode_MAX_CHAR_VALUE(to);
            Py_UCS4 ch;
            Py_ssize_t i;

            for (i=0; i < how_many; i++) {
                ch = PyUnicode_READ(from_kind, from_data, from_start + i);
                if (ch > to_maxchar)
                    return -1;
                PyUnicode_WRITE(to_kind, to_data, to_start + i, ch);
            }
        }
    }
    return 0;
}

void
_PyUnicode_FastCopyCharacters(
    PyObject *to, Py_ssize_t to_start,
    PyObject *from, Py_ssize_t from_start, Py_ssize_t how_many)
{
    (void)_copy_characters(to, to_start, from, from_start, how_many, 0);
}

Py_ssize_t
PyUnicode_CopyCharacters(PyObject *to, Py_ssize_t to_start,
                         PyObject *from, Py_ssize_t from_start,
                         Py_ssize_t how_many)
{
    int err;

    if (!PyUnicode_Check(from) || !PyUnicode_Check(to)) {
        PyErr_BadInternalCall();
        return -1;
    }

    if (PyUnicode_READY(from) == -1)
        return -1;
    if (PyUnicode_READY(to) == -1)
        return -1;

    if (from_start < 0) {
        PyErr_SetString(PyExc_IndexError, "string index out of range");
        return -1;
    }
    if (to_start < 0) {
        PyErr_SetString(PyExc_IndexError, "string index out of range");
        return -1;
    }
    how_many = Py_MIN(PyUnicode_GET_LENGTH(from), how_many);
    if (to_start + how_many > PyUnicode_GET_LENGTH(to)) {
        PyErr_Format(PyExc_SystemError,
                     "Cannot write %zi characters at %zi "
                     "in a string of %zi characters",
                     how_many, to_start, PyUnicode_GET_LENGTH(to));
        return -1;
    }

    if (how_many == 0)
        return 0;

    if (unicode_check_modifiable(to))
        return -1;

    err = _copy_characters(to, to_start, from, from_start, how_many, 1);
    if (err) {
        PyErr_Format(PyExc_SystemError,
                     "Cannot copy %s characters "
                     "into a string of %s characters",
                     unicode_kind_name(from),
                     unicode_kind_name(to));
        return -1;
    }
    return how_many;
}

/* Find the maximum code point and count the number of surrogate pairs so a
   correct string length can be computed before converting a string to UCS4.
   This function counts single surrogates as a character and not as a pair.

   Return 0 on success, or -1 on error. */
static int
find_maxchar_surrogates(const wchar_t *begin, const wchar_t *end,
                        Py_UCS4 *maxchar, Py_ssize_t *num_surrogates)
{
    const wchar_t *iter;
    Py_UCS4 ch;

    assert(num_surrogates != NULL && maxchar != NULL);
    *num_surrogates = 0;
    *maxchar = 0;

    for (iter = begin; iter < end; ) {
#if SIZEOF_WCHAR_T == 2
        if (Py_UNICODE_IS_HIGH_SURROGATE(iter[0])
            && (iter+1) < end
            && Py_UNICODE_IS_LOW_SURROGATE(iter[1]))
        {
            ch = Py_UNICODE_JOIN_SURROGATES(iter[0], iter[1]);
            ++(*num_surrogates);
            iter += 2;
        }
        else
#endif
        {
            ch = *iter;
            iter++;
        }
        if (ch > *maxchar) {
            *maxchar = ch;
            if (*maxchar > MAX_UNICODE) {
                PyErr_Format(PyExc_ValueError,
                             "character U+%x is not in range [U+0000; U+10ffff]",
                             ch);
                return -1;
            }
        }
    }
    return 0;
}

int
_PyUnicode_Ready(PyObject *unicode)
{
    wchar_t *end;
    Py_UCS4 maxchar = 0;
    Py_ssize_t num_surrogates;
#if SIZEOF_WCHAR_T == 2
    Py_ssize_t length_wo_surrogates;
#endif

    /* _PyUnicode_Ready() is only intended for old-style API usage where
       strings were created using _PyObject_New() and where no canonical
       representation (the str field) has been set yet aka strings
       which are not yet ready. */
    assert(_PyUnicode_CHECK(unicode));
    assert(_PyUnicode_KIND(unicode) == PyUnicode_WCHAR_KIND);
    assert(_PyUnicode_WSTR(unicode) != NULL);
    assert(_PyUnicode_DATA_ANY(unicode) == NULL);
    assert(_PyUnicode_UTF8(unicode) == NULL);
    /* Actually, it should neither be interned nor be anything else: */
    assert(_PyUnicode_STATE(unicode).interned == SSTATE_NOT_INTERNED);

    end = _PyUnicode_WSTR(unicode) + _PyUnicode_WSTR_LENGTH(unicode);
    if (find_maxchar_surrogates(_PyUnicode_WSTR(unicode), end,
                                &maxchar, &num_surrogates) == -1)
        return -1;

    if (maxchar < 256) {
        _PyUnicode_DATA_ANY(unicode) = PyObject_MALLOC(_PyUnicode_WSTR_LENGTH(unicode) + 1);
        if (!_PyUnicode_DATA_ANY(unicode)) {
            PyErr_NoMemory();
            return -1;
        }
        _PyUnicode_CONVERT_BYTES(wchar_t, unsigned char,
                                _PyUnicode_WSTR(unicode), end,
                                PyUnicode_1BYTE_DATA(unicode));
        PyUnicode_1BYTE_DATA(unicode)[_PyUnicode_WSTR_LENGTH(unicode)] = '\0';
        _PyUnicode_LENGTH(unicode) = _PyUnicode_WSTR_LENGTH(unicode);
        _PyUnicode_STATE(unicode).kind = PyUnicode_1BYTE_KIND;
        if (maxchar < 128) {
            _PyUnicode_STATE(unicode).ascii = 1;
            _PyUnicode_UTF8(unicode) = _PyUnicode_DATA_ANY(unicode);
            _PyUnicode_UTF8_LENGTH(unicode) = _PyUnicode_WSTR_LENGTH(unicode);
        }
        else {
            _PyUnicode_STATE(unicode).ascii = 0;
            _PyUnicode_UTF8(unicode) = NULL;
            _PyUnicode_UTF8_LENGTH(unicode) = 0;
        }
        PyObject_FREE(_PyUnicode_WSTR(unicode));
        _PyUnicode_WSTR(unicode) = NULL;
        _PyUnicode_WSTR_LENGTH(unicode) = 0;
    }
    /* In this case we might have to convert down from 4-byte native
       wchar_t to 2-byte unicode. */
    else if (maxchar < 65536) {
        assert(num_surrogates == 0 &&
               "FindMaxCharAndNumSurrogatePairs() messed up");

#if SIZEOF_WCHAR_T == 2
        /* We can share representations and are done. */
        _PyUnicode_DATA_ANY(unicode) = _PyUnicode_WSTR(unicode);
        PyUnicode_2BYTE_DATA(unicode)[_PyUnicode_WSTR_LENGTH(unicode)] = '\0';
        _PyUnicode_LENGTH(unicode) = _PyUnicode_WSTR_LENGTH(unicode);
        _PyUnicode_STATE(unicode).kind = PyUnicode_2BYTE_KIND;
        _PyUnicode_UTF8(unicode) = NULL;
        _PyUnicode_UTF8_LENGTH(unicode) = 0;
#else
        /* sizeof(wchar_t) == 4 */
        _PyUnicode_DATA_ANY(unicode) = PyObject_MALLOC(
            2 * (_PyUnicode_WSTR_LENGTH(unicode) + 1));
        if (!_PyUnicode_DATA_ANY(unicode)) {
            PyErr_NoMemory();
            return -1;
        }
        _PyUnicode_CONVERT_BYTES(wchar_t, Py_UCS2,
                                _PyUnicode_WSTR(unicode), end,
                                PyUnicode_2BYTE_DATA(unicode));
        PyUnicode_2BYTE_DATA(unicode)[_PyUnicode_WSTR_LENGTH(unicode)] = '\0';
        _PyUnicode_LENGTH(unicode) = _PyUnicode_WSTR_LENGTH(unicode);
        _PyUnicode_STATE(unicode).kind = PyUnicode_2BYTE_KIND;
        _PyUnicode_UTF8(unicode) = NULL;
        _PyUnicode_UTF8_LENGTH(unicode) = 0;
        PyObject_FREE(_PyUnicode_WSTR(unicode));
        _PyUnicode_WSTR(unicode) = NULL;
        _PyUnicode_WSTR_LENGTH(unicode) = 0;
#endif
    }
    /* maxchar exeeds 16 bit, wee need 4 bytes for unicode characters */
    else {
#if SIZEOF_WCHAR_T == 2
        /* in case the native representation is 2-bytes, we need to allocate a
           new normalized 4-byte version. */
        length_wo_surrogates = _PyUnicode_WSTR_LENGTH(unicode) - num_surrogates;
        _PyUnicode_DATA_ANY(unicode) = PyObject_MALLOC(4 * (length_wo_surrogates + 1));
        if (!_PyUnicode_DATA_ANY(unicode)) {
            PyErr_NoMemory();
            return -1;
        }
        _PyUnicode_LENGTH(unicode) = length_wo_surrogates;
        _PyUnicode_STATE(unicode).kind = PyUnicode_4BYTE_KIND;
        _PyUnicode_UTF8(unicode) = NULL;
        _PyUnicode_UTF8_LENGTH(unicode) = 0;
        /* unicode_convert_wchar_to_ucs4() requires a ready string */
        _PyUnicode_STATE(unicode).ready = 1;
        unicode_convert_wchar_to_ucs4(_PyUnicode_WSTR(unicode), end, unicode);
        PyObject_FREE(_PyUnicode_WSTR(unicode));
        _PyUnicode_WSTR(unicode) = NULL;
        _PyUnicode_WSTR_LENGTH(unicode) = 0;
#else
        assert(num_surrogates == 0);

        _PyUnicode_DATA_ANY(unicode) = _PyUnicode_WSTR(unicode);
        _PyUnicode_LENGTH(unicode) = _PyUnicode_WSTR_LENGTH(unicode);
        _PyUnicode_UTF8(unicode) = NULL;
        _PyUnicode_UTF8_LENGTH(unicode) = 0;
        _PyUnicode_STATE(unicode).kind = PyUnicode_4BYTE_KIND;
#endif
        PyUnicode_4BYTE_DATA(unicode)[_PyUnicode_LENGTH(unicode)] = '\0';
    }
    _PyUnicode_STATE(unicode).ready = 1;
    assert(_PyUnicode_CheckConsistency(unicode, 1));
    return 0;
}

static void
unicode_dealloc(register PyObject *unicode)
{
    switch (PyUnicode_CHECK_INTERNED(unicode)) {
    case SSTATE_NOT_INTERNED:
        break;

    case SSTATE_INTERNED_MORTAL:
        /* revive dead object temporarily for DelItem */
        Py_REFCNT(unicode) = 3;
        if (PyDict_DelItem(interned, unicode) != 0)
            Py_FatalError(
                "deletion of interned string failed");
        break;

    case SSTATE_INTERNED_IMMORTAL:
        Py_FatalError("Immortal interned string died.");

    default:
        Py_FatalError("Inconsistent interned string state.");
    }

    if (_PyUnicode_HAS_WSTR_MEMORY(unicode))
        PyObject_DEL(_PyUnicode_WSTR(unicode));
    if (_PyUnicode_HAS_UTF8_MEMORY(unicode))
        PyObject_DEL(_PyUnicode_UTF8(unicode));
    if (!PyUnicode_IS_COMPACT(unicode) && _PyUnicode_DATA_ANY(unicode))
        PyObject_DEL(_PyUnicode_DATA_ANY(unicode));

    Py_TYPE(unicode)->tp_free(unicode);
}

#ifdef Py_DEBUG
static int
unicode_is_singleton(PyObject *unicode)
{
    PyASCIIObject *ascii = (PyASCIIObject *)unicode;
    if (unicode == unicode_empty)
        return 1;
    if (ascii->state.kind != PyUnicode_WCHAR_KIND && ascii->length == 1)
    {
        Py_UCS4 ch = PyUnicode_READ_CHAR(unicode, 0);
        if (ch < 256 && unicode_latin1[ch] == unicode)
            return 1;
    }
    return 0;
}
#endif

static int
unicode_modifiable(PyObject *unicode)
{
    assert(_PyUnicode_CHECK(unicode));
    if (Py_REFCNT(unicode) != 1)
        return 0;
    if (_PyUnicode_HASH(unicode) != -1)
        return 0;
    if (PyUnicode_CHECK_INTERNED(unicode))
        return 0;
    if (!PyUnicode_CheckExact(unicode))
        return 0;
#ifdef Py_DEBUG
    /* singleton refcount is greater than 1 */
    assert(!unicode_is_singleton(unicode));
#endif
    return 1;
}

static int
unicode_resize(PyObject **p_unicode, Py_ssize_t length)
{
    PyObject *unicode;
    Py_ssize_t old_length;

    assert(p_unicode != NULL);
    unicode = *p_unicode;

    assert(unicode != NULL);
    assert(PyUnicode_Check(unicode));
    assert(0 <= length);

    if (_PyUnicode_KIND(unicode) == PyUnicode_WCHAR_KIND)
        old_length = PyUnicode_WSTR_LENGTH(unicode);
    else
        old_length = PyUnicode_GET_LENGTH(unicode);
    if (old_length == length)
        return 0;

    if (length == 0) {
        Py_DECREF(*p_unicode);
        *p_unicode = unicode_empty;
        Py_INCREF(*p_unicode);
        return 0;
    }

    if (!unicode_modifiable(unicode)) {
        PyObject *copy = resize_copy(unicode, length);
        if (copy == NULL)
            return -1;
        Py_DECREF(*p_unicode);
        *p_unicode = copy;
        return 0;
    }

    if (PyUnicode_IS_COMPACT(unicode)) {
        PyObject *new_unicode = resize_compact(unicode, length);
        if (new_unicode == NULL)
            return -1;
        *p_unicode = new_unicode;
        return 0;
    }
    return resize_inplace(unicode, length);
}

int
PyUnicode_Resize(PyObject **p_unicode, Py_ssize_t length)
{
    PyObject *unicode;
    if (p_unicode == NULL) {
        PyErr_BadInternalCall();
        return -1;
    }
    unicode = *p_unicode;
    if (unicode == NULL || !PyUnicode_Check(unicode) || length < 0)
    {
        PyErr_BadInternalCall();
        return -1;
    }
    return unicode_resize(p_unicode, length);
}

static int
unicode_widen(PyObject **p_unicode, Py_ssize_t length,
              unsigned int maxchar)
{
    PyObject *result;
    assert(PyUnicode_IS_READY(*p_unicode));
    assert(length <= PyUnicode_GET_LENGTH(*p_unicode));
    if (maxchar <= PyUnicode_MAX_CHAR_VALUE(*p_unicode))
        return 0;
    result = PyUnicode_New(PyUnicode_GET_LENGTH(*p_unicode),
                           maxchar);
    if (result == NULL)
        return -1;
    _PyUnicode_FastCopyCharacters(result, 0, *p_unicode, 0, length);
    Py_DECREF(*p_unicode);
    *p_unicode = result;
    return 0;
}

static int
unicode_putchar(PyObject **p_unicode, Py_ssize_t *pos,
                Py_UCS4 ch)
{
    assert(ch <= MAX_UNICODE);
    if (unicode_widen(p_unicode, *pos, ch) < 0)
        return -1;
    PyUnicode_WRITE(PyUnicode_KIND(*p_unicode),
                    PyUnicode_DATA(*p_unicode),
                    (*pos)++, ch);
    return 0;
}

/* Copy a ASCII or latin1 char* string into a Python Unicode string.

   WARNING: The function doesn't copy the terminating null character and
   doesn't check the maximum character (may write a latin1 character in an
   ASCII string). */
static void
unicode_write_cstr(PyObject *unicode, Py_ssize_t index,
                   const char *str, Py_ssize_t len)
{
    enum PyUnicode_Kind kind = PyUnicode_KIND(unicode);
    void *data = PyUnicode_DATA(unicode);
    const char *end = str + len;

    switch (kind) {
    case PyUnicode_1BYTE_KIND: {
        assert(index + len <= PyUnicode_GET_LENGTH(unicode));
        memcpy((char *) data + index, str, len);
        break;
    }
    case PyUnicode_2BYTE_KIND: {
        Py_UCS2 *start = (Py_UCS2 *)data + index;
        Py_UCS2 *ucs2 = start;
        assert(index <= PyUnicode_GET_LENGTH(unicode));

        for (; str < end; ++ucs2, ++str)
            *ucs2 = (Py_UCS2)*str;

        assert((ucs2 - start) <= PyUnicode_GET_LENGTH(unicode));
        break;
    }
    default: {
        Py_UCS4 *start = (Py_UCS4 *)data + index;
        Py_UCS4 *ucs4 = start;
        assert(kind == PyUnicode_4BYTE_KIND);
        assert(index <= PyUnicode_GET_LENGTH(unicode));

        for (; str < end; ++ucs4, ++str)
            *ucs4 = (Py_UCS4)*str;

        assert((ucs4 - start) <= PyUnicode_GET_LENGTH(unicode));
    }
    }
}


static PyObject*
get_latin1_char(unsigned char ch)
{
    PyObject *unicode = unicode_latin1[ch];
    if (!unicode) {
        unicode = PyUnicode_New(1, ch);
        if (!unicode)
            return NULL;
        PyUnicode_1BYTE_DATA(unicode)[0] = ch;
        assert(_PyUnicode_CheckConsistency(unicode, 1));
        unicode_latin1[ch] = unicode;
    }
    Py_INCREF(unicode);
    return unicode;
}

PyObject *
PyUnicode_FromUnicode(const Py_UNICODE *u, Py_ssize_t size)
{
    PyObject *unicode;
    Py_UCS4 maxchar = 0;
    Py_ssize_t num_surrogates;

    if (u == NULL)
        return (PyObject*)_PyUnicode_New(size);

    /* If the Unicode data is known at construction time, we can apply
       some optimizations which share commonly used objects. */

    /* Optimization for empty strings */
    if (size == 0 && unicode_empty != NULL) {
        Py_INCREF(unicode_empty);
        return unicode_empty;
    }

    /* Single character Unicode objects in the Latin-1 range are
       shared when using this constructor */
    if (size == 1 && *u < 256)
        return get_latin1_char((unsigned char)*u);

    /* If not empty and not single character, copy the Unicode data
       into the new object */
    if (find_maxchar_surrogates(u, u + size,
                                &maxchar, &num_surrogates) == -1)
        return NULL;

    unicode = PyUnicode_New(size - num_surrogates, maxchar);
    if (!unicode)
        return NULL;

    switch (PyUnicode_KIND(unicode)) {
    case PyUnicode_1BYTE_KIND:
        _PyUnicode_CONVERT_BYTES(Py_UNICODE, unsigned char,
                                u, u + size, PyUnicode_1BYTE_DATA(unicode));
        break;
    case PyUnicode_2BYTE_KIND:
#if Py_UNICODE_SIZE == 2
        Py_MEMCPY(PyUnicode_2BYTE_DATA(unicode), u, size * 2);
#else
        _PyUnicode_CONVERT_BYTES(Py_UNICODE, Py_UCS2,
                                u, u + size, PyUnicode_2BYTE_DATA(unicode));
#endif
        break;
    case PyUnicode_4BYTE_KIND:
#if SIZEOF_WCHAR_T == 2
        /* This is the only case which has to process surrogates, thus
           a simple copy loop is not enough and we need a function. */
        unicode_convert_wchar_to_ucs4(u, u + size, unicode);
#else
        assert(num_surrogates == 0);
        Py_MEMCPY(PyUnicode_4BYTE_DATA(unicode), u, size * 4);
#endif
        break;
    default:
        assert(0 && "Impossible state");
    }

    return unicode_result(unicode);
}

PyObject *
PyUnicode_FromStringAndSize(const char *u, Py_ssize_t size)
{
    if (size < 0) {
        PyErr_SetString(PyExc_SystemError,
                        "Negative size passed to PyUnicode_FromStringAndSize");
        return NULL;
    }
    if (u != NULL)
        return PyUnicode_DecodeUTF8Stateful(u, size, NULL, NULL);
    else
        return (PyObject *)_PyUnicode_New(size);
}

PyObject *
PyUnicode_FromString(const char *u)
{
    size_t size = strlen(u);
    if (size > PY_SSIZE_T_MAX) {
        PyErr_SetString(PyExc_OverflowError, "input too long");
        return NULL;
    }
    return PyUnicode_DecodeUTF8Stateful(u, (Py_ssize_t)size, NULL, NULL);
}

PyObject *
_PyUnicode_FromId(_Py_Identifier *id)
{
    if (!id->object) {
        id->object = PyUnicode_DecodeUTF8Stateful(id->string,
                                                  strlen(id->string),
                                                  NULL, NULL);
        if (!id->object)
            return NULL;
        PyUnicode_InternInPlace(&id->object);
        assert(!id->next);
        id->next = static_strings;
        static_strings = id;
    }
    return id->object;
}

void
_PyUnicode_ClearStaticStrings()
{
    _Py_Identifier *tmp, *s = static_strings;
    while (s) {
        Py_DECREF(s->object);
        s->object = NULL;
        tmp = s->next;
        s->next = NULL;
        s = tmp;
    }
    static_strings = NULL;
}

/* Internal function, doesn't check maximum character */

PyObject*
_PyUnicode_FromASCII(const char *buffer, Py_ssize_t size)
{
    const unsigned char *s = (const unsigned char *)buffer;
    PyObject *unicode;
    if (size == 1) {
#ifdef Py_DEBUG
        assert(s[0] < 128);
#endif
        return get_latin1_char(s[0]);
    }
    unicode = PyUnicode_New(size, 127);
    if (!unicode)
        return NULL;
    memcpy(PyUnicode_1BYTE_DATA(unicode), s, size);
    assert(_PyUnicode_CheckConsistency(unicode, 1));
    return unicode;
}

static Py_UCS4
kind_maxchar_limit(unsigned int kind)
{
    switch (kind) {
    case PyUnicode_1BYTE_KIND:
        return 0x80;
    case PyUnicode_2BYTE_KIND:
        return 0x100;
    case PyUnicode_4BYTE_KIND:
        return 0x10000;
    default:
        assert(0 && "invalid kind");
        return MAX_UNICODE;
    }
}

Py_LOCAL_INLINE(Py_UCS4)
align_maxchar(Py_UCS4 maxchar)
{
    if (maxchar <= 127)
        return 127;
    else if (maxchar <= 255)
        return 255;
    else if (maxchar <= 65535)
        return 65535;
    else
        return MAX_UNICODE;
}

static PyObject*
_PyUnicode_FromUCS1(const unsigned char* u, Py_ssize_t size)
{
    PyObject *res;
    unsigned char max_char;

    if (size == 0) {
        Py_INCREF(unicode_empty);
        return unicode_empty;
    }
    assert(size > 0);
    if (size == 1)
        return get_latin1_char(u[0]);

    max_char = ucs1lib_find_max_char(u, u + size);
    res = PyUnicode_New(size, max_char);
    if (!res)
        return NULL;
    memcpy(PyUnicode_1BYTE_DATA(res), u, size);
    assert(_PyUnicode_CheckConsistency(res, 1));
    return res;
}

static PyObject*
_PyUnicode_FromUCS2(const Py_UCS2 *u, Py_ssize_t size)
{
    PyObject *res;
    Py_UCS2 max_char;

    if (size == 0) {
        Py_INCREF(unicode_empty);
        return unicode_empty;
    }
    assert(size > 0);
    if (size == 1) {
        Py_UCS4 ch = u[0];
        if (ch < 256)
            return get_latin1_char((unsigned char)ch);

        res = PyUnicode_New(1, ch);
        if (res == NULL)
            return NULL;
        PyUnicode_WRITE(PyUnicode_KIND(res), PyUnicode_DATA(res), 0, ch);
        assert(_PyUnicode_CheckConsistency(res, 1));
        return res;
    }

    max_char = ucs2lib_find_max_char(u, u + size);
    res = PyUnicode_New(size, max_char);
    if (!res)
        return NULL;
    if (max_char >= 256)
        memcpy(PyUnicode_2BYTE_DATA(res), u, sizeof(Py_UCS2)*size);
    else {
        _PyUnicode_CONVERT_BYTES(
            Py_UCS2, Py_UCS1, u, u + size, PyUnicode_1BYTE_DATA(res));
    }
    assert(_PyUnicode_CheckConsistency(res, 1));
    return res;
}

static PyObject*
_PyUnicode_FromUCS4(const Py_UCS4 *u, Py_ssize_t size)
{
    PyObject *res;
    Py_UCS4 max_char;

    if (size == 0) {
        Py_INCREF(unicode_empty);
        return unicode_empty;
    }
    assert(size > 0);
    if (size == 1) {
        Py_UCS4 ch = u[0];
        if (ch < 256)
            return get_latin1_char((unsigned char)ch);

        res = PyUnicode_New(1, ch);
        if (res == NULL)
            return NULL;
        PyUnicode_WRITE(PyUnicode_KIND(res), PyUnicode_DATA(res), 0, ch);
        assert(_PyUnicode_CheckConsistency(res, 1));
        return res;
    }

    max_char = ucs4lib_find_max_char(u, u + size);
    res = PyUnicode_New(size, max_char);
    if (!res)
        return NULL;
    if (max_char < 256)
        _PyUnicode_CONVERT_BYTES(Py_UCS4, Py_UCS1, u, u + size,
                                 PyUnicode_1BYTE_DATA(res));
    else if (max_char < 0x10000)
        _PyUnicode_CONVERT_BYTES(Py_UCS4, Py_UCS2, u, u + size,
                                 PyUnicode_2BYTE_DATA(res));
    else
        memcpy(PyUnicode_4BYTE_DATA(res), u, sizeof(Py_UCS4)*size);
    assert(_PyUnicode_CheckConsistency(res, 1));
    return res;
}

PyObject*
PyUnicode_FromKindAndData(int kind, const void *buffer, Py_ssize_t size)
{
    if (size < 0) {
        PyErr_SetString(PyExc_ValueError, "size must be positive");
        return NULL;
    }
    switch (kind) {
    case PyUnicode_1BYTE_KIND:
        return _PyUnicode_FromUCS1(buffer, size);
    case PyUnicode_2BYTE_KIND:
        return _PyUnicode_FromUCS2(buffer, size);
    case PyUnicode_4BYTE_KIND:
        return _PyUnicode_FromUCS4(buffer, size);
    default:
        PyErr_SetString(PyExc_SystemError, "invalid kind");
        return NULL;
    }
}

Py_UCS4
_PyUnicode_FindMaxChar(PyObject *unicode, Py_ssize_t start, Py_ssize_t end)
{
    enum PyUnicode_Kind kind;
    void *startptr, *endptr;

    assert(PyUnicode_IS_READY(unicode));
    assert(0 <= start);
    assert(end <= PyUnicode_GET_LENGTH(unicode));
    assert(start <= end);

<<<<<<< HEAD
    if (start == 0 && end == PyUnicode_GET_LENGTH(unicode))
        return PyUnicode_MAX_CHAR_VALUE(unicode);
=======
        /* Optimization for empty strings */
        if (size == 0)
            _Py_RETURN_UNICODE_EMPTY();
>>>>>>> 05997253

    if (start == end)
        return 127;

    if (PyUnicode_IS_ASCII(unicode))
        return 127;

    kind = PyUnicode_KIND(unicode);
    startptr = PyUnicode_DATA(unicode);
    endptr = (char *)startptr + end * kind;
    startptr = (char *)startptr + start * kind;
    switch(kind) {
    case PyUnicode_1BYTE_KIND:
        return ucs1lib_find_max_char(startptr, endptr);
    case PyUnicode_2BYTE_KIND:
        return ucs2lib_find_max_char(startptr, endptr);
    case PyUnicode_4BYTE_KIND:
        return ucs4lib_find_max_char(startptr, endptr);
    default:
        assert(0);
        return 0;
    }
}

/* Ensure that a string uses the most efficient storage, if it is not the
   case: create a new string with of the right kind. Write NULL into *p_unicode
   on error. */
static void
unicode_adjust_maxchar(PyObject **p_unicode)
{
    PyObject *unicode, *copy;
    Py_UCS4 max_char;
    Py_ssize_t len;
    unsigned int kind;

    assert(p_unicode != NULL);
    unicode = *p_unicode;
    assert(PyUnicode_IS_READY(unicode));
    if (PyUnicode_IS_ASCII(unicode))
        return;

    len = PyUnicode_GET_LENGTH(unicode);
    kind = PyUnicode_KIND(unicode);
    if (kind == PyUnicode_1BYTE_KIND) {
        const Py_UCS1 *u = PyUnicode_1BYTE_DATA(unicode);
        max_char = ucs1lib_find_max_char(u, u + len);
        if (max_char >= 128)
            return;
    }
    else if (kind == PyUnicode_2BYTE_KIND) {
        const Py_UCS2 *u = PyUnicode_2BYTE_DATA(unicode);
        max_char = ucs2lib_find_max_char(u, u + len);
        if (max_char >= 256)
            return;
    }
    else {
        const Py_UCS4 *u = PyUnicode_4BYTE_DATA(unicode);
        assert(kind == PyUnicode_4BYTE_KIND);
        max_char = ucs4lib_find_max_char(u, u + len);
        if (max_char >= 0x10000)
            return;
    }
    copy = PyUnicode_New(len, max_char);
    if (copy != NULL)
        _PyUnicode_FastCopyCharacters(copy, 0, unicode, 0, len);
    Py_DECREF(unicode);
    *p_unicode = copy;
}

PyObject*
_PyUnicode_Copy(PyObject *unicode)
{
    Py_ssize_t length;
    PyObject *copy;

    if (!PyUnicode_Check(unicode)) {
        PyErr_BadInternalCall();
        return NULL;
    }
    if (PyUnicode_READY(unicode) == -1)
        return NULL;

    length = PyUnicode_GET_LENGTH(unicode);
    copy = PyUnicode_New(length, PyUnicode_MAX_CHAR_VALUE(unicode));
    if (!copy)
        return NULL;
    assert(PyUnicode_KIND(copy) == PyUnicode_KIND(unicode));

<<<<<<< HEAD
    Py_MEMCPY(PyUnicode_DATA(copy), PyUnicode_DATA(unicode),
              length * PyUnicode_KIND(unicode));
    assert(_PyUnicode_CheckConsistency(copy, 1));
    return copy;
}
=======
        /* Optimization for empty strings */
        if (size == 0)
            _Py_RETURN_UNICODE_EMPTY();
>>>>>>> 05997253


/* Widen Unicode objects to larger buffers. Don't write terminating null
   character. Return NULL on error. */

void*
_PyUnicode_AsKind(PyObject *s, unsigned int kind)
{
    Py_ssize_t len;
    void *result;
    unsigned int skind;

    if (PyUnicode_READY(s) == -1)
        return NULL;

    len = PyUnicode_GET_LENGTH(s);
    skind = PyUnicode_KIND(s);
    if (skind >= kind) {
        PyErr_SetString(PyExc_SystemError, "invalid widening attempt");
        return NULL;
    }
    switch (kind) {
    case PyUnicode_2BYTE_KIND:
        result = PyMem_Malloc(len * sizeof(Py_UCS2));
        if (!result)
            return PyErr_NoMemory();
        assert(skind == PyUnicode_1BYTE_KIND);
        _PyUnicode_CONVERT_BYTES(
            Py_UCS1, Py_UCS2,
            PyUnicode_1BYTE_DATA(s),
            PyUnicode_1BYTE_DATA(s) + len,
            result);
        return result;
    case PyUnicode_4BYTE_KIND:
        result = PyMem_Malloc(len * sizeof(Py_UCS4));
        if (!result)
            return PyErr_NoMemory();
        if (skind == PyUnicode_2BYTE_KIND) {
            _PyUnicode_CONVERT_BYTES(
                Py_UCS2, Py_UCS4,
                PyUnicode_2BYTE_DATA(s),
                PyUnicode_2BYTE_DATA(s) + len,
                result);
        }
        else {
            assert(skind == PyUnicode_1BYTE_KIND);
            _PyUnicode_CONVERT_BYTES(
                Py_UCS1, Py_UCS4,
                PyUnicode_1BYTE_DATA(s),
                PyUnicode_1BYTE_DATA(s) + len,
                result);
        }
        return result;
    default:
        break;
    }
    PyErr_SetString(PyExc_SystemError, "invalid kind");
    return NULL;
}

static Py_UCS4*
as_ucs4(PyObject *string, Py_UCS4 *target, Py_ssize_t targetsize,
        int copy_null)
{
    int kind;
    void *data;
    Py_ssize_t len, targetlen;
    if (PyUnicode_READY(string) == -1)
        return NULL;
    kind = PyUnicode_KIND(string);
    data = PyUnicode_DATA(string);
    len = PyUnicode_GET_LENGTH(string);
    targetlen = len;
    if (copy_null)
        targetlen++;
    if (!target) {
        if (PY_SSIZE_T_MAX / sizeof(Py_UCS4) < targetlen) {
            PyErr_NoMemory();
            return NULL;
        }
        target = PyMem_Malloc(targetlen * sizeof(Py_UCS4));
        if (!target) {
            PyErr_NoMemory();
            return NULL;
        }
    }
    else {
        if (targetsize < targetlen) {
            PyErr_Format(PyExc_SystemError,
                         "string is longer than the buffer");
            if (copy_null && 0 < targetsize)
                target[0] = 0;
            return NULL;
        }
    }
    if (kind == PyUnicode_1BYTE_KIND) {
        Py_UCS1 *start = (Py_UCS1 *) data;
        _PyUnicode_CONVERT_BYTES(Py_UCS1, Py_UCS4, start, start + len, target);
    }
    else if (kind == PyUnicode_2BYTE_KIND) {
        Py_UCS2 *start = (Py_UCS2 *) data;
        _PyUnicode_CONVERT_BYTES(Py_UCS2, Py_UCS4, start, start + len, target);
    }
    else {
        assert(kind == PyUnicode_4BYTE_KIND);
        Py_MEMCPY(target, data, len * sizeof(Py_UCS4));
    }
    if (copy_null)
        target[len] = 0;
    return target;
}

Py_UCS4*
PyUnicode_AsUCS4(PyObject *string, Py_UCS4 *target, Py_ssize_t targetsize,
                 int copy_null)
{
    if (target == NULL || targetsize < 0) {
        PyErr_BadInternalCall();
        return NULL;
    }
    return as_ucs4(string, target, targetsize, copy_null);
}

Py_UCS4*
PyUnicode_AsUCS4Copy(PyObject *string)
{
    return as_ucs4(string, NULL, 0, 1);
}

#ifdef HAVE_WCHAR_H

PyObject *
PyUnicode_FromWideChar(register const wchar_t *w, Py_ssize_t size)
{
    if (w == NULL) {
        if (size == 0) {
            Py_INCREF(unicode_empty);
            return unicode_empty;
        }
        PyErr_BadInternalCall();
        return NULL;
    }

    if (size == -1) {
        size = wcslen(w);
    }

    return PyUnicode_FromUnicode(w, size);
}

#endif /* HAVE_WCHAR_H */

static void
makefmt(char *fmt, int longflag, int longlongflag, int size_tflag,
        int zeropad, int width, int precision, char c)
{
    *fmt++ = '%';
    if (width) {
        if (zeropad)
            *fmt++ = '0';
        fmt += sprintf(fmt, "%d", width);
    }
    if (precision)
        fmt += sprintf(fmt, ".%d", precision);
    if (longflag)
        *fmt++ = 'l';
    else if (longlongflag) {
        /* longlongflag should only ever be nonzero on machines with
           HAVE_LONG_LONG defined */
#ifdef HAVE_LONG_LONG
        char *f = PY_FORMAT_LONG_LONG;
        while (*f)
            *fmt++ = *f++;
#else
        /* we shouldn't ever get here */
        assert(0);
        *fmt++ = 'l';
#endif
    }
    else if (size_tflag) {
        char *f = PY_FORMAT_SIZE_T;
        while (*f)
            *fmt++ = *f++;
    }
    *fmt++ = c;
    *fmt = '\0';
}

/* helper for PyUnicode_FromFormatV() */

static const char*
parse_format_flags(const char *f,
                   int *p_width, int *p_precision,
                   int *p_longflag, int *p_longlongflag, int *p_size_tflag)
{
    int width, precision, longflag, longlongflag, size_tflag;

    /* parse the width.precision part, e.g. "%2.5s" => width=2, precision=5 */
    f++;
    width = 0;
    while (Py_ISDIGIT((unsigned)*f))
        width = (width*10) + *f++ - '0';
    precision = 0;
    if (*f == '.') {
        f++;
        while (Py_ISDIGIT((unsigned)*f))
            precision = (precision*10) + *f++ - '0';
        if (*f == '%') {
            /* "%.3%s" => f points to "3" */
            f--;
        }
    }
    if (*f == '\0') {
        /* bogus format "%.1" => go backward, f points to "1" */
        f--;
    }
    if (p_width != NULL)
        *p_width = width;
    if (p_precision != NULL)
        *p_precision = precision;

    /* Handle %ld, %lu, %lld and %llu. */
    longflag = 0;
    longlongflag = 0;
    size_tflag = 0;

    if (*f == 'l') {
        if (f[1] == 'd' || f[1] == 'u' || f[1] == 'i') {
            longflag = 1;
            ++f;
        }
#ifdef HAVE_LONG_LONG
        else if (f[1] == 'l' &&
                 (f[2] == 'd' || f[2] == 'u' || f[2] == 'i')) {
            longlongflag = 1;
            f += 2;
        }
#endif
    }
    /* handle the size_t flag. */
    else if (*f == 'z' && (f[1] == 'd' || f[1] == 'u' || f[1] == 'i')) {
        size_tflag = 1;
        ++f;
    }
    if (p_longflag != NULL)
        *p_longflag = longflag;
    if (p_longlongflag != NULL)
        *p_longlongflag = longlongflag;
    if (p_size_tflag != NULL)
        *p_size_tflag = size_tflag;
    return f;
}

/* maximum number of characters required for output of %ld.  21 characters
   allows for 64-bit integers (in decimal) and an optional sign. */
#define MAX_LONG_CHARS 21
/* maximum number of characters required for output of %lld.
   We need at most ceil(log10(256)*SIZEOF_LONG_LONG) digits,
   plus 1 for the sign.  53/22 is an upper bound for log10(256). */
#define MAX_LONG_LONG_CHARS (2 + (SIZEOF_LONG_LONG*53-1) / 22)

PyObject *
PyUnicode_FromFormatV(const char *format, va_list vargs)
{
    va_list count;
    Py_ssize_t callcount = 0;
    PyObject **callresults = NULL;
    PyObject **callresult = NULL;
    Py_ssize_t n = 0;
    int width = 0;
    int precision = 0;
    int zeropad;
    const char* f;
    PyObject *string;
    /* used by sprintf */
    char fmt[61]; /* should be enough for %0width.precisionlld */
    Py_UCS4 maxchar = 127; /* result is ASCII by default */
    Py_UCS4 argmaxchar;
    Py_ssize_t numbersize = 0;
    char *numberresults = NULL;
    char *numberresult = NULL;
    Py_ssize_t i;
    int kind;
    void *data;

    Py_VA_COPY(count, vargs);
    /* step 1: count the number of %S/%R/%A/%s format specifications
     * (we call PyObject_Str()/PyObject_Repr()/PyObject_ASCII()/
     * PyUnicode_DecodeUTF8() for these objects once during step 3 and put the
     * result in an array)
     * also estimate a upper bound for all the number formats in the string,
     * numbers will be formatted in step 3 and be kept in a '\0'-separated
     * buffer before putting everything together. */
    for (f = format; *f; f++) {
        if (*f == '%') {
            int longlongflag;
            /* skip width or width.precision (eg. "1.2" of "%1.2f") */
            f = parse_format_flags(f, &width, NULL, NULL, &longlongflag, NULL);
            if (*f == 's' || *f=='S' || *f=='R' || *f=='A' || *f=='V')
                ++callcount;

            else if (*f == 'd' || *f=='u' || *f=='i' || *f=='x' || *f=='p') {
#ifdef HAVE_LONG_LONG
                if (longlongflag) {
                    if (width < MAX_LONG_LONG_CHARS)
                        width = MAX_LONG_LONG_CHARS;
                }
                else
#endif
                    /* MAX_LONG_CHARS is enough to hold a 64-bit integer,
                       including sign.  Decimal takes the most space.  This
                       isn't enough for octal.  If a width is specified we
                       need more (which we allocate later). */
                    if (width < MAX_LONG_CHARS)
                        width = MAX_LONG_CHARS;

                /* account for the size + '\0' to separate numbers
                   inside of the numberresults buffer */
                numbersize += (width + 1);
            }
        }
        else if ((unsigned char)*f > 127) {
            PyErr_Format(PyExc_ValueError,
                "PyUnicode_FromFormatV() expects an ASCII-encoded format "
                "string, got a non-ASCII byte: 0x%02x",
                (unsigned char)*f);
            return NULL;
        }
    }
    /* step 2: allocate memory for the results of
     * PyObject_Str()/PyObject_Repr()/PyUnicode_DecodeUTF8() calls */
    if (callcount) {
        callresults = PyObject_Malloc(sizeof(PyObject *) * callcount);
        if (!callresults) {
            PyErr_NoMemory();
            return NULL;
        }
        callresult = callresults;
    }
    /* step 2.5: allocate memory for the results of formating numbers */
    if (numbersize) {
        numberresults = PyObject_Malloc(numbersize);
        if (!numberresults) {
            PyErr_NoMemory();
            goto fail;
        }
        numberresult = numberresults;
    }

    /* step 3: format numbers and figure out how large a buffer we need */
    for (f = format; *f; f++) {
        if (*f == '%') {
            const char* p;
            int longflag;
            int longlongflag;
            int size_tflag;
            int numprinted;

            p = f;
            zeropad = (f[1] == '0');
            f = parse_format_flags(f, &width, &precision,
                                   &longflag, &longlongflag, &size_tflag);
            switch (*f) {
            case 'c':
            {
                Py_UCS4 ordinal = va_arg(count, int);
                maxchar = MAX_MAXCHAR(maxchar, ordinal);
                n++;
                break;
            }
            case '%':
                n++;
                break;
            case 'i':
            case 'd':
                makefmt(fmt, longflag, longlongflag, size_tflag, zeropad,
                        width, precision, *f);
                if (longflag)
                    numprinted = sprintf(numberresult, fmt,
                                         va_arg(count, long));
#ifdef HAVE_LONG_LONG
                else if (longlongflag)
                    numprinted = sprintf(numberresult, fmt,
                                         va_arg(count, PY_LONG_LONG));
#endif
                else if (size_tflag)
                    numprinted = sprintf(numberresult, fmt,
                                         va_arg(count, Py_ssize_t));
                else
                    numprinted = sprintf(numberresult, fmt,
                                         va_arg(count, int));
                n += numprinted;
                /* advance by +1 to skip over the '\0' */
                numberresult += (numprinted + 1);
                assert(*(numberresult - 1) == '\0');
                assert(*(numberresult - 2) != '\0');
                assert(numprinted >= 0);
                assert(numberresult <= numberresults + numbersize);
                break;
            case 'u':
                makefmt(fmt, longflag, longlongflag, size_tflag, zeropad,
                        width, precision, 'u');
                if (longflag)
                    numprinted = sprintf(numberresult, fmt,
                                         va_arg(count, unsigned long));
#ifdef HAVE_LONG_LONG
                else if (longlongflag)
                    numprinted = sprintf(numberresult, fmt,
                                         va_arg(count, unsigned PY_LONG_LONG));
#endif
                else if (size_tflag)
                    numprinted = sprintf(numberresult, fmt,
                                         va_arg(count, size_t));
                else
                    numprinted = sprintf(numberresult, fmt,
                                         va_arg(count, unsigned int));
                n += numprinted;
                numberresult += (numprinted + 1);
                assert(*(numberresult - 1) == '\0');
                assert(*(numberresult - 2) != '\0');
                assert(numprinted >= 0);
                assert(numberresult <= numberresults + numbersize);
                break;
            case 'x':
                makefmt(fmt, 0, 0, 0, zeropad, width, precision, 'x');
                numprinted = sprintf(numberresult, fmt, va_arg(count, int));
                n += numprinted;
                numberresult += (numprinted + 1);
                assert(*(numberresult - 1) == '\0');
                assert(*(numberresult - 2) != '\0');
                assert(numprinted >= 0);
                assert(numberresult <= numberresults + numbersize);
                break;
            case 'p':
                numprinted = sprintf(numberresult, "%p", va_arg(count, void*));
                /* %p is ill-defined:  ensure leading 0x. */
                if (numberresult[1] == 'X')
                    numberresult[1] = 'x';
                else if (numberresult[1] != 'x') {
                    memmove(numberresult + 2, numberresult,
                            strlen(numberresult) + 1);
                    numberresult[0] = '0';
                    numberresult[1] = 'x';
                    numprinted += 2;
                }
                n += numprinted;
                numberresult += (numprinted + 1);
                assert(*(numberresult - 1) == '\0');
                assert(*(numberresult - 2) != '\0');
                assert(numprinted >= 0);
                assert(numberresult <= numberresults + numbersize);
                break;
            case 's':
            {
                /* UTF-8 */
                const char *s = va_arg(count, const char*);
                PyObject *str = PyUnicode_DecodeUTF8Stateful(s, strlen(s), "replace", NULL);
                if (!str)
                    goto fail;
                /* since PyUnicode_DecodeUTF8 returns already flexible
                   unicode objects, there is no need to call ready on them */
                argmaxchar = PyUnicode_MAX_CHAR_VALUE(str);
                maxchar = MAX_MAXCHAR(maxchar, argmaxchar);
                n += PyUnicode_GET_LENGTH(str);
                /* Remember the str and switch to the next slot */
                *callresult++ = str;
                break;
            }
            case 'U':
            {
                PyObject *obj = va_arg(count, PyObject *);
                assert(obj && _PyUnicode_CHECK(obj));
                if (PyUnicode_READY(obj) == -1)
                    goto fail;
                argmaxchar = PyUnicode_MAX_CHAR_VALUE(obj);
                maxchar = MAX_MAXCHAR(maxchar, argmaxchar);
                n += PyUnicode_GET_LENGTH(obj);
                break;
            }
            case 'V':
            {
                PyObject *obj = va_arg(count, PyObject *);
                const char *str = va_arg(count, const char *);
                PyObject *str_obj;
                assert(obj || str);
                assert(!obj || _PyUnicode_CHECK(obj));
                if (obj) {
                    if (PyUnicode_READY(obj) == -1)
                        goto fail;
                    argmaxchar = PyUnicode_MAX_CHAR_VALUE(obj);
                    maxchar = MAX_MAXCHAR(maxchar, argmaxchar);
                    n += PyUnicode_GET_LENGTH(obj);
                    *callresult++ = NULL;
                }
                else {
                    str_obj = PyUnicode_DecodeUTF8Stateful(str, strlen(str), "replace", NULL);
                    if (!str_obj)
                        goto fail;
                    if (PyUnicode_READY(str_obj) == -1) {
                        Py_DECREF(str_obj);
                        goto fail;
                    }
                    argmaxchar = PyUnicode_MAX_CHAR_VALUE(str_obj);
                    maxchar = MAX_MAXCHAR(maxchar, argmaxchar);
                    n += PyUnicode_GET_LENGTH(str_obj);
                    *callresult++ = str_obj;
                }
                break;
            }
            case 'S':
            {
                PyObject *obj = va_arg(count, PyObject *);
                PyObject *str;
                assert(obj);
                str = PyObject_Str(obj);
                if (!str)
                    goto fail;
                if (PyUnicode_READY(str) == -1) {
                    Py_DECREF(str);
                    goto fail;
                }
                argmaxchar = PyUnicode_MAX_CHAR_VALUE(str);
                maxchar = MAX_MAXCHAR(maxchar, argmaxchar);
                n += PyUnicode_GET_LENGTH(str);
                /* Remember the str and switch to the next slot */
                *callresult++ = str;
                break;
            }
            case 'R':
            {
                PyObject *obj = va_arg(count, PyObject *);
                PyObject *repr;
                assert(obj);
                repr = PyObject_Repr(obj);
                if (!repr)
                    goto fail;
                if (PyUnicode_READY(repr) == -1) {
                    Py_DECREF(repr);
                    goto fail;
                }
                argmaxchar = PyUnicode_MAX_CHAR_VALUE(repr);
                maxchar = MAX_MAXCHAR(maxchar, argmaxchar);
                n += PyUnicode_GET_LENGTH(repr);
                /* Remember the repr and switch to the next slot */
                *callresult++ = repr;
                break;
            }
            case 'A':
            {
                PyObject *obj = va_arg(count, PyObject *);
                PyObject *ascii;
                assert(obj);
                ascii = PyObject_ASCII(obj);
                if (!ascii)
                    goto fail;
                if (PyUnicode_READY(ascii) == -1) {
                    Py_DECREF(ascii);
                    goto fail;
                }
                argmaxchar = PyUnicode_MAX_CHAR_VALUE(ascii);
                maxchar = MAX_MAXCHAR(maxchar, argmaxchar);
                n += PyUnicode_GET_LENGTH(ascii);
                /* Remember the repr and switch to the next slot */
                *callresult++ = ascii;
                break;
            }
            default:
                /* if we stumble upon an unknown
                   formatting code, copy the rest of
                   the format string to the output
                   string. (we cannot just skip the
                   code, since there's no way to know
                   what's in the argument list) */
                n += strlen(p);
                goto expand;
            }
        } else
            n++;
    }
  expand:
    /* step 4: fill the buffer */
    /* Since we've analyzed how much space we need,
       we don't have to resize the string.
       There can be no errors beyond this point. */
    string = PyUnicode_New(n, maxchar);
    if (!string)
        goto fail;
    kind = PyUnicode_KIND(string);
    data = PyUnicode_DATA(string);
    callresult = callresults;
    numberresult = numberresults;

    for (i = 0, f = format; *f; f++) {
        if (*f == '%') {
            const char* p;

            p = f;
            f = parse_format_flags(f, NULL, NULL, NULL, NULL, NULL);
            /* checking for == because the last argument could be a empty
               string, which causes i to point to end, the assert at the end of
               the loop */
            assert(i <= PyUnicode_GET_LENGTH(string));

            switch (*f) {
            case 'c':
            {
                const int ordinal = va_arg(vargs, int);
                PyUnicode_WRITE(kind, data, i++, ordinal);
                break;
            }
            case 'i':
            case 'd':
            case 'u':
            case 'x':
            case 'p':
            {
                Py_ssize_t len;
                /* unused, since we already have the result */
                if (*f == 'p')
                    (void) va_arg(vargs, void *);
                else
                    (void) va_arg(vargs, int);
                /* extract the result from numberresults and append. */
                len = strlen(numberresult);
                unicode_write_cstr(string, i, numberresult, len);
                /* skip over the separating '\0' */
                i += len;
                numberresult += len;
                assert(*numberresult == '\0');
                numberresult++;
                assert(numberresult <= numberresults + numbersize);
                break;
            }
            case 's':
            {
                /* unused, since we already have the result */
                Py_ssize_t size;
                (void) va_arg(vargs, char *);
                size = PyUnicode_GET_LENGTH(*callresult);
                assert(PyUnicode_KIND(*callresult) <= PyUnicode_KIND(string));
                _PyUnicode_FastCopyCharacters(string, i, *callresult, 0, size);
                i += size;
                /* We're done with the unicode()/repr() => forget it */
                Py_DECREF(*callresult);
                /* switch to next unicode()/repr() result */
                ++callresult;
                break;
            }
            case 'U':
            {
                PyObject *obj = va_arg(vargs, PyObject *);
                Py_ssize_t size;
                assert(PyUnicode_KIND(obj) <= PyUnicode_KIND(string));
                size = PyUnicode_GET_LENGTH(obj);
                _PyUnicode_FastCopyCharacters(string, i, obj, 0, size);
                i += size;
                break;
            }
            case 'V':
            {
                Py_ssize_t size;
                PyObject *obj = va_arg(vargs, PyObject *);
                va_arg(vargs, const char *);
                if (obj) {
                    size = PyUnicode_GET_LENGTH(obj);
                    assert(PyUnicode_KIND(obj) <= PyUnicode_KIND(string));
                    _PyUnicode_FastCopyCharacters(string, i, obj, 0, size);
                    i += size;
                } else {
                    size = PyUnicode_GET_LENGTH(*callresult);
                    assert(PyUnicode_KIND(*callresult) <=
                           PyUnicode_KIND(string));
                    _PyUnicode_FastCopyCharacters(string, i, *callresult, 0, size);
                    i += size;
                    Py_DECREF(*callresult);
                }
                ++callresult;
                break;
            }
            case 'S':
            case 'R':
            case 'A':
            {
                Py_ssize_t size = PyUnicode_GET_LENGTH(*callresult);
                /* unused, since we already have the result */
                (void) va_arg(vargs, PyObject *);
                assert(PyUnicode_KIND(*callresult) <= PyUnicode_KIND(string));
                _PyUnicode_FastCopyCharacters(string, i, *callresult, 0,  size);
                i += size;
                /* We're done with the unicode()/repr() => forget it */
                Py_DECREF(*callresult);
                /* switch to next unicode()/repr() result */
                ++callresult;
                break;
            }
            case '%':
                PyUnicode_WRITE(kind, data, i++, '%');
                break;
            default:
            {
                Py_ssize_t len = strlen(p);
                unicode_write_cstr(string, i, p, len);
                i += len;
                assert(i == PyUnicode_GET_LENGTH(string));
                goto end;
            }
            }
        }
        else {
            assert(i < PyUnicode_GET_LENGTH(string));
            PyUnicode_WRITE(kind, data, i++, *f);
        }
    }
    assert(i == PyUnicode_GET_LENGTH(string));

  end:
    if (callresults)
        PyObject_Free(callresults);
    if (numberresults)
        PyObject_Free(numberresults);
    return unicode_result(string);
  fail:
    if (callresults) {
        PyObject **callresult2 = callresults;
        while (callresult2 < callresult) {
            Py_XDECREF(*callresult2);
            ++callresult2;
        }
        PyObject_Free(callresults);
    }
    if (numberresults)
        PyObject_Free(numberresults);
    return NULL;
}

PyObject *
PyUnicode_FromFormat(const char *format, ...)
{
    PyObject* ret;
    va_list vargs;

#ifdef HAVE_STDARG_PROTOTYPES
    va_start(vargs, format);
#else
    va_start(vargs);
#endif
    ret = PyUnicode_FromFormatV(format, vargs);
    va_end(vargs);
    return ret;
}

#ifdef HAVE_WCHAR_H

/* Helper function for PyUnicode_AsWideChar() and PyUnicode_AsWideCharString():
   convert a Unicode object to a wide character string.

   - If w is NULL: return the number of wide characters (including the null
     character) required to convert the unicode object. Ignore size argument.

   - Otherwise: return the number of wide characters (excluding the null
     character) written into w. Write at most size wide characters (including
     the null character). */
static Py_ssize_t
unicode_aswidechar(PyObject *unicode,
                   wchar_t *w,
                   Py_ssize_t size)
{
    Py_ssize_t res;
    const wchar_t *wstr;

    wstr = PyUnicode_AsUnicodeAndSize(unicode, &res);
    if (wstr == NULL)
        return -1;

    if (w != NULL) {
        if (size > res)
            size = res + 1;
        else
            res = size;
        Py_MEMCPY(w, wstr, size * sizeof(wchar_t));
        return res;
    }
    else
        return res + 1;
}

Py_ssize_t
PyUnicode_AsWideChar(PyObject *unicode,
                     wchar_t *w,
                     Py_ssize_t size)
{
    if (unicode == NULL) {
        PyErr_BadInternalCall();
        return -1;
    }
    return unicode_aswidechar(unicode, w, size);
}

wchar_t*
PyUnicode_AsWideCharString(PyObject *unicode,
                           Py_ssize_t *size)
{
    wchar_t* buffer;
    Py_ssize_t buflen;

    if (unicode == NULL) {
        PyErr_BadInternalCall();
        return NULL;
    }

    buflen = unicode_aswidechar(unicode, NULL, 0);
    if (buflen == -1)
        return NULL;
    if (PY_SSIZE_T_MAX / sizeof(wchar_t) < buflen) {
        PyErr_NoMemory();
        return NULL;
    }

    buffer = PyMem_MALLOC(buflen * sizeof(wchar_t));
    if (buffer == NULL) {
        PyErr_NoMemory();
        return NULL;
    }
    buflen = unicode_aswidechar(unicode, buffer, buflen);
    if (buflen == -1) {
        PyMem_FREE(buffer);
        return NULL;
    }
    if (size != NULL)
        *size = buflen;
    return buffer;
}

#endif /* HAVE_WCHAR_H */

PyObject *
PyUnicode_FromOrdinal(int ordinal)
{
    PyObject *v;
    if (ordinal < 0 || ordinal > MAX_UNICODE) {
        PyErr_SetString(PyExc_ValueError,
                        "chr() arg not in range(0x110000)");
        return NULL;
    }

    if (ordinal < 256)
        return get_latin1_char(ordinal);

    v = PyUnicode_New(1, ordinal);
    if (v == NULL)
        return NULL;
    PyUnicode_WRITE(PyUnicode_KIND(v), PyUnicode_DATA(v), 0, ordinal);
    assert(_PyUnicode_CheckConsistency(v, 1));
    return v;
}

PyObject *
PyUnicode_FromObject(register PyObject *obj)
{
    /* XXX Perhaps we should make this API an alias of
       PyObject_Str() instead ?! */
    if (PyUnicode_CheckExact(obj)) {
        if (PyUnicode_READY(obj) == -1)
            return NULL;
        Py_INCREF(obj);
        return obj;
    }
    if (PyUnicode_Check(obj)) {
        /* For a Unicode subtype that's not a Unicode object,
           return a true Unicode object with the same data. */
        return _PyUnicode_Copy(obj);
    }
    PyErr_Format(PyExc_TypeError,
                 "Can't convert '%.100s' object to str implicitly",
                 Py_TYPE(obj)->tp_name);
    return NULL;
}

PyObject *
PyUnicode_FromEncodedObject(register PyObject *obj,
                            const char *encoding,
                            const char *errors)
{
    Py_buffer buffer;
    PyObject *v;

    if (obj == NULL) {
        PyErr_BadInternalCall();
        return NULL;
    }

    /* Decoding bytes objects is the most common case and should be fast */
    if (PyBytes_Check(obj)) {
<<<<<<< HEAD
        if (PyBytes_GET_SIZE(obj) == 0) {
            Py_INCREF(unicode_empty);
            v = unicode_empty;
        }
        else {
            v = PyUnicode_Decode(
                    PyBytes_AS_STRING(obj), PyBytes_GET_SIZE(obj),
                    encoding, errors);
        }
=======
        if (PyBytes_GET_SIZE(obj) == 0)
            _Py_RETURN_UNICODE_EMPTY();
        v = PyUnicode_Decode(
                PyBytes_AS_STRING(obj), PyBytes_GET_SIZE(obj),
                encoding, errors);
>>>>>>> 05997253
        return v;
    }

    if (PyUnicode_Check(obj)) {
        PyErr_SetString(PyExc_TypeError,
                        "decoding str is not supported");
        return NULL;
    }

    /* Retrieve a bytes buffer view through the PEP 3118 buffer interface */
    if (PyObject_GetBuffer(obj, &buffer, PyBUF_SIMPLE) < 0) {
        PyErr_Format(PyExc_TypeError,
                     "coercing to str: need bytes, bytearray "
                     "or buffer-like object, %.80s found",
                     Py_TYPE(obj)->tp_name);
        return NULL;
    }

    if (buffer.len == 0) {
<<<<<<< HEAD
        Py_INCREF(unicode_empty);
        v = unicode_empty;
=======
        PyBuffer_Release(&buffer);
        _Py_RETURN_UNICODE_EMPTY();
>>>>>>> 05997253
    }

    v = PyUnicode_Decode((char*) buffer.buf, buffer.len, encoding, errors);
    PyBuffer_Release(&buffer);
    return v;
}

/* Convert encoding to lower case and replace '_' with '-' in order to
   catch e.g. UTF_8. Return 0 on error (encoding is longer than lower_len-1),
   1 on success. */
int
_Py_normalize_encoding(const char *encoding,
                   char *lower,
                   size_t lower_len)
{
    const char *e;
    char *l;
    char *l_end;

    if (encoding == NULL) {
        strcpy(lower, "utf-8");
        return 1;
    }
    e = encoding;
    l = lower;
    l_end = &lower[lower_len - 1];
    while (*e) {
        if (l == l_end)
            return 0;
        if (Py_ISUPPER(*e)) {
            *l++ = Py_TOLOWER(*e++);
        }
        else if (*e == '_') {
            *l++ = '-';
            e++;
        }
        else {
            *l++ = *e++;
        }
    }
    *l = '\0';
    return 1;
}

PyObject *
PyUnicode_Decode(const char *s,
                 Py_ssize_t size,
                 const char *encoding,
                 const char *errors)
{
    PyObject *buffer = NULL, *unicode;
    Py_buffer info;
    char lower[11];  /* Enough for any encoding shortcut */

    /* Shortcuts for common default encodings */
    if (_Py_normalize_encoding(encoding, lower, sizeof(lower))) {
        if ((strcmp(lower, "utf-8") == 0) ||
            (strcmp(lower, "utf8") == 0))
            return PyUnicode_DecodeUTF8Stateful(s, size, errors, NULL);
        else if ((strcmp(lower, "latin-1") == 0) ||
                 (strcmp(lower, "latin1") == 0) ||
                 (strcmp(lower, "iso-8859-1") == 0))
            return PyUnicode_DecodeLatin1(s, size, errors);
#ifdef HAVE_MBCS
        else if (strcmp(lower, "mbcs") == 0)
            return PyUnicode_DecodeMBCS(s, size, errors);
#endif
        else if (strcmp(lower, "ascii") == 0)
            return PyUnicode_DecodeASCII(s, size, errors);
        else if (strcmp(lower, "utf-16") == 0)
            return PyUnicode_DecodeUTF16(s, size, errors, 0);
        else if (strcmp(lower, "utf-32") == 0)
            return PyUnicode_DecodeUTF32(s, size, errors, 0);
    }

    /* Decode via the codec registry */
    buffer = NULL;
    if (PyBuffer_FillInfo(&info, NULL, (void *)s, size, 1, PyBUF_FULL_RO) < 0)
        goto onError;
    buffer = PyMemoryView_FromBuffer(&info);
    if (buffer == NULL)
        goto onError;
    unicode = PyCodec_Decode(buffer, encoding, errors);
    if (unicode == NULL)
        goto onError;
    if (!PyUnicode_Check(unicode)) {
        PyErr_Format(PyExc_TypeError,
                     "decoder did not return a str object (type=%.400s)",
                     Py_TYPE(unicode)->tp_name);
        Py_DECREF(unicode);
        goto onError;
    }
    Py_DECREF(buffer);
    return unicode_result(unicode);

  onError:
    Py_XDECREF(buffer);
    return NULL;
}

PyObject *
PyUnicode_AsDecodedObject(PyObject *unicode,
                          const char *encoding,
                          const char *errors)
{
    PyObject *v;

    if (!PyUnicode_Check(unicode)) {
        PyErr_BadArgument();
        goto onError;
    }

    if (encoding == NULL)
        encoding = PyUnicode_GetDefaultEncoding();

    /* Decode via the codec registry */
    v = PyCodec_Decode(unicode, encoding, errors);
    if (v == NULL)
        goto onError;
    return unicode_result(v);

  onError:
    return NULL;
}

PyObject *
PyUnicode_AsDecodedUnicode(PyObject *unicode,
                           const char *encoding,
                           const char *errors)
{
    PyObject *v;

    if (!PyUnicode_Check(unicode)) {
        PyErr_BadArgument();
        goto onError;
    }

    if (encoding == NULL)
        encoding = PyUnicode_GetDefaultEncoding();

    /* Decode via the codec registry */
    v = PyCodec_Decode(unicode, encoding, errors);
    if (v == NULL)
        goto onError;
    if (!PyUnicode_Check(v)) {
        PyErr_Format(PyExc_TypeError,
                     "decoder did not return a str object (type=%.400s)",
                     Py_TYPE(v)->tp_name);
        Py_DECREF(v);
        goto onError;
    }
    return unicode_result(v);

  onError:
    return NULL;
}

PyObject *
PyUnicode_Encode(const Py_UNICODE *s,
                 Py_ssize_t size,
                 const char *encoding,
                 const char *errors)
{
    PyObject *v, *unicode;

    unicode = PyUnicode_FromUnicode(s, size);
    if (unicode == NULL)
        return NULL;
    v = PyUnicode_AsEncodedString(unicode, encoding, errors);
    Py_DECREF(unicode);
    return v;
}

PyObject *
PyUnicode_AsEncodedObject(PyObject *unicode,
                          const char *encoding,
                          const char *errors)
{
    PyObject *v;

    if (!PyUnicode_Check(unicode)) {
        PyErr_BadArgument();
        goto onError;
    }

    if (encoding == NULL)
        encoding = PyUnicode_GetDefaultEncoding();

    /* Encode via the codec registry */
    v = PyCodec_Encode(unicode, encoding, errors);
    if (v == NULL)
        goto onError;
    return v;

  onError:
    return NULL;
}

static size_t
wcstombs_errorpos(const wchar_t *wstr)
{
    size_t len;
#if SIZEOF_WCHAR_T == 2
    wchar_t buf[3];
#else
    wchar_t buf[2];
#endif
    char outbuf[MB_LEN_MAX];
    const wchar_t *start, *previous;

#if SIZEOF_WCHAR_T == 2
    buf[2] = 0;
#else
    buf[1] = 0;
#endif
    start = wstr;
    while (*wstr != L'\0')
    {
        previous = wstr;
#if SIZEOF_WCHAR_T == 2
        if (Py_UNICODE_IS_HIGH_SURROGATE(wstr[0])
            && Py_UNICODE_IS_LOW_SURROGATE(wstr[1]))
        {
            buf[0] = wstr[0];
            buf[1] = wstr[1];
            wstr += 2;
        }
        else {
            buf[0] = *wstr;
            buf[1] = 0;
            wstr++;
        }
#else
        buf[0] = *wstr;
        wstr++;
#endif
        len = wcstombs(outbuf, buf, sizeof(outbuf));
        if (len == (size_t)-1)
            return previous - start;
    }

    /* failed to find the unencodable character */
    return 0;
}

static int
locale_error_handler(const char *errors, int *surrogateescape)
{
    if (errors == NULL) {
        *surrogateescape = 0;
        return 0;
    }

    if (strcmp(errors, "strict") == 0) {
        *surrogateescape = 0;
        return 0;
    }
    if (strcmp(errors, "surrogateescape") == 0) {
        *surrogateescape = 1;
        return 0;
    }
    PyErr_Format(PyExc_ValueError,
                 "only 'strict' and 'surrogateescape' error handlers "
                 "are supported, not '%s'",
                 errors);
    return -1;
}

PyObject *
PyUnicode_EncodeLocale(PyObject *unicode, const char *errors)
{
    Py_ssize_t wlen, wlen2;
    wchar_t *wstr;
    PyObject *bytes = NULL;
    char *errmsg;
    PyObject *reason;
    PyObject *exc;
    size_t error_pos;
    int surrogateescape;

    if (locale_error_handler(errors, &surrogateescape) < 0)
        return NULL;

    wstr = PyUnicode_AsWideCharString(unicode, &wlen);
    if (wstr == NULL)
        return NULL;

    wlen2 = wcslen(wstr);
    if (wlen2 != wlen) {
        PyMem_Free(wstr);
        PyErr_SetString(PyExc_TypeError, "embedded null character");
        return NULL;
    }

    if (surrogateescape) {
        /* locale encoding with surrogateescape */
        char *str;

        str = _Py_wchar2char(wstr, &error_pos);
        if (str == NULL) {
            if (error_pos == (size_t)-1) {
                PyErr_NoMemory();
                PyMem_Free(wstr);
                return NULL;
            }
            else {
                goto encode_error;
            }
        }
        PyMem_Free(wstr);

        bytes = PyBytes_FromString(str);
        PyMem_Free(str);
    }
    else {
        size_t len, len2;

        len = wcstombs(NULL, wstr, 0);
        if (len == (size_t)-1) {
            error_pos = (size_t)-1;
            goto encode_error;
        }

        bytes = PyBytes_FromStringAndSize(NULL, len);
        if (bytes == NULL) {
            PyMem_Free(wstr);
            return NULL;
        }

        len2 = wcstombs(PyBytes_AS_STRING(bytes), wstr, len+1);
        if (len2 == (size_t)-1 || len2 > len) {
            error_pos = (size_t)-1;
            goto encode_error;
        }
        PyMem_Free(wstr);
    }
    return bytes;

encode_error:
    errmsg = strerror(errno);
    assert(errmsg != NULL);

    if (error_pos == (size_t)-1)
        error_pos = wcstombs_errorpos(wstr);

    PyMem_Free(wstr);
    Py_XDECREF(bytes);

    if (errmsg != NULL) {
        size_t errlen;
        wstr = _Py_char2wchar(errmsg, &errlen);
        if (wstr != NULL) {
            reason = PyUnicode_FromWideChar(wstr, errlen);
            PyMem_Free(wstr);
        } else
            errmsg = NULL;
    }
    if (errmsg == NULL)
        reason = PyUnicode_FromString(
            "wcstombs() encountered an unencodable "
            "wide character");
    if (reason == NULL)
        return NULL;

    exc = PyObject_CallFunction(PyExc_UnicodeEncodeError, "sOnnO",
                                "locale", unicode,
                                (Py_ssize_t)error_pos,
                                (Py_ssize_t)(error_pos+1),
                                reason);
    Py_DECREF(reason);
    if (exc != NULL) {
        PyCodec_StrictErrors(exc);
        Py_XDECREF(exc);
    }
    return NULL;
}

PyObject *
PyUnicode_EncodeFSDefault(PyObject *unicode)
{
#ifdef HAVE_MBCS
    return PyUnicode_EncodeCodePage(CP_ACP, unicode, NULL);
#elif defined(__APPLE__)
    return _PyUnicode_AsUTF8String(unicode, "surrogateescape");
#else
    PyInterpreterState *interp = PyThreadState_GET()->interp;
    /* Bootstrap check: if the filesystem codec is implemented in Python, we
       cannot use it to encode and decode filenames before it is loaded. Load
       the Python codec requires to encode at least its own filename. Use the C
       version of the locale codec until the codec registry is initialized and
       the Python codec is loaded.

       Py_FileSystemDefaultEncoding is shared between all interpreters, we
       cannot only rely on it: check also interp->fscodec_initialized for
       subinterpreters. */
    if (Py_FileSystemDefaultEncoding && interp->fscodec_initialized) {
        return PyUnicode_AsEncodedString(unicode,
                                         Py_FileSystemDefaultEncoding,
                                         "surrogateescape");
    }
    else {
        return PyUnicode_EncodeLocale(unicode, "surrogateescape");
    }
#endif
}

PyObject *
PyUnicode_AsEncodedString(PyObject *unicode,
                          const char *encoding,
                          const char *errors)
{
    PyObject *v;
    char lower[11];  /* Enough for any encoding shortcut */

    if (!PyUnicode_Check(unicode)) {
        PyErr_BadArgument();
        return NULL;
    }

    /* Shortcuts for common default encodings */
    if (_Py_normalize_encoding(encoding, lower, sizeof(lower))) {
        if ((strcmp(lower, "utf-8") == 0) ||
            (strcmp(lower, "utf8") == 0))
        {
            if (errors == NULL || strcmp(errors, "strict") == 0)
                return _PyUnicode_AsUTF8String(unicode, NULL);
            else
                return _PyUnicode_AsUTF8String(unicode, errors);
        }
        else if ((strcmp(lower, "latin-1") == 0) ||
                 (strcmp(lower, "latin1") == 0) ||
                 (strcmp(lower, "iso-8859-1") == 0))
            return _PyUnicode_AsLatin1String(unicode, errors);
#ifdef HAVE_MBCS
        else if (strcmp(lower, "mbcs") == 0)
            return PyUnicode_EncodeCodePage(CP_ACP, unicode, errors);
#endif
        else if (strcmp(lower, "ascii") == 0)
            return _PyUnicode_AsASCIIString(unicode, errors);
    }

    /* Encode via the codec registry */
    v = PyCodec_Encode(unicode, encoding, errors);
    if (v == NULL)
        return NULL;

    /* The normal path */
    if (PyBytes_Check(v))
        return v;

    /* If the codec returns a buffer, raise a warning and convert to bytes */
    if (PyByteArray_Check(v)) {
        int error;
        PyObject *b;

        error = PyErr_WarnFormat(PyExc_RuntimeWarning, 1,
            "encoder %s returned bytearray instead of bytes",
            encoding);
        if (error) {
            Py_DECREF(v);
            return NULL;
        }

        b = PyBytes_FromStringAndSize(PyByteArray_AS_STRING(v), Py_SIZE(v));
        Py_DECREF(v);
        return b;
    }

    PyErr_Format(PyExc_TypeError,
                 "encoder did not return a bytes object (type=%.400s)",
                 Py_TYPE(v)->tp_name);
    Py_DECREF(v);
    return NULL;
}

PyObject *
PyUnicode_AsEncodedUnicode(PyObject *unicode,
                           const char *encoding,
                           const char *errors)
{
    PyObject *v;

    if (!PyUnicode_Check(unicode)) {
        PyErr_BadArgument();
        goto onError;
    }

    if (encoding == NULL)
        encoding = PyUnicode_GetDefaultEncoding();

    /* Encode via the codec registry */
    v = PyCodec_Encode(unicode, encoding, errors);
    if (v == NULL)
        goto onError;
    if (!PyUnicode_Check(v)) {
        PyErr_Format(PyExc_TypeError,
                     "encoder did not return an str object (type=%.400s)",
                     Py_TYPE(v)->tp_name);
        Py_DECREF(v);
        goto onError;
    }
    return v;

  onError:
    return NULL;
}

static size_t
mbstowcs_errorpos(const char *str, size_t len)
{
#ifdef HAVE_MBRTOWC
    const char *start = str;
    mbstate_t mbs;
    size_t converted;
    wchar_t ch;

    memset(&mbs, 0, sizeof mbs);
    while (len)
    {
        converted = mbrtowc(&ch, (char*)str, len, &mbs);
        if (converted == 0)
            /* Reached end of string */
            break;
        if (converted == (size_t)-1 || converted == (size_t)-2) {
            /* Conversion error or incomplete character */
            return str - start;
        }
        else {
            str += converted;
            len -= converted;
        }
    }
    /* failed to find the undecodable byte sequence */
    return 0;
#endif
    return 0;
}

PyObject*
PyUnicode_DecodeLocaleAndSize(const char *str, Py_ssize_t len,
                              const char *errors)
{
    wchar_t smallbuf[256];
    size_t smallbuf_len = Py_ARRAY_LENGTH(smallbuf);
    wchar_t *wstr;
    size_t wlen, wlen2;
    PyObject *unicode;
    int surrogateescape;
    size_t error_pos;
    char *errmsg;
    PyObject *reason, *exc;

    if (locale_error_handler(errors, &surrogateescape) < 0)
        return NULL;

    if (str[len] != '\0' || len != strlen(str)) {
        PyErr_SetString(PyExc_TypeError, "embedded null character");
        return NULL;
    }

    if (surrogateescape)
    {
        wstr = _Py_char2wchar(str, &wlen);
        if (wstr == NULL) {
            if (wlen == (size_t)-1)
                PyErr_NoMemory();
            else
                PyErr_SetFromErrno(PyExc_OSError);
            return NULL;
        }

        unicode = PyUnicode_FromWideChar(wstr, wlen);
        PyMem_Free(wstr);
    }
    else {
#ifndef HAVE_BROKEN_MBSTOWCS
        wlen = mbstowcs(NULL, str, 0);
#else
        wlen = len;
#endif
        if (wlen == (size_t)-1)
            goto decode_error;
        if (wlen+1 <= smallbuf_len) {
            wstr = smallbuf;
        }
        else {
            if (wlen > PY_SSIZE_T_MAX / sizeof(wchar_t) - 1)
                return PyErr_NoMemory();

            wstr = PyMem_Malloc((wlen+1) * sizeof(wchar_t));
            if (!wstr)
                return PyErr_NoMemory();
        }

        /* This shouldn't fail now */
        wlen2 = mbstowcs(wstr, str, wlen+1);
        if (wlen2 == (size_t)-1) {
            if (wstr != smallbuf)
                PyMem_Free(wstr);
            goto decode_error;
        }
#ifdef HAVE_BROKEN_MBSTOWCS
        assert(wlen2 == wlen);
#endif
        unicode = PyUnicode_FromWideChar(wstr, wlen2);
        if (wstr != smallbuf)
            PyMem_Free(wstr);
    }
    return unicode;

decode_error:
    errmsg = strerror(errno);
    assert(errmsg != NULL);

    error_pos = mbstowcs_errorpos(str, len);
    if (errmsg != NULL) {
        size_t errlen;
        wstr = _Py_char2wchar(errmsg, &errlen);
        if (wstr != NULL) {
            reason = PyUnicode_FromWideChar(wstr, errlen);
            PyMem_Free(wstr);
        } else
            errmsg = NULL;
    }
    if (errmsg == NULL)
        reason = PyUnicode_FromString(
            "mbstowcs() encountered an invalid multibyte sequence");
    if (reason == NULL)
        return NULL;

    exc = PyObject_CallFunction(PyExc_UnicodeDecodeError, "sy#nnO",
                                "locale", str, len,
                                (Py_ssize_t)error_pos,
                                (Py_ssize_t)(error_pos+1),
                                reason);
    Py_DECREF(reason);
    if (exc != NULL) {
        PyCodec_StrictErrors(exc);
        Py_XDECREF(exc);
    }
    return NULL;
}

PyObject*
PyUnicode_DecodeLocale(const char *str, const char *errors)
{
    Py_ssize_t size = (Py_ssize_t)strlen(str);
    return PyUnicode_DecodeLocaleAndSize(str, size, errors);
}


PyObject*
PyUnicode_DecodeFSDefault(const char *s) {
    Py_ssize_t size = (Py_ssize_t)strlen(s);
    return PyUnicode_DecodeFSDefaultAndSize(s, size);
}

PyObject*
PyUnicode_DecodeFSDefaultAndSize(const char *s, Py_ssize_t size)
{
#ifdef HAVE_MBCS
    return PyUnicode_DecodeMBCS(s, size, NULL);
#elif defined(__APPLE__)
    return PyUnicode_DecodeUTF8Stateful(s, size, "surrogateescape", NULL);
#else
    PyInterpreterState *interp = PyThreadState_GET()->interp;
    /* Bootstrap check: if the filesystem codec is implemented in Python, we
       cannot use it to encode and decode filenames before it is loaded. Load
       the Python codec requires to encode at least its own filename. Use the C
       version of the locale codec until the codec registry is initialized and
       the Python codec is loaded.

       Py_FileSystemDefaultEncoding is shared between all interpreters, we
       cannot only rely on it: check also interp->fscodec_initialized for
       subinterpreters. */
    if (Py_FileSystemDefaultEncoding && interp->fscodec_initialized) {
        return PyUnicode_Decode(s, size,
                                Py_FileSystemDefaultEncoding,
                                "surrogateescape");
    }
    else {
        return PyUnicode_DecodeLocaleAndSize(s, size, "surrogateescape");
    }
#endif
}


int
_PyUnicode_HasNULChars(PyObject* s)
{
    static PyObject *nul = NULL;

    if (nul == NULL)
        nul = PyUnicode_FromStringAndSize("\0", 1);
    if (nul == NULL)
        return -1;
    return PyUnicode_Contains(s, nul);
}


int
PyUnicode_FSConverter(PyObject* arg, void* addr)
{
    PyObject *output = NULL;
    Py_ssize_t size;
    void *data;
    if (arg == NULL) {
        Py_DECREF(*(PyObject**)addr);
        return 1;
    }
    if (PyBytes_Check(arg)) {
        output = arg;
        Py_INCREF(output);
    }
    else {
        arg = PyUnicode_FromObject(arg);
        if (!arg)
            return 0;
        output = PyUnicode_EncodeFSDefault(arg);
        Py_DECREF(arg);
        if (!output)
            return 0;
        if (!PyBytes_Check(output)) {
            Py_DECREF(output);
            PyErr_SetString(PyExc_TypeError, "encoder failed to return bytes");
            return 0;
        }
    }
    size = PyBytes_GET_SIZE(output);
    data = PyBytes_AS_STRING(output);
    if (size != strlen(data)) {
        PyErr_SetString(PyExc_TypeError, "embedded NUL character");
        Py_DECREF(output);
        return 0;
    }
    *(PyObject**)addr = output;
    return Py_CLEANUP_SUPPORTED;
}


int
PyUnicode_FSDecoder(PyObject* arg, void* addr)
{
    PyObject *output = NULL;
    if (arg == NULL) {
        Py_DECREF(*(PyObject**)addr);
        return 1;
    }
    if (PyUnicode_Check(arg)) {
        if (PyUnicode_READY(arg) == -1)
            return 0;
        output = arg;
        Py_INCREF(output);
    }
    else {
        arg = PyBytes_FromObject(arg);
        if (!arg)
            return 0;
        output = PyUnicode_DecodeFSDefaultAndSize(PyBytes_AS_STRING(arg),
                                                  PyBytes_GET_SIZE(arg));
        Py_DECREF(arg);
        if (!output)
            return 0;
        if (!PyUnicode_Check(output)) {
            Py_DECREF(output);
            PyErr_SetString(PyExc_TypeError, "decoder failed to return unicode");
            return 0;
        }
    }
    if (PyUnicode_READY(output) == -1) {
        Py_DECREF(output);
        return 0;
    }
    if (findchar(PyUnicode_DATA(output), PyUnicode_KIND(output),
                 PyUnicode_GET_LENGTH(output), 0, 1) >= 0) {
        PyErr_SetString(PyExc_TypeError, "embedded NUL character");
        Py_DECREF(output);
        return 0;
    }
    *(PyObject**)addr = output;
    return Py_CLEANUP_SUPPORTED;
}


char*
PyUnicode_AsUTF8AndSize(PyObject *unicode, Py_ssize_t *psize)
{
    PyObject *bytes;

    if (!PyUnicode_Check(unicode)) {
        PyErr_BadArgument();
        return NULL;
    }
    if (PyUnicode_READY(unicode) == -1)
        return NULL;

    if (PyUnicode_UTF8(unicode) == NULL) {
        assert(!PyUnicode_IS_COMPACT_ASCII(unicode));
        bytes = _PyUnicode_AsUTF8String(unicode, "strict");
        if (bytes == NULL)
            return NULL;
        _PyUnicode_UTF8(unicode) = PyObject_MALLOC(PyBytes_GET_SIZE(bytes) + 1);
        if (_PyUnicode_UTF8(unicode) == NULL) {
            Py_DECREF(bytes);
            return NULL;
        }
        _PyUnicode_UTF8_LENGTH(unicode) = PyBytes_GET_SIZE(bytes);
        Py_MEMCPY(_PyUnicode_UTF8(unicode),
                  PyBytes_AS_STRING(bytes),
                  _PyUnicode_UTF8_LENGTH(unicode) + 1);
        Py_DECREF(bytes);
    }

    if (psize)
        *psize = PyUnicode_UTF8_LENGTH(unicode);
    return PyUnicode_UTF8(unicode);
}

char*
PyUnicode_AsUTF8(PyObject *unicode)
{
    return PyUnicode_AsUTF8AndSize(unicode, NULL);
}

Py_UNICODE *
PyUnicode_AsUnicodeAndSize(PyObject *unicode, Py_ssize_t *size)
{
    const unsigned char *one_byte;
#if SIZEOF_WCHAR_T == 4
    const Py_UCS2 *two_bytes;
#else
    const Py_UCS4 *four_bytes;
    const Py_UCS4 *ucs4_end;
    Py_ssize_t num_surrogates;
#endif
    wchar_t *w;
    wchar_t *wchar_end;

    if (!PyUnicode_Check(unicode)) {
        PyErr_BadArgument();
        return NULL;
    }
    if (_PyUnicode_WSTR(unicode) == NULL) {
        /* Non-ASCII compact unicode object */
        assert(_PyUnicode_KIND(unicode) != 0);
        assert(PyUnicode_IS_READY(unicode));

        if (PyUnicode_KIND(unicode) == PyUnicode_4BYTE_KIND) {
#if SIZEOF_WCHAR_T == 2
            four_bytes = PyUnicode_4BYTE_DATA(unicode);
            ucs4_end = four_bytes + _PyUnicode_LENGTH(unicode);
            num_surrogates = 0;

            for (; four_bytes < ucs4_end; ++four_bytes) {
                if (*four_bytes > 0xFFFF)
                    ++num_surrogates;
            }

            _PyUnicode_WSTR(unicode) = (wchar_t *) PyObject_MALLOC(
                    sizeof(wchar_t) * (_PyUnicode_LENGTH(unicode) + 1 + num_surrogates));
            if (!_PyUnicode_WSTR(unicode)) {
                PyErr_NoMemory();
                return NULL;
            }
            _PyUnicode_WSTR_LENGTH(unicode) = _PyUnicode_LENGTH(unicode) + num_surrogates;

            w = _PyUnicode_WSTR(unicode);
            wchar_end = w + _PyUnicode_WSTR_LENGTH(unicode);
            four_bytes = PyUnicode_4BYTE_DATA(unicode);
            for (; four_bytes < ucs4_end; ++four_bytes, ++w) {
                if (*four_bytes > 0xFFFF) {
                    assert(*four_bytes <= MAX_UNICODE);
                    /* encode surrogate pair in this case */
                    *w++ = Py_UNICODE_HIGH_SURROGATE(*four_bytes);
                    *w   = Py_UNICODE_LOW_SURROGATE(*four_bytes);
                }
                else
                    *w = *four_bytes;

                if (w > wchar_end) {
                    assert(0 && "Miscalculated string end");
                }
            }
            *w = 0;
#else
            /* sizeof(wchar_t) == 4 */
            Py_FatalError("Impossible unicode object state, wstr and str "
                          "should share memory already.");
            return NULL;
#endif
        }
        else {
            _PyUnicode_WSTR(unicode) = (wchar_t *) PyObject_MALLOC(sizeof(wchar_t) *
                                                  (_PyUnicode_LENGTH(unicode) + 1));
            if (!_PyUnicode_WSTR(unicode)) {
                PyErr_NoMemory();
                return NULL;
            }
            if (!PyUnicode_IS_COMPACT_ASCII(unicode))
                _PyUnicode_WSTR_LENGTH(unicode) = _PyUnicode_LENGTH(unicode);
            w = _PyUnicode_WSTR(unicode);
            wchar_end = w + _PyUnicode_LENGTH(unicode);

            if (PyUnicode_KIND(unicode) == PyUnicode_1BYTE_KIND) {
                one_byte = PyUnicode_1BYTE_DATA(unicode);
                for (; w < wchar_end; ++one_byte, ++w)
                    *w = *one_byte;
                /* null-terminate the wstr */
                *w = 0;
            }
            else if (PyUnicode_KIND(unicode) == PyUnicode_2BYTE_KIND) {
#if SIZEOF_WCHAR_T == 4
                two_bytes = PyUnicode_2BYTE_DATA(unicode);
                for (; w < wchar_end; ++two_bytes, ++w)
                    *w = *two_bytes;
                /* null-terminate the wstr */
                *w = 0;
#else
                /* sizeof(wchar_t) == 2 */
                PyObject_FREE(_PyUnicode_WSTR(unicode));
                _PyUnicode_WSTR(unicode) = NULL;
                Py_FatalError("Impossible unicode object state, wstr "
                              "and str should share memory already.");
                return NULL;
#endif
            }
            else {
                assert(0 && "This should never happen.");
            }
        }
    }
    if (size != NULL)
        *size = PyUnicode_WSTR_LENGTH(unicode);
    return _PyUnicode_WSTR(unicode);
}

Py_UNICODE *
PyUnicode_AsUnicode(PyObject *unicode)
{
    return PyUnicode_AsUnicodeAndSize(unicode, NULL);
}


Py_ssize_t
PyUnicode_GetSize(PyObject *unicode)
{
    if (!PyUnicode_Check(unicode)) {
        PyErr_BadArgument();
        goto onError;
    }
    return PyUnicode_GET_SIZE(unicode);

  onError:
    return -1;
}

Py_ssize_t
PyUnicode_GetLength(PyObject *unicode)
{
    if (!PyUnicode_Check(unicode)) {
        PyErr_BadArgument();
        return -1;
    }
    if (PyUnicode_READY(unicode) == -1)
        return -1;
    return PyUnicode_GET_LENGTH(unicode);
}

Py_UCS4
PyUnicode_ReadChar(PyObject *unicode, Py_ssize_t index)
{
    if (!PyUnicode_Check(unicode) || PyUnicode_READY(unicode) == -1) {
        PyErr_BadArgument();
        return (Py_UCS4)-1;
    }
    if (index < 0 || index >= PyUnicode_GET_LENGTH(unicode)) {
        PyErr_SetString(PyExc_IndexError, "string index out of range");
        return (Py_UCS4)-1;
    }
    return PyUnicode_READ_CHAR(unicode, index);
}

int
PyUnicode_WriteChar(PyObject *unicode, Py_ssize_t index, Py_UCS4 ch)
{
    if (!PyUnicode_Check(unicode) || !PyUnicode_IS_COMPACT(unicode)) {
        PyErr_BadArgument();
        return -1;
    }
    assert(PyUnicode_IS_READY(unicode));
    if (index < 0 || index >= PyUnicode_GET_LENGTH(unicode)) {
        PyErr_SetString(PyExc_IndexError, "string index out of range");
        return -1;
    }
    if (unicode_check_modifiable(unicode))
        return -1;
    if (ch > PyUnicode_MAX_CHAR_VALUE(unicode)) {
        PyErr_SetString(PyExc_ValueError, "character out of range");
        return -1;
    }
    PyUnicode_WRITE(PyUnicode_KIND(unicode), PyUnicode_DATA(unicode),
                    index, ch);
    return 0;
}

const char *
PyUnicode_GetDefaultEncoding(void)
{
    return "utf-8";
}

/* create or adjust a UnicodeDecodeError */
static void
make_decode_exception(PyObject **exceptionObject,
                      const char *encoding,
                      const char *input, Py_ssize_t length,
                      Py_ssize_t startpos, Py_ssize_t endpos,
                      const char *reason)
{
    if (*exceptionObject == NULL) {
        *exceptionObject = PyUnicodeDecodeError_Create(
            encoding, input, length, startpos, endpos, reason);
    }
    else {
        if (PyUnicodeDecodeError_SetStart(*exceptionObject, startpos))
            goto onError;
        if (PyUnicodeDecodeError_SetEnd(*exceptionObject, endpos))
            goto onError;
        if (PyUnicodeDecodeError_SetReason(*exceptionObject, reason))
            goto onError;
    }
    return;

onError:
    Py_DECREF(*exceptionObject);
    *exceptionObject = NULL;
}

/* error handling callback helper:
   build arguments, call the callback and check the arguments,
   if no exception occurred, copy the replacement to the output
   and adjust various state variables.
   return 0 on success, -1 on error
*/

static int
unicode_decode_call_errorhandler(const char *errors, PyObject **errorHandler,
                                 const char *encoding, const char *reason,
                                 const char **input, const char **inend, Py_ssize_t *startinpos,
                                 Py_ssize_t *endinpos, PyObject **exceptionObject, const char **inptr,
                                 PyObject **output, Py_ssize_t *outpos)
{
    static char *argparse = "O!n;decoding error handler must return (str, int) tuple";

    PyObject *restuple = NULL;
    PyObject *repunicode = NULL;
    Py_ssize_t outsize;
    Py_ssize_t insize;
    Py_ssize_t requiredsize;
    Py_ssize_t newpos;
    PyObject *inputobj = NULL;
    int res = -1;

    if (_PyUnicode_KIND(*output) != PyUnicode_WCHAR_KIND)
        outsize = PyUnicode_GET_LENGTH(*output);
    else
        outsize = _PyUnicode_WSTR_LENGTH(*output);

    if (*errorHandler == NULL) {
        *errorHandler = PyCodec_LookupError(errors);
        if (*errorHandler == NULL)
            goto onError;
    }

    make_decode_exception(exceptionObject,
        encoding,
        *input, *inend - *input,
        *startinpos, *endinpos,
        reason);
    if (*exceptionObject == NULL)
        goto onError;

    restuple = PyObject_CallFunctionObjArgs(*errorHandler, *exceptionObject, NULL);
    if (restuple == NULL)
        goto onError;
    if (!PyTuple_Check(restuple)) {
        PyErr_SetString(PyExc_TypeError, &argparse[4]);
        goto onError;
    }
    if (!PyArg_ParseTuple(restuple, argparse, &PyUnicode_Type, &repunicode, &newpos))
        goto onError;
    if (PyUnicode_READY(repunicode) == -1)
        goto onError;

    /* Copy back the bytes variables, which might have been modified by the
       callback */
    inputobj = PyUnicodeDecodeError_GetObject(*exceptionObject);
    if (!inputobj)
        goto onError;
    if (!PyBytes_Check(inputobj)) {
        PyErr_Format(PyExc_TypeError, "exception attribute object must be bytes");
    }
    *input = PyBytes_AS_STRING(inputobj);
    insize = PyBytes_GET_SIZE(inputobj);
    *inend = *input + insize;
    /* we can DECREF safely, as the exception has another reference,
       so the object won't go away. */
    Py_DECREF(inputobj);

    if (newpos<0)
        newpos = insize+newpos;
    if (newpos<0 || newpos>insize) {
        PyErr_Format(PyExc_IndexError, "position %zd from error handler out of bounds", newpos);
        goto onError;
    }

    if (_PyUnicode_KIND(*output) != PyUnicode_WCHAR_KIND) {
        /* need more space? (at least enough for what we
           have+the replacement+the rest of the string (starting
           at the new input position), so we won't have to check space
           when there are no errors in the rest of the string) */
        Py_ssize_t replen = PyUnicode_GET_LENGTH(repunicode);
        requiredsize = *outpos + replen + insize-newpos;
        if (requiredsize > outsize) {
            if (requiredsize<2*outsize)
                requiredsize = 2*outsize;
            if (unicode_resize(output, requiredsize) < 0)
                goto onError;
        }
        if (unicode_widen(output, *outpos,
                          PyUnicode_MAX_CHAR_VALUE(repunicode)) < 0)
            goto onError;
        _PyUnicode_FastCopyCharacters(*output, *outpos, repunicode, 0, replen);
        *outpos += replen;
    }
    else {
        wchar_t *repwstr;
        Py_ssize_t repwlen;
        repwstr = PyUnicode_AsUnicodeAndSize(repunicode, &repwlen);
        if (repwstr == NULL)
            goto onError;
        /* need more space? (at least enough for what we
           have+the replacement+the rest of the string (starting
           at the new input position), so we won't have to check space
           when there are no errors in the rest of the string) */
        requiredsize = *outpos + repwlen + insize-newpos;
        if (requiredsize > outsize) {
            if (requiredsize < 2*outsize)
                requiredsize = 2*outsize;
            if (unicode_resize(output, requiredsize) < 0)
                goto onError;
        }
        wcsncpy(_PyUnicode_WSTR(*output) + *outpos, repwstr, repwlen);
        *outpos += repwlen;
    }
    *endinpos = newpos;
    *inptr = *input + newpos;

    /* we made it! */
    res = 0;

  onError:
    Py_XDECREF(restuple);
    return res;
}

/* --- UTF-7 Codec -------------------------------------------------------- */

/* See RFC2152 for details.  We encode conservatively and decode liberally. */

/* Three simple macros defining base-64. */

/* Is c a base-64 character? */

#define IS_BASE64(c) \
    (((c) >= 'A' && (c) <= 'Z') ||     \
     ((c) >= 'a' && (c) <= 'z') ||     \
     ((c) >= '0' && (c) <= '9') ||     \
     (c) == '+' || (c) == '/')

/* given that c is a base-64 character, what is its base-64 value? */

#define FROM_BASE64(c)                                                  \
    (((c) >= 'A' && (c) <= 'Z') ? (c) - 'A' :                           \
     ((c) >= 'a' && (c) <= 'z') ? (c) - 'a' + 26 :                      \
     ((c) >= '0' && (c) <= '9') ? (c) - '0' + 52 :                      \
     (c) == '+' ? 62 : 63)

/* What is the base-64 character of the bottom 6 bits of n? */

#define TO_BASE64(n)  \
    ("ABCDEFGHIJKLMNOPQRSTUVWXYZabcdefghijklmnopqrstuvwxyz0123456789+/"[(n) & 0x3f])

/* DECODE_DIRECT: this byte encountered in a UTF-7 string should be
 * decoded as itself.  We are permissive on decoding; the only ASCII
 * byte not decoding to itself is the + which begins a base64
 * string. */

#define DECODE_DIRECT(c)                                \
    ((c) <= 127 && (c) != '+')

/* The UTF-7 encoder treats ASCII characters differently according to
 * whether they are Set D, Set O, Whitespace, or special (i.e. none of
 * the above).  See RFC2152.  This array identifies these different
 * sets:
 * 0 : "Set D"
 *     alphanumeric and '(),-./:?
 * 1 : "Set O"
 *     !"#$%&*;<=>@[]^_`{|}
 * 2 : "whitespace"
 *     ht nl cr sp
 * 3 : special (must be base64 encoded)
 *     everything else (i.e. +\~ and non-printing codes 0-8 11-12 14-31 127)
 */

static
char utf7_category[128] = {
/* nul soh stx etx eot enq ack bel bs  ht  nl  vt  np  cr  so  si  */
    3,  3,  3,  3,  3,  3,  3,  3,  3,  2,  2,  3,  3,  2,  3,  3,
/* dle dc1 dc2 dc3 dc4 nak syn etb can em  sub esc fs  gs  rs  us  */
    3,  3,  3,  3,  3,  3,  3,  3,  3,  3,  3,  3,  3,  3,  3,  3,
/* sp   !   "   #   $   %   &   '   (   )   *   +   ,   -   .   /  */
    2,  1,  1,  1,  1,  1,  1,  0,  0,  0,  1,  3,  0,  0,  0,  0,
/*  0   1   2   3   4   5   6   7   8   9   :   ;   <   =   >   ?  */
    0,  0,  0,  0,  0,  0,  0,  0,  0,  0,  0,  1,  1,  1,  1,  0,
/*  @   A   B   C   D   E   F   G   H   I   J   K   L   M   N   O  */
    1,  0,  0,  0,  0,  0,  0,  0,  0,  0,  0,  0,  0,  0,  0,  0,
/*  P   Q   R   S   T   U   V   W   X   Y   Z   [   \   ]   ^   _  */
    0,  0,  0,  0,  0,  0,  0,  0,  0,  0,  0,  1,  3,  1,  1,  1,
/*  `   a   b   c   d   e   f   g   h   i   j   k   l   m   n   o  */
    1,  0,  0,  0,  0,  0,  0,  0,  0,  0,  0,  0,  0,  0,  0,  0,
/*  p   q   r   s   t   u   v   w   x   y   z   {   |   }   ~  del */
    0,  0,  0,  0,  0,  0,  0,  0,  0,  0,  0,  1,  1,  1,  3,  3,
};

/* ENCODE_DIRECT: this character should be encoded as itself.  The
 * answer depends on whether we are encoding set O as itself, and also
 * on whether we are encoding whitespace as itself.  RFC2152 makes it
 * clear that the answers to these questions vary between
 * applications, so this code needs to be flexible.  */

#define ENCODE_DIRECT(c, directO, directWS)             \
    ((c) < 128 && (c) > 0 &&                            \
     ((utf7_category[(c)] == 0) ||                      \
      (directWS && (utf7_category[(c)] == 2)) ||        \
      (directO && (utf7_category[(c)] == 1))))

PyObject *
PyUnicode_DecodeUTF7(const char *s,
                     Py_ssize_t size,
                     const char *errors)
{
    return PyUnicode_DecodeUTF7Stateful(s, size, errors, NULL);
}

/* The decoder.  The only state we preserve is our read position,
 * i.e. how many characters we have consumed.  So if we end in the
 * middle of a shift sequence we have to back off the read position
 * and the output to the beginning of the sequence, otherwise we lose
 * all the shift state (seen bits, number of bits seen, high
 * surrogate). */

PyObject *
PyUnicode_DecodeUTF7Stateful(const char *s,
                             Py_ssize_t size,
                             const char *errors,
                             Py_ssize_t *consumed)
{
    const char *starts = s;
    Py_ssize_t startinpos;
    Py_ssize_t endinpos;
    Py_ssize_t outpos;
    const char *e;
    PyObject *unicode;
    const char *errmsg = "";
    int inShift = 0;
    Py_ssize_t shiftOutStart;
    unsigned int base64bits = 0;
    unsigned long base64buffer = 0;
    Py_UCS4 surrogate = 0;
    PyObject *errorHandler = NULL;
    PyObject *exc = NULL;

    /* Start off assuming it's all ASCII. Widen later as necessary. */
    unicode = PyUnicode_New(size, 127);
    if (!unicode)
        return NULL;
    if (size == 0) {
        if (consumed)
            *consumed = 0;
        return unicode;
    }

    shiftOutStart = outpos = 0;
    e = s + size;

    while (s < e) {
        Py_UCS4 ch;
      restart:
        ch = (unsigned char) *s;

        if (inShift) { /* in a base-64 section */
            if (IS_BASE64(ch)) { /* consume a base-64 character */
                base64buffer = (base64buffer << 6) | FROM_BASE64(ch);
                base64bits += 6;
                s++;
                if (base64bits >= 16) {
                    /* we have enough bits for a UTF-16 value */
                    Py_UCS4 outCh = (Py_UCS4)(base64buffer >> (base64bits-16));
                    base64bits -= 16;
                    base64buffer &= (1 << base64bits) - 1; /* clear high bits */
                    if (surrogate) {
                        /* expecting a second surrogate */
                        if (Py_UNICODE_IS_LOW_SURROGATE(outCh)) {
                            Py_UCS4 ch2 = Py_UNICODE_JOIN_SURROGATES(surrogate, outCh);
                            if (unicode_putchar(&unicode, &outpos, ch2) < 0)
                                goto onError;
                            surrogate = 0;
                            continue;
                        }
                        else {
                            if (unicode_putchar(&unicode, &outpos, surrogate) < 0)
                                goto onError;
                            surrogate = 0;
                        }
                    }
                    if (Py_UNICODE_IS_HIGH_SURROGATE(outCh)) {
                        /* first surrogate */
                        surrogate = outCh;
                    }
                    else {
                        if (unicode_putchar(&unicode, &outpos, outCh) < 0)
                            goto onError;
                    }
                }
            }
            else { /* now leaving a base-64 section */
                inShift = 0;
                s++;
                if (surrogate) {
                    if (unicode_putchar(&unicode, &outpos, surrogate) < 0)
                        goto onError;
                    surrogate = 0;
                }
                if (base64bits > 0) { /* left-over bits */
                    if (base64bits >= 6) {
                        /* We've seen at least one base-64 character */
                        errmsg = "partial character in shift sequence";
                        goto utf7Error;
                    }
                    else {
                        /* Some bits remain; they should be zero */
                        if (base64buffer != 0) {
                            errmsg = "non-zero padding bits in shift sequence";
                            goto utf7Error;
                        }
                    }
                }
                if (ch != '-') {
                    /* '-' is absorbed; other terminating
                       characters are preserved */
                    if (unicode_putchar(&unicode, &outpos, ch) < 0)
                        goto onError;
                }
            }
        }
        else if ( ch == '+' ) {
            startinpos = s-starts;
            s++; /* consume '+' */
            if (s < e && *s == '-') { /* '+-' encodes '+' */
                s++;
                if (unicode_putchar(&unicode, &outpos, '+') < 0)
                    goto onError;
            }
            else { /* begin base64-encoded section */
                inShift = 1;
                shiftOutStart = outpos;
                base64bits = 0;
            }
        }
        else if (DECODE_DIRECT(ch)) { /* character decodes as itself */
            if (unicode_putchar(&unicode, &outpos, ch) < 0)
                goto onError;
            s++;
        }
        else {
            startinpos = s-starts;
            s++;
            errmsg = "unexpected special character";
            goto utf7Error;
        }
        continue;
utf7Error:
        endinpos = s-starts;
        if (unicode_decode_call_errorhandler(
                errors, &errorHandler,
                "utf7", errmsg,
                &starts, &e, &startinpos, &endinpos, &exc, &s,
                &unicode, &outpos))
            goto onError;
    }

    /* end of string */

    if (inShift && !consumed) { /* in shift sequence, no more to follow */
        /* if we're in an inconsistent state, that's an error */
        if (surrogate ||
                (base64bits >= 6) ||
                (base64bits > 0 && base64buffer != 0)) {
            endinpos = size;
            if (unicode_decode_call_errorhandler(
                    errors, &errorHandler,
                    "utf7", "unterminated shift sequence",
                    &starts, &e, &startinpos, &endinpos, &exc, &s,
                    &unicode, &outpos))
                goto onError;
            if (s < e)
                goto restart;
        }
    }

    /* return state */
    if (consumed) {
        if (inShift) {
            outpos = shiftOutStart; /* back off output */
            *consumed = startinpos;
        }
        else {
            *consumed = s-starts;
        }
    }

    if (unicode_resize(&unicode, outpos) < 0)
        goto onError;

    Py_XDECREF(errorHandler);
    Py_XDECREF(exc);
    return unicode_result(unicode);

  onError:
    Py_XDECREF(errorHandler);
    Py_XDECREF(exc);
    Py_DECREF(unicode);
    return NULL;
}


PyObject *
_PyUnicode_EncodeUTF7(PyObject *str,
                      int base64SetO,
                      int base64WhiteSpace,
                      const char *errors)
{
    int kind;
    void *data;
    Py_ssize_t len;
    PyObject *v;
    int inShift = 0;
    Py_ssize_t i;
    unsigned int base64bits = 0;
    unsigned long base64buffer = 0;
    char * out;
    char * start;

    if (PyUnicode_READY(str) == -1)
        return NULL;
    kind = PyUnicode_KIND(str);
    data = PyUnicode_DATA(str);
    len = PyUnicode_GET_LENGTH(str);

    if (len == 0)
        return PyBytes_FromStringAndSize(NULL, 0);

    /* It might be possible to tighten this worst case */
    if (len > PY_SSIZE_T_MAX / 8)
        return PyErr_NoMemory();
    v = PyBytes_FromStringAndSize(NULL, len * 8);
    if (v == NULL)
        return NULL;

    start = out = PyBytes_AS_STRING(v);
    for (i = 0; i < len; ++i) {
        Py_UCS4 ch = PyUnicode_READ(kind, data, i);

        if (inShift) {
            if (ENCODE_DIRECT(ch, !base64SetO, !base64WhiteSpace)) {
                /* shifting out */
                if (base64bits) { /* output remaining bits */
                    *out++ = TO_BASE64(base64buffer << (6-base64bits));
                    base64buffer = 0;
                    base64bits = 0;
                }
                inShift = 0;
                /* Characters not in the BASE64 set implicitly unshift the sequence
                   so no '-' is required, except if the character is itself a '-' */
                if (IS_BASE64(ch) || ch == '-') {
                    *out++ = '-';
                }
                *out++ = (char) ch;
            }
            else {
                goto encode_char;
            }
        }
        else { /* not in a shift sequence */
            if (ch == '+') {
                *out++ = '+';
                        *out++ = '-';
            }
            else if (ENCODE_DIRECT(ch, !base64SetO, !base64WhiteSpace)) {
                *out++ = (char) ch;
            }
            else {
                *out++ = '+';
                inShift = 1;
                goto encode_char;
            }
        }
        continue;
encode_char:
        if (ch >= 0x10000) {
            assert(ch <= MAX_UNICODE);

            /* code first surrogate */
            base64bits += 16;
            base64buffer = (base64buffer << 16) | 0xd800 | ((ch-0x10000) >> 10);
            while (base64bits >= 6) {
                *out++ = TO_BASE64(base64buffer >> (base64bits-6));
                base64bits -= 6;
            }
            /* prepare second surrogate */
            ch = Py_UNICODE_LOW_SURROGATE(ch);
        }
        base64bits += 16;
        base64buffer = (base64buffer << 16) | ch;
        while (base64bits >= 6) {
            *out++ = TO_BASE64(base64buffer >> (base64bits-6));
            base64bits -= 6;
        }
    }
    if (base64bits)
        *out++= TO_BASE64(base64buffer << (6-base64bits) );
    if (inShift)
        *out++ = '-';
    if (_PyBytes_Resize(&v, out - start) < 0)
        return NULL;
    return v;
}
PyObject *
PyUnicode_EncodeUTF7(const Py_UNICODE *s,
                     Py_ssize_t size,
                     int base64SetO,
                     int base64WhiteSpace,
                     const char *errors)
{
    PyObject *result;
    PyObject *tmp = PyUnicode_FromUnicode(s, size);
    if (tmp == NULL)
        return NULL;
    result = _PyUnicode_EncodeUTF7(tmp, base64SetO,
                                   base64WhiteSpace, errors);
    Py_DECREF(tmp);
    return result;
}

#undef IS_BASE64
#undef FROM_BASE64
#undef TO_BASE64
#undef DECODE_DIRECT
#undef ENCODE_DIRECT

/* --- UTF-8 Codec -------------------------------------------------------- */

PyObject *
PyUnicode_DecodeUTF8(const char *s,
                     Py_ssize_t size,
                     const char *errors)
{
    return PyUnicode_DecodeUTF8Stateful(s, size, errors, NULL);
}

#include "stringlib/asciilib.h"
#include "stringlib/codecs.h"
#include "stringlib/undef.h"

#include "stringlib/ucs1lib.h"
#include "stringlib/codecs.h"
#include "stringlib/undef.h"

#include "stringlib/ucs2lib.h"
#include "stringlib/codecs.h"
#include "stringlib/undef.h"

#include "stringlib/ucs4lib.h"
#include "stringlib/codecs.h"
#include "stringlib/undef.h"

/* Mask to quickly check whether a C 'long' contains a
   non-ASCII, UTF8-encoded char. */
#if (SIZEOF_LONG == 8)
# define ASCII_CHAR_MASK 0x8080808080808080UL
#elif (SIZEOF_LONG == 4)
# define ASCII_CHAR_MASK 0x80808080UL
#else
# error C 'long' size should be either 4 or 8!
#endif

static Py_ssize_t
ascii_decode(const char *start, const char *end, Py_UCS1 *dest)
{
    const char *p = start;
    const char *aligned_end = (const char *) _Py_ALIGN_DOWN(end, SIZEOF_LONG);

#if SIZEOF_LONG <= SIZEOF_VOID_P
    assert(_Py_IS_ALIGNED(dest, SIZEOF_LONG));
    if (_Py_IS_ALIGNED(p, SIZEOF_LONG)) {
        /* Fast path, see in STRINGLIB(utf8_decode) for
           an explanation. */
        /* Help register allocation */
        register const char *_p = p;
        register Py_UCS1 * q = dest;
        while (_p < aligned_end) {
            unsigned long value = *(const unsigned long *) _p;
            if (value & ASCII_CHAR_MASK)
                break;
            *((unsigned long *)q) = value;
            _p += SIZEOF_LONG;
            q += SIZEOF_LONG;
        }
        p = _p;
        while (p < end) {
            if ((unsigned char)*p & 0x80)
                break;
            *q++ = *p++;
        }
        return p - start;
    }
#endif
    while (p < end) {
        /* Fast path, see in STRINGLIB(utf8_decode) in stringlib/codecs.h
           for an explanation. */
        if (_Py_IS_ALIGNED(p, SIZEOF_LONG)) {
            /* Help register allocation */
            register const char *_p = p;
            while (_p < aligned_end) {
                unsigned long value = *(unsigned long *) _p;
                if (value & ASCII_CHAR_MASK)
                    break;
                _p += SIZEOF_LONG;
            }
            p = _p;
            if (_p == end)
                break;
        }
        if ((unsigned char)*p & 0x80)
            break;
        ++p;
    }
    memcpy(dest, start, p - start);
    return p - start;
}

PyObject *
PyUnicode_DecodeUTF8Stateful(const char *s,
                             Py_ssize_t size,
                             const char *errors,
                             Py_ssize_t *consumed)
{
    PyObject *unicode;
    const char *starts = s;
    const char *end = s + size;
    Py_ssize_t outpos;

    Py_ssize_t startinpos;
    Py_ssize_t endinpos;
    const char *errmsg = "";
    PyObject *errorHandler = NULL;
    PyObject *exc = NULL;

    if (size == 0) {
        if (consumed)
            *consumed = 0;
        Py_INCREF(unicode_empty);
        return unicode_empty;
    }

    /* ASCII is equivalent to the first 128 ordinals in Unicode. */
    if (size == 1 && (unsigned char)s[0] < 128) {
        if (consumed)
            *consumed = 1;
        return get_latin1_char((unsigned char)s[0]);
    }

    unicode = PyUnicode_New(size, 127);
    if (!unicode)
        return NULL;

    outpos = ascii_decode(s, end, PyUnicode_1BYTE_DATA(unicode));
    s += outpos;
    while (s < end) {
        Py_UCS4 ch;
        int kind = PyUnicode_KIND(unicode);
        if (kind == PyUnicode_1BYTE_KIND) {
            if (PyUnicode_IS_ASCII(unicode))
                ch = asciilib_utf8_decode(&s, end,
                        PyUnicode_1BYTE_DATA(unicode), &outpos);
            else
                ch = ucs1lib_utf8_decode(&s, end,
                        PyUnicode_1BYTE_DATA(unicode), &outpos);
        } else if (kind == PyUnicode_2BYTE_KIND) {
            ch = ucs2lib_utf8_decode(&s, end,
                    PyUnicode_2BYTE_DATA(unicode), &outpos);
        } else {
            assert(kind == PyUnicode_4BYTE_KIND);
            ch = ucs4lib_utf8_decode(&s, end,
                    PyUnicode_4BYTE_DATA(unicode), &outpos);
        }

        switch (ch) {
        case 0:
            if (s == end || consumed)
                goto End;
            errmsg = "unexpected end of data";
            startinpos = s - starts;
            endinpos = end - starts;
            break;
        case 1:
            errmsg = "invalid start byte";
            startinpos = s - starts;
            endinpos = startinpos + 1;
            break;
        case 2:
        case 3:
        case 4:
            errmsg = "invalid continuation byte";
            startinpos = s - starts;
            endinpos = startinpos + ch - 1;
            break;
        default:
            if (unicode_putchar(&unicode, &outpos, ch) < 0)
                goto onError;
            continue;
        }

        if (unicode_decode_call_errorhandler(
                errors, &errorHandler,
                "utf-8", errmsg,
                &starts, &end, &startinpos, &endinpos, &exc, &s,
                &unicode, &outpos))
            goto onError;
    }

End:
    if (unicode_resize(&unicode, outpos) < 0)
        goto onError;

    if (consumed)
        *consumed = s - starts;

    Py_XDECREF(errorHandler);
    Py_XDECREF(exc);
    assert(_PyUnicode_CheckConsistency(unicode, 1));
    return unicode;

onError:
    Py_XDECREF(errorHandler);
    Py_XDECREF(exc);
    Py_XDECREF(unicode);
    return NULL;
}

#ifdef __APPLE__

/* Simplified UTF-8 decoder using surrogateescape error handler,
   used to decode the command line arguments on Mac OS X.

   Return a pointer to a newly allocated wide character string (use
   PyMem_Free() to free the memory), or NULL on memory allocation error. */

wchar_t*
_Py_DecodeUTF8_surrogateescape(const char *s, Py_ssize_t size)
{
    const char *e;
    wchar_t *unicode;
    Py_ssize_t outpos;

    /* Note: size will always be longer than the resulting Unicode
       character count */
    if (PY_SSIZE_T_MAX / sizeof(wchar_t) < (size + 1))
        return NULL;
    unicode = PyMem_Malloc((size + 1) * sizeof(wchar_t));
    if (!unicode)
        return NULL;

    /* Unpack UTF-8 encoded data */
    e = s + size;
    outpos = 0;
    while (s < e) {
        Py_UCS4 ch;
#if SIZEOF_WCHAR_T == 4
        ch = ucs4lib_utf8_decode(&s, e, (Py_UCS4 *)unicode, &outpos);
#else
        ch = ucs2lib_utf8_decode(&s, e, (Py_UCS2 *)unicode, &outpos);
#endif
        if (ch > 0xFF) {
#if SIZEOF_WCHAR_T == 4
            assert(0);
#else
            assert(Py_UNICODE_IS_SURROGATE(ch));
            /*  compute and append the two surrogates: */
            unicode[outpos++] = (wchar_t)Py_UNICODE_HIGH_SURROGATE(ch);
            unicode[outpos++] = (wchar_t)Py_UNICODE_LOW_SURROGATE(ch);
#endif
        }
        else {
            if (!ch && s == e)
                break;
            /* surrogateescape */
            unicode[outpos++] = 0xDC00 + (unsigned char)*s++;
        }
    }
    unicode[outpos] = L'\0';
    return unicode;
}

#endif /* __APPLE__ */

/* Primary internal function which creates utf8 encoded bytes objects.

   Allocation strategy:  if the string is short, convert into a stack buffer
   and allocate exactly as much space needed at the end.  Else allocate the
   maximum possible needed (4 result bytes per Unicode character), and return
   the excess memory at the end.
*/
PyObject *
_PyUnicode_AsUTF8String(PyObject *unicode, const char *errors)
{
    enum PyUnicode_Kind kind;
    void *data;
    Py_ssize_t size;

    if (!PyUnicode_Check(unicode)) {
        PyErr_BadArgument();
        return NULL;
    }

    if (PyUnicode_READY(unicode) == -1)
        return NULL;

    if (PyUnicode_UTF8(unicode))
        return PyBytes_FromStringAndSize(PyUnicode_UTF8(unicode),
                                         PyUnicode_UTF8_LENGTH(unicode));

    kind = PyUnicode_KIND(unicode);
    data = PyUnicode_DATA(unicode);
    size = PyUnicode_GET_LENGTH(unicode);

    switch (kind) {
    default:
        assert(0);
    case PyUnicode_1BYTE_KIND:
        /* the string cannot be ASCII, or PyUnicode_UTF8() would be set */
        assert(!PyUnicode_IS_ASCII(unicode));
        return ucs1lib_utf8_encoder(unicode, data, size, errors);
    case PyUnicode_2BYTE_KIND:
        return ucs2lib_utf8_encoder(unicode, data, size, errors);
    case PyUnicode_4BYTE_KIND:
        return ucs4lib_utf8_encoder(unicode, data, size, errors);
    }
}

PyObject *
PyUnicode_EncodeUTF8(const Py_UNICODE *s,
                     Py_ssize_t size,
                     const char *errors)
{
    PyObject *v, *unicode;

    unicode = PyUnicode_FromUnicode(s, size);
    if (unicode == NULL)
        return NULL;
    v = _PyUnicode_AsUTF8String(unicode, errors);
    Py_DECREF(unicode);
    return v;
}

PyObject *
PyUnicode_AsUTF8String(PyObject *unicode)
{
    return _PyUnicode_AsUTF8String(unicode, NULL);
}

/* --- UTF-32 Codec ------------------------------------------------------- */

PyObject *
PyUnicode_DecodeUTF32(const char *s,
                      Py_ssize_t size,
                      const char *errors,
                      int *byteorder)
{
    return PyUnicode_DecodeUTF32Stateful(s, size, errors, byteorder, NULL);
}

PyObject *
PyUnicode_DecodeUTF32Stateful(const char *s,
                              Py_ssize_t size,
                              const char *errors,
                              int *byteorder,
                              Py_ssize_t *consumed)
{
    const char *starts = s;
    Py_ssize_t startinpos;
    Py_ssize_t endinpos;
    Py_ssize_t outpos;
    PyObject *unicode;
    const unsigned char *q, *e;
    int bo = 0;       /* assume native ordering by default */
    const char *errmsg = "";
    /* Offsets from q for retrieving bytes in the right order. */
#ifdef BYTEORDER_IS_LITTLE_ENDIAN
    int iorder[] = {0, 1, 2, 3};
#else
    int iorder[] = {3, 2, 1, 0};
#endif
    PyObject *errorHandler = NULL;
    PyObject *exc = NULL;

    q = (unsigned char *)s;
    e = q + size;

    if (byteorder)
        bo = *byteorder;

    /* Check for BOM marks (U+FEFF) in the input and adjust current
       byte order setting accordingly. In native mode, the leading BOM
       mark is skipped, in all other modes, it is copied to the output
       stream as-is (giving a ZWNBSP character). */
    if (bo == 0) {
        if (size >= 4) {
            const Py_UCS4 bom = (q[iorder[3]] << 24) | (q[iorder[2]] << 16) |
                (q[iorder[1]] << 8) | q[iorder[0]];
#ifdef BYTEORDER_IS_LITTLE_ENDIAN
            if (bom == 0x0000FEFF) {
                q += 4;
                bo = -1;
            }
            else if (bom == 0xFFFE0000) {
                q += 4;
                bo = 1;
            }
#else
            if (bom == 0x0000FEFF) {
                q += 4;
                bo = 1;
            }
            else if (bom == 0xFFFE0000) {
                q += 4;
                bo = -1;
            }
#endif
        }
    }

    if (bo == -1) {
        /* force LE */
        iorder[0] = 0;
        iorder[1] = 1;
        iorder[2] = 2;
        iorder[3] = 3;
    }
    else if (bo == 1) {
        /* force BE */
        iorder[0] = 3;
        iorder[1] = 2;
        iorder[2] = 1;
        iorder[3] = 0;
    }

    /* This might be one to much, because of a BOM */
    unicode = PyUnicode_New((size+3)/4, 127);
    if (!unicode)
        return NULL;
    if (size == 0)
        return unicode;
    outpos = 0;

    while (q < e) {
        Py_UCS4 ch;
        /* remaining bytes at the end? (size should be divisible by 4) */
        if (e-q<4) {
            if (consumed)
                break;
            errmsg = "truncated data";
            startinpos = ((const char *)q)-starts;
            endinpos = ((const char *)e)-starts;
            goto utf32Error;
            /* The remaining input chars are ignored if the callback
               chooses to skip the input */
        }
        ch = (q[iorder[3]] << 24) | (q[iorder[2]] << 16) |
            (q[iorder[1]] << 8) | q[iorder[0]];

        if (ch >= 0x110000)
        {
            errmsg = "codepoint not in range(0x110000)";
            startinpos = ((const char *)q)-starts;
            endinpos = startinpos+4;
            goto utf32Error;
        }
        if (unicode_putchar(&unicode, &outpos, ch) < 0)
            goto onError;
        q += 4;
        continue;
      utf32Error:
        if (unicode_decode_call_errorhandler(
                errors, &errorHandler,
                "utf32", errmsg,
                &starts, (const char **)&e, &startinpos, &endinpos, &exc, (const char **)&q,
                &unicode, &outpos))
            goto onError;
    }

    if (byteorder)
        *byteorder = bo;

    if (consumed)
        *consumed = (const char *)q-starts;

    /* Adjust length */
    if (unicode_resize(&unicode, outpos) < 0)
        goto onError;

    Py_XDECREF(errorHandler);
    Py_XDECREF(exc);
    return unicode_result(unicode);

  onError:
    Py_DECREF(unicode);
    Py_XDECREF(errorHandler);
    Py_XDECREF(exc);
    return NULL;
}

PyObject *
_PyUnicode_EncodeUTF32(PyObject *str,
                       const char *errors,
                       int byteorder)
{
    int kind;
    void *data;
    Py_ssize_t len;
    PyObject *v;
    unsigned char *p;
    Py_ssize_t nsize, i;
    /* Offsets from p for storing byte pairs in the right order. */
#ifdef BYTEORDER_IS_LITTLE_ENDIAN
    int iorder[] = {0, 1, 2, 3};
#else
    int iorder[] = {3, 2, 1, 0};
#endif

#define STORECHAR(CH)                           \
    do {                                        \
        p[iorder[3]] = ((CH) >> 24) & 0xff;     \
        p[iorder[2]] = ((CH) >> 16) & 0xff;     \
        p[iorder[1]] = ((CH) >> 8) & 0xff;      \
        p[iorder[0]] = (CH) & 0xff;             \
        p += 4;                                 \
    } while(0)

    if (!PyUnicode_Check(str)) {
        PyErr_BadArgument();
        return NULL;
    }
    if (PyUnicode_READY(str) == -1)
        return NULL;
    kind = PyUnicode_KIND(str);
    data = PyUnicode_DATA(str);
    len = PyUnicode_GET_LENGTH(str);

    nsize = len + (byteorder == 0);
    if (nsize > PY_SSIZE_T_MAX / 4)
        return PyErr_NoMemory();
    v = PyBytes_FromStringAndSize(NULL, nsize * 4);
    if (v == NULL)
        return NULL;

    p = (unsigned char *)PyBytes_AS_STRING(v);
    if (byteorder == 0)
        STORECHAR(0xFEFF);
    if (len == 0)
        goto done;

    if (byteorder == -1) {
        /* force LE */
        iorder[0] = 0;
        iorder[1] = 1;
        iorder[2] = 2;
        iorder[3] = 3;
    }
    else if (byteorder == 1) {
        /* force BE */
        iorder[0] = 3;
        iorder[1] = 2;
        iorder[2] = 1;
        iorder[3] = 0;
    }

    for (i = 0; i < len; i++)
        STORECHAR(PyUnicode_READ(kind, data, i));

  done:
    return v;
#undef STORECHAR
}

PyObject *
PyUnicode_EncodeUTF32(const Py_UNICODE *s,
                      Py_ssize_t size,
                      const char *errors,
                      int byteorder)
{
    PyObject *result;
    PyObject *tmp = PyUnicode_FromUnicode(s, size);
    if (tmp == NULL)
        return NULL;
    result = _PyUnicode_EncodeUTF32(tmp, errors, byteorder);
    Py_DECREF(tmp);
    return result;
}

PyObject *
PyUnicode_AsUTF32String(PyObject *unicode)
{
    return _PyUnicode_EncodeUTF32(unicode, NULL, 0);
}

/* --- UTF-16 Codec ------------------------------------------------------- */

PyObject *
PyUnicode_DecodeUTF16(const char *s,
                      Py_ssize_t size,
                      const char *errors,
                      int *byteorder)
{
    return PyUnicode_DecodeUTF16Stateful(s, size, errors, byteorder, NULL);
}

PyObject *
PyUnicode_DecodeUTF16Stateful(const char *s,
                              Py_ssize_t size,
                              const char *errors,
                              int *byteorder,
                              Py_ssize_t *consumed)
{
    const char *starts = s;
    Py_ssize_t startinpos;
    Py_ssize_t endinpos;
    Py_ssize_t outpos;
    PyObject *unicode;
    const unsigned char *q, *e;
    int bo = 0;       /* assume native ordering by default */
    int native_ordering;
    const char *errmsg = "";
    PyObject *errorHandler = NULL;
    PyObject *exc = NULL;

    q = (unsigned char *)s;
    e = q + size;

    if (byteorder)
        bo = *byteorder;

    /* Check for BOM marks (U+FEFF) in the input and adjust current
       byte order setting accordingly. In native mode, the leading BOM
       mark is skipped, in all other modes, it is copied to the output
       stream as-is (giving a ZWNBSP character). */
    if (bo == 0 && size >= 2) {
        const Py_UCS4 bom = (q[1] << 8) | q[0];
        if (bom == 0xFEFF) {
            q += 2;
            bo = -1;
        }
        else if (bom == 0xFFFE) {
            q += 2;
            bo = 1;
        }
        if (byteorder)
            *byteorder = bo;
    }

    if (q == e) {
        if (consumed)
            *consumed = size;
        Py_INCREF(unicode_empty);
        return unicode_empty;
    }

#ifdef BYTEORDER_IS_LITTLE_ENDIAN
    native_ordering = bo <= 0;
#else
    native_ordering = bo >= 0;
#endif

    /* Note: size will always be longer than the resulting Unicode
       character count */
    unicode = PyUnicode_New((e - q + 1) / 2, 127);
    if (!unicode)
        return NULL;

    outpos = 0;
    while (1) {
        Py_UCS4 ch = 0;
        if (e - q >= 2) {
            int kind = PyUnicode_KIND(unicode);
            if (kind == PyUnicode_1BYTE_KIND) {
                if (PyUnicode_IS_ASCII(unicode))
                    ch = asciilib_utf16_decode(&q, e,
                            PyUnicode_1BYTE_DATA(unicode), &outpos,
                            native_ordering);
                else
                    ch = ucs1lib_utf16_decode(&q, e,
                            PyUnicode_1BYTE_DATA(unicode), &outpos,
                            native_ordering);
            } else if (kind == PyUnicode_2BYTE_KIND) {
                ch = ucs2lib_utf16_decode(&q, e,
                        PyUnicode_2BYTE_DATA(unicode), &outpos,
                        native_ordering);
            } else {
                assert(kind == PyUnicode_4BYTE_KIND);
                ch = ucs4lib_utf16_decode(&q, e,
                        PyUnicode_4BYTE_DATA(unicode), &outpos,
                        native_ordering);
            }
        }

        switch (ch)
        {
        case 0:
            /* remaining byte at the end? (size should be even) */
            if (q == e || consumed)
                goto End;
            errmsg = "truncated data";
            startinpos = ((const char *)q) - starts;
            endinpos = ((const char *)e) - starts;
            break;
            /* The remaining input chars are ignored if the callback
               chooses to skip the input */
        case 1:
            q -= 2;
            if (consumed)
                goto End;
            errmsg = "unexpected end of data";
            startinpos = ((const char *)q) - starts;
            endinpos = ((const char *)e) - starts;
            break;
        case 2:
            errmsg = "illegal encoding";
            startinpos = ((const char *)q) - 2 - starts;
            endinpos = startinpos + 2;
            break;
        case 3:
            errmsg = "illegal UTF-16 surrogate";
            startinpos = ((const char *)q) - 4 - starts;
            endinpos = startinpos + 2;
            break;
        default:
            if (unicode_putchar(&unicode, &outpos, ch) < 0)
                goto onError;
            continue;
        }

        if (unicode_decode_call_errorhandler(
                errors,
                &errorHandler,
                "utf16", errmsg,
                &starts,
                (const char **)&e,
                &startinpos,
                &endinpos,
                &exc,
                (const char **)&q,
                &unicode,
                &outpos))
            goto onError;
    }

End:
    if (consumed)
        *consumed = (const char *)q-starts;

    /* Adjust length */
    if (unicode_resize(&unicode, outpos) < 0)
        goto onError;

    Py_XDECREF(errorHandler);
    Py_XDECREF(exc);
    return unicode_result(unicode);

  onError:
    Py_DECREF(unicode);
    Py_XDECREF(errorHandler);
    Py_XDECREF(exc);
    return NULL;
}

PyObject *
_PyUnicode_EncodeUTF16(PyObject *str,
                       const char *errors,
                       int byteorder)
{
    enum PyUnicode_Kind kind;
    const void *data;
    Py_ssize_t len;
    PyObject *v;
    unsigned short *out;
    Py_ssize_t bytesize;
    Py_ssize_t pairs;
#ifdef WORDS_BIGENDIAN
    int native_ordering = byteorder >= 0;
#else
    int native_ordering = byteorder <= 0;
#endif

    if (!PyUnicode_Check(str)) {
        PyErr_BadArgument();
        return NULL;
    }
    if (PyUnicode_READY(str) == -1)
        return NULL;
    kind = PyUnicode_KIND(str);
    data = PyUnicode_DATA(str);
    len = PyUnicode_GET_LENGTH(str);

    pairs = 0;
    if (kind == PyUnicode_4BYTE_KIND) {
        const Py_UCS4 *in = (const Py_UCS4 *)data;
        const Py_UCS4 *end = in + len;
        while (in < end)
            if (*in++ >= 0x10000)
                pairs++;
    }
    if (len > PY_SSIZE_T_MAX / 2 - pairs - (byteorder == 0))
        return PyErr_NoMemory();
    bytesize = (len + pairs + (byteorder == 0)) * 2;
    v = PyBytes_FromStringAndSize(NULL, bytesize);
    if (v == NULL)
        return NULL;

    /* output buffer is 2-bytes aligned */
    assert(_Py_IS_ALIGNED(PyBytes_AS_STRING(v), 2));
    out = (unsigned short *)PyBytes_AS_STRING(v);
    if (byteorder == 0)
        *out++ = 0xFEFF;
    if (len == 0)
        goto done;

    switch (kind) {
    case PyUnicode_1BYTE_KIND: {
        ucs1lib_utf16_encode(out, (const Py_UCS1 *)data, len, native_ordering);
        break;
    }
    case PyUnicode_2BYTE_KIND: {
        ucs2lib_utf16_encode(out, (const Py_UCS2 *)data, len, native_ordering);
        break;
    }
    case PyUnicode_4BYTE_KIND: {
        ucs4lib_utf16_encode(out, (const Py_UCS4 *)data, len, native_ordering);
        break;
    }
    default:
        assert(0);
    }

  done:
    return v;
}

PyObject *
PyUnicode_EncodeUTF16(const Py_UNICODE *s,
                      Py_ssize_t size,
                      const char *errors,
                      int byteorder)
{
    PyObject *result;
    PyObject *tmp = PyUnicode_FromUnicode(s, size);
    if (tmp == NULL)
        return NULL;
    result = _PyUnicode_EncodeUTF16(tmp, errors, byteorder);
    Py_DECREF(tmp);
    return result;
}

PyObject *
PyUnicode_AsUTF16String(PyObject *unicode)
{
    return _PyUnicode_EncodeUTF16(unicode, NULL, 0);
}

/* --- Unicode Escape Codec ----------------------------------------------- */

/* Helper function for PyUnicode_DecodeUnicodeEscape, determines
   if all the escapes in the string make it still a valid ASCII string.
   Returns -1 if any escapes were found which cause the string to
   pop out of ASCII range.  Otherwise returns the length of the
   required buffer to hold the string.
   */
static Py_ssize_t
length_of_escaped_ascii_string(const char *s, Py_ssize_t size)
{
    const unsigned char *p = (const unsigned char *)s;
    const unsigned char *end = p + size;
    Py_ssize_t length = 0;

    if (size < 0)
        return -1;

    for (; p < end; ++p) {
        if (*p > 127) {
            /* Non-ASCII */
            return -1;
        }
        else if (*p != '\\') {
            /* Normal character */
            ++length;
        }
        else {
            /* Backslash-escape, check next char */
            ++p;
            /* Escape sequence reaches till end of string or
               non-ASCII follow-up. */
            if (p >= end || *p > 127)
                return -1;
            switch (*p) {
            case '\n':
                /* backslash + \n result in zero characters */
                break;
            case '\\': case '\'': case '\"':
            case 'b': case 'f': case 't':
            case 'n': case 'r': case 'v': case 'a':
                ++length;
                break;
            case '0': case '1': case '2': case '3':
            case '4': case '5': case '6': case '7':
            case 'x': case 'u': case 'U': case 'N':
                /* these do not guarantee ASCII characters */
                return -1;
            default:
                /* count the backslash + the other character */
                length += 2;
            }
        }
    }
    return length;
}

static _PyUnicode_Name_CAPI *ucnhash_CAPI = NULL;

PyObject *
PyUnicode_DecodeUnicodeEscape(const char *s,
                              Py_ssize_t size,
                              const char *errors)
{
    const char *starts = s;
    Py_ssize_t startinpos;
    Py_ssize_t endinpos;
    int j;
    PyObject *v;
    const char *end;
    char* message;
    Py_UCS4 chr = 0xffffffff; /* in case 'getcode' messes up */
    PyObject *errorHandler = NULL;
    PyObject *exc = NULL;
    Py_ssize_t len;
    Py_ssize_t i;

    len = length_of_escaped_ascii_string(s, size);

    /* After length_of_escaped_ascii_string() there are two alternatives,
       either the string is pure ASCII with named escapes like \n, etc.
       and we determined it's exact size (common case)
       or it contains \x, \u, ... escape sequences.  then we create a
       legacy wchar string and resize it at the end of this function. */
    if (len >= 0) {
        v = PyUnicode_New(len, 127);
        if (!v)
            goto onError;
        assert(PyUnicode_KIND(v) == PyUnicode_1BYTE_KIND);
    }
    else {
        /* Escaped strings will always be longer than the resulting
           Unicode string, so we start with size here and then reduce the
           length after conversion to the true value.
           (but if the error callback returns a long replacement string
           we'll have to allocate more space) */
        v = PyUnicode_New(size, 127);
        if (!v)
            goto onError;
        len = size;
    }

    if (size == 0)
        return v;
    i = 0;
    end = s + size;

    while (s < end) {
        unsigned char c;
        Py_UCS4 x;
        int digits;

        /* The only case in which i == ascii_length is a backslash
           followed by a newline. */
        assert(i <= len);

        /* Non-escape characters are interpreted as Unicode ordinals */
        if (*s != '\\') {
            if (unicode_putchar(&v, &i, (unsigned char) *s++) < 0)
                goto onError;
            continue;
        }

        startinpos = s-starts;
        /* \ - Escapes */
        s++;
        c = *s++;
        if (s > end)
            c = '\0'; /* Invalid after \ */

        /* The only case in which i == ascii_length is a backslash
           followed by a newline. */
        assert(i < len || (i == len && c == '\n'));

        switch (c) {

            /* \x escapes */
#define WRITECHAR(ch)                                   \
            do {                                        \
                if (unicode_putchar(&v, &i, ch) < 0)    \
                    goto onError;                       \
            }while(0)

        case '\n': break;
        case '\\': WRITECHAR('\\'); break;
        case '\'': WRITECHAR('\''); break;
        case '\"': WRITECHAR('\"'); break;
        case 'b': WRITECHAR('\b'); break;
        /* FF */
        case 'f': WRITECHAR('\014'); break;
        case 't': WRITECHAR('\t'); break;
        case 'n': WRITECHAR('\n'); break;
        case 'r': WRITECHAR('\r'); break;
        /* VT */
        case 'v': WRITECHAR('\013'); break;
        /* BEL, not classic C */
        case 'a': WRITECHAR('\007'); break;

            /* \OOO (octal) escapes */
        case '0': case '1': case '2': case '3':
        case '4': case '5': case '6': case '7':
            x = s[-1] - '0';
            if (s < end && '0' <= *s && *s <= '7') {
                x = (x<<3) + *s++ - '0';
                if (s < end && '0' <= *s && *s <= '7')
                    x = (x<<3) + *s++ - '0';
            }
            WRITECHAR(x);
            break;

            /* hex escapes */
            /* \xXX */
        case 'x':
            digits = 2;
            message = "truncated \\xXX escape";
            goto hexescape;

            /* \uXXXX */
        case 'u':
            digits = 4;
            message = "truncated \\uXXXX escape";
            goto hexescape;

            /* \UXXXXXXXX */
        case 'U':
            digits = 8;
            message = "truncated \\UXXXXXXXX escape";
        hexescape:
            chr = 0;
            if (s+digits>end) {
                endinpos = size;
                if (unicode_decode_call_errorhandler(
                        errors, &errorHandler,
                        "unicodeescape", "end of string in escape sequence",
                        &starts, &end, &startinpos, &endinpos, &exc, &s,
                        &v, &i))
                    goto onError;
                goto nextByte;
            }
            for (j = 0; j < digits; ++j) {
                c = (unsigned char) s[j];
                if (!Py_ISXDIGIT(c)) {
                    endinpos = (s+j+1)-starts;
                    if (unicode_decode_call_errorhandler(
                            errors, &errorHandler,
                            "unicodeescape", message,
                            &starts, &end, &startinpos, &endinpos, &exc, &s,
                            &v, &i))
                        goto onError;
                    len = PyUnicode_GET_LENGTH(v);
                    goto nextByte;
                }
                chr = (chr<<4) & ~0xF;
                if (c >= '0' && c <= '9')
                    chr += c - '0';
                else if (c >= 'a' && c <= 'f')
                    chr += 10 + c - 'a';
                else
                    chr += 10 + c - 'A';
            }
            s += j;
            if (chr == 0xffffffff && PyErr_Occurred())
                /* _decoding_error will have already written into the
                   target buffer. */
                break;
        store:
            /* when we get here, chr is a 32-bit unicode character */
            if (chr <= MAX_UNICODE) {
                WRITECHAR(chr);
            } else {
                endinpos = s-starts;
                if (unicode_decode_call_errorhandler(
                        errors, &errorHandler,
                        "unicodeescape", "illegal Unicode character",
                        &starts, &end, &startinpos, &endinpos, &exc, &s,
                        &v, &i))
                    goto onError;
            }
            break;

            /* \N{name} */
        case 'N':
            message = "malformed \\N character escape";
            if (ucnhash_CAPI == NULL) {
                /* load the unicode data module */
                ucnhash_CAPI = (_PyUnicode_Name_CAPI *)PyCapsule_Import(
                                                PyUnicodeData_CAPSULE_NAME, 1);
                if (ucnhash_CAPI == NULL)
                    goto ucnhashError;
            }
            if (*s == '{') {
                const char *start = s+1;
                /* look for the closing brace */
                while (*s != '}' && s < end)
                    s++;
                if (s > start && s < end && *s == '}') {
                    /* found a name.  look it up in the unicode database */
                    message = "unknown Unicode character name";
                    s++;
                    if (s - start - 1 <= INT_MAX &&
                        ucnhash_CAPI->getcode(NULL, start, (int)(s-start-1),
                                              &chr, 0))
                        goto store;
                }
            }
            endinpos = s-starts;
            if (unicode_decode_call_errorhandler(
                    errors, &errorHandler,
                    "unicodeescape", message,
                    &starts, &end, &startinpos, &endinpos, &exc, &s,
                    &v, &i))
                goto onError;
            break;

        default:
            if (s > end) {
                message = "\\ at end of string";
                s--;
                endinpos = s-starts;
                if (unicode_decode_call_errorhandler(
                        errors, &errorHandler,
                        "unicodeescape", message,
                        &starts, &end, &startinpos, &endinpos, &exc, &s,
                        &v, &i))
                    goto onError;
            }
            else {
                WRITECHAR('\\');
                WRITECHAR((unsigned char)s[-1]);
            }
            break;
        }
      nextByte:
        ;
    }
#undef WRITECHAR

    if (unicode_resize(&v, i) < 0)
        goto onError;
    Py_XDECREF(errorHandler);
    Py_XDECREF(exc);
    return unicode_result(v);

  ucnhashError:
    PyErr_SetString(
        PyExc_UnicodeError,
        "\\N escapes not supported (can't load unicodedata module)"
        );
    Py_XDECREF(v);
    Py_XDECREF(errorHandler);
    Py_XDECREF(exc);
    return NULL;

  onError:
    Py_XDECREF(v);
    Py_XDECREF(errorHandler);
    Py_XDECREF(exc);
    return NULL;
}

/* Return a Unicode-Escape string version of the Unicode object.

   If quotes is true, the string is enclosed in u"" or u'' quotes as
   appropriate.

*/

PyObject *
PyUnicode_AsUnicodeEscapeString(PyObject *unicode)
{
    Py_ssize_t i, len;
    PyObject *repr;
    char *p;
    int kind;
    void *data;
    Py_ssize_t expandsize = 0;

    /* Initial allocation is based on the longest-possible character
       escape.

       For UCS1 strings it's '\xxx', 4 bytes per source character.
       For UCS2 strings it's '\uxxxx', 6 bytes per source character.
       For UCS4 strings it's '\U00xxxxxx', 10 bytes per source character.
    */

    if (!PyUnicode_Check(unicode)) {
        PyErr_BadArgument();
        return NULL;
    }
    if (PyUnicode_READY(unicode) == -1)
        return NULL;
    len = PyUnicode_GET_LENGTH(unicode);
    kind = PyUnicode_KIND(unicode);
    data = PyUnicode_DATA(unicode);
    switch (kind) {
    case PyUnicode_1BYTE_KIND: expandsize = 4; break;
    case PyUnicode_2BYTE_KIND: expandsize = 6; break;
    case PyUnicode_4BYTE_KIND: expandsize = 10; break;
    }

    if (len == 0)
        return PyBytes_FromStringAndSize(NULL, 0);

    if (len > (PY_SSIZE_T_MAX - 2 - 1) / expandsize)
        return PyErr_NoMemory();

    repr = PyBytes_FromStringAndSize(NULL,
                                     2
                                     + expandsize*len
                                     + 1);
    if (repr == NULL)
        return NULL;

    p = PyBytes_AS_STRING(repr);

    for (i = 0; i < len; i++) {
        Py_UCS4 ch = PyUnicode_READ(kind, data, i);

        /* Escape backslashes */
        if (ch == '\\') {
            *p++ = '\\';
            *p++ = (char) ch;
            continue;
        }

        /* Map 21-bit characters to '\U00xxxxxx' */
        else if (ch >= 0x10000) {
            assert(ch <= MAX_UNICODE);
            *p++ = '\\';
            *p++ = 'U';
            *p++ = Py_hexdigits[(ch >> 28) & 0x0000000F];
            *p++ = Py_hexdigits[(ch >> 24) & 0x0000000F];
            *p++ = Py_hexdigits[(ch >> 20) & 0x0000000F];
            *p++ = Py_hexdigits[(ch >> 16) & 0x0000000F];
            *p++ = Py_hexdigits[(ch >> 12) & 0x0000000F];
            *p++ = Py_hexdigits[(ch >> 8) & 0x0000000F];
            *p++ = Py_hexdigits[(ch >> 4) & 0x0000000F];
            *p++ = Py_hexdigits[ch & 0x0000000F];
            continue;
        }

        /* Map 16-bit characters to '\uxxxx' */
        if (ch >= 256) {
            *p++ = '\\';
            *p++ = 'u';
            *p++ = Py_hexdigits[(ch >> 12) & 0x000F];
            *p++ = Py_hexdigits[(ch >> 8) & 0x000F];
            *p++ = Py_hexdigits[(ch >> 4) & 0x000F];
            *p++ = Py_hexdigits[ch & 0x000F];
        }

        /* Map special whitespace to '\t', \n', '\r' */
        else if (ch == '\t') {
            *p++ = '\\';
            *p++ = 't';
        }
        else if (ch == '\n') {
            *p++ = '\\';
            *p++ = 'n';
        }
        else if (ch == '\r') {
            *p++ = '\\';
            *p++ = 'r';
        }

        /* Map non-printable US ASCII to '\xhh' */
        else if (ch < ' ' || ch >= 0x7F) {
            *p++ = '\\';
            *p++ = 'x';
            *p++ = Py_hexdigits[(ch >> 4) & 0x000F];
            *p++ = Py_hexdigits[ch & 0x000F];
        }

        /* Copy everything else as-is */
        else
            *p++ = (char) ch;
    }

    assert(p - PyBytes_AS_STRING(repr) > 0);
    if (_PyBytes_Resize(&repr, p - PyBytes_AS_STRING(repr)) < 0)
        return NULL;
    return repr;
}

PyObject *
PyUnicode_EncodeUnicodeEscape(const Py_UNICODE *s,
                              Py_ssize_t size)
{
    PyObject *result;
    PyObject *tmp = PyUnicode_FromUnicode(s, size);
    if (tmp == NULL)
        return NULL;
    result = PyUnicode_AsUnicodeEscapeString(tmp);
    Py_DECREF(tmp);
    return result;
}

/* --- Raw Unicode Escape Codec ------------------------------------------- */

PyObject *
PyUnicode_DecodeRawUnicodeEscape(const char *s,
                                 Py_ssize_t size,
                                 const char *errors)
{
    const char *starts = s;
    Py_ssize_t startinpos;
    Py_ssize_t endinpos;
    Py_ssize_t outpos;
    PyObject *v;
    const char *end;
    const char *bs;
    PyObject *errorHandler = NULL;
    PyObject *exc = NULL;

    /* Escaped strings will always be longer than the resulting
       Unicode string, so we start with size here and then reduce the
       length after conversion to the true value. (But decoding error
       handler might have to resize the string) */
    v = PyUnicode_New(size, 127);
    if (v == NULL)
        goto onError;
    if (size == 0)
        return v;
    outpos = 0;
    end = s + size;
    while (s < end) {
        unsigned char c;
        Py_UCS4 x;
        int i;
        int count;

        /* Non-escape characters are interpreted as Unicode ordinals */
        if (*s != '\\') {
            if (unicode_putchar(&v, &outpos, (unsigned char)*s++) < 0)
                goto onError;
            continue;
        }
        startinpos = s-starts;

        /* \u-escapes are only interpreted iff the number of leading
           backslashes if odd */
        bs = s;
        for (;s < end;) {
            if (*s != '\\')
                break;
            if (unicode_putchar(&v, &outpos, (unsigned char)*s++) < 0)
                goto onError;
        }
        if (((s - bs) & 1) == 0 ||
            s >= end ||
            (*s != 'u' && *s != 'U')) {
            continue;
        }
        outpos--;
        count = *s=='u' ? 4 : 8;
        s++;

        /* \uXXXX with 4 hex digits, \Uxxxxxxxx with 8 */
        for (x = 0, i = 0; i < count; ++i, ++s) {
            c = (unsigned char)*s;
            if (!Py_ISXDIGIT(c)) {
                endinpos = s-starts;
                if (unicode_decode_call_errorhandler(
                        errors, &errorHandler,
                        "rawunicodeescape", "truncated \\uXXXX",
                        &starts, &end, &startinpos, &endinpos, &exc, &s,
                        &v, &outpos))
                    goto onError;
                goto nextByte;
            }
            x = (x<<4) & ~0xF;
            if (c >= '0' && c <= '9')
                x += c - '0';
            else if (c >= 'a' && c <= 'f')
                x += 10 + c - 'a';
            else
                x += 10 + c - 'A';
        }
        if (x <= MAX_UNICODE) {
            if (unicode_putchar(&v, &outpos, x) < 0)
                goto onError;
        } else {
            endinpos = s-starts;
            if (unicode_decode_call_errorhandler(
                    errors, &errorHandler,
                    "rawunicodeescape", "\\Uxxxxxxxx out of range",
                    &starts, &end, &startinpos, &endinpos, &exc, &s,
                    &v, &outpos))
                goto onError;
        }
      nextByte:
        ;
    }
    if (unicode_resize(&v, outpos) < 0)
        goto onError;
    Py_XDECREF(errorHandler);
    Py_XDECREF(exc);
    return unicode_result(v);

  onError:
    Py_XDECREF(v);
    Py_XDECREF(errorHandler);
    Py_XDECREF(exc);
    return NULL;
}


PyObject *
PyUnicode_AsRawUnicodeEscapeString(PyObject *unicode)
{
    PyObject *repr;
    char *p;
    char *q;
    Py_ssize_t expandsize, pos;
    int kind;
    void *data;
    Py_ssize_t len;

    if (!PyUnicode_Check(unicode)) {
        PyErr_BadArgument();
        return NULL;
    }
    if (PyUnicode_READY(unicode) == -1)
        return NULL;
    kind = PyUnicode_KIND(unicode);
    data = PyUnicode_DATA(unicode);
    len = PyUnicode_GET_LENGTH(unicode);
    /* 4 byte characters can take up 10 bytes, 2 byte characters can take up 6
       bytes, and 1 byte characters 4. */
    expandsize = kind * 2 + 2;

    if (len > PY_SSIZE_T_MAX / expandsize)
        return PyErr_NoMemory();

    repr = PyBytes_FromStringAndSize(NULL, expandsize * len);
    if (repr == NULL)
        return NULL;
    if (len == 0)
        return repr;

    p = q = PyBytes_AS_STRING(repr);
    for (pos = 0; pos < len; pos++) {
        Py_UCS4 ch = PyUnicode_READ(kind, data, pos);
        /* Map 32-bit characters to '\Uxxxxxxxx' */
        if (ch >= 0x10000) {
            assert(ch <= MAX_UNICODE);
            *p++ = '\\';
            *p++ = 'U';
            *p++ = Py_hexdigits[(ch >> 28) & 0xf];
            *p++ = Py_hexdigits[(ch >> 24) & 0xf];
            *p++ = Py_hexdigits[(ch >> 20) & 0xf];
            *p++ = Py_hexdigits[(ch >> 16) & 0xf];
            *p++ = Py_hexdigits[(ch >> 12) & 0xf];
            *p++ = Py_hexdigits[(ch >> 8) & 0xf];
            *p++ = Py_hexdigits[(ch >> 4) & 0xf];
            *p++ = Py_hexdigits[ch & 15];
        }
        /* Map 16-bit characters to '\uxxxx' */
        else if (ch >= 256) {
            *p++ = '\\';
            *p++ = 'u';
            *p++ = Py_hexdigits[(ch >> 12) & 0xf];
            *p++ = Py_hexdigits[(ch >> 8) & 0xf];
            *p++ = Py_hexdigits[(ch >> 4) & 0xf];
            *p++ = Py_hexdigits[ch & 15];
        }
        /* Copy everything else as-is */
        else
            *p++ = (char) ch;
    }

    assert(p > q);
    if (_PyBytes_Resize(&repr, p - q) < 0)
        return NULL;
    return repr;
}

PyObject *
PyUnicode_EncodeRawUnicodeEscape(const Py_UNICODE *s,
                                 Py_ssize_t size)
{
    PyObject *result;
    PyObject *tmp = PyUnicode_FromUnicode(s, size);
    if (tmp == NULL)
        return NULL;
    result = PyUnicode_AsRawUnicodeEscapeString(tmp);
    Py_DECREF(tmp);
    return result;
}

/* --- Unicode Internal Codec ------------------------------------------- */

PyObject *
_PyUnicode_DecodeUnicodeInternal(const char *s,
                                 Py_ssize_t size,
                                 const char *errors)
{
    const char *starts = s;
    Py_ssize_t startinpos;
    Py_ssize_t endinpos;
    Py_ssize_t outpos;
    PyObject *v;
    const char *end;
    const char *reason;
    PyObject *errorHandler = NULL;
    PyObject *exc = NULL;

    if (PyErr_WarnEx(PyExc_DeprecationWarning,
                     "unicode_internal codec has been deprecated",
                     1))
        return NULL;

    /* XXX overflow detection missing */
    v = PyUnicode_New((size+Py_UNICODE_SIZE-1)/ Py_UNICODE_SIZE, 127);
    if (v == NULL)
        goto onError;
    if (PyUnicode_GET_LENGTH(v) == 0)
        return v;
    outpos = 0;
    end = s + size;

    while (s < end) {
        Py_UNICODE uch;
        Py_UCS4 ch;
        /* We copy the raw representation one byte at a time because the
           pointer may be unaligned (see test_codeccallbacks). */
        ((char *) &uch)[0] = s[0];
        ((char *) &uch)[1] = s[1];
#ifdef Py_UNICODE_WIDE
        ((char *) &uch)[2] = s[2];
        ((char *) &uch)[3] = s[3];
#endif
        ch = uch;

        /* We have to sanity check the raw data, otherwise doom looms for
           some malformed UCS-4 data. */
        if (
#ifdef Py_UNICODE_WIDE
            ch > 0x10ffff ||
#endif
            end-s < Py_UNICODE_SIZE
            )
        {
            startinpos = s - starts;
            if (end-s < Py_UNICODE_SIZE) {
                endinpos = end-starts;
                reason = "truncated input";
            }
            else {
                endinpos = s - starts + Py_UNICODE_SIZE;
                reason = "illegal code point (> 0x10FFFF)";
            }
            if (unicode_decode_call_errorhandler(
                    errors, &errorHandler,
                    "unicode_internal", reason,
                    &starts, &end, &startinpos, &endinpos, &exc, &s,
                    &v, &outpos))
                goto onError;
            continue;
        }

        s += Py_UNICODE_SIZE;
#ifndef Py_UNICODE_WIDE
        if (Py_UNICODE_IS_HIGH_SURROGATE(ch) && s < end)
        {
            Py_UNICODE uch2;
            ((char *) &uch2)[0] = s[0];
            ((char *) &uch2)[1] = s[1];
            if (Py_UNICODE_IS_LOW_SURROGATE(uch2))
            {
                ch = Py_UNICODE_JOIN_SURROGATES(uch, uch2);
                s += Py_UNICODE_SIZE;
            }
        }
#endif

        if (unicode_putchar(&v, &outpos, ch) < 0)
            goto onError;
    }

    if (unicode_resize(&v, outpos) < 0)
        goto onError;
    Py_XDECREF(errorHandler);
    Py_XDECREF(exc);
    return unicode_result(v);

  onError:
    Py_XDECREF(v);
    Py_XDECREF(errorHandler);
    Py_XDECREF(exc);
    return NULL;
}

/* --- Latin-1 Codec ------------------------------------------------------ */

PyObject *
PyUnicode_DecodeLatin1(const char *s,
                       Py_ssize_t size,
                       const char *errors)
{
    /* Latin-1 is equivalent to the first 256 ordinals in Unicode. */
    return _PyUnicode_FromUCS1((unsigned char*)s, size);
}

/* create or adjust a UnicodeEncodeError */
static void
make_encode_exception(PyObject **exceptionObject,
                      const char *encoding,
                      PyObject *unicode,
                      Py_ssize_t startpos, Py_ssize_t endpos,
                      const char *reason)
{
    if (*exceptionObject == NULL) {
        *exceptionObject = PyObject_CallFunction(
            PyExc_UnicodeEncodeError, "sOnns",
            encoding, unicode, startpos, endpos, reason);
    }
    else {
        if (PyUnicodeEncodeError_SetStart(*exceptionObject, startpos))
            goto onError;
        if (PyUnicodeEncodeError_SetEnd(*exceptionObject, endpos))
            goto onError;
        if (PyUnicodeEncodeError_SetReason(*exceptionObject, reason))
            goto onError;
        return;
      onError:
        Py_DECREF(*exceptionObject);
        *exceptionObject = NULL;
    }
}

/* raises a UnicodeEncodeError */
static void
raise_encode_exception(PyObject **exceptionObject,
                       const char *encoding,
                       PyObject *unicode,
                       Py_ssize_t startpos, Py_ssize_t endpos,
                       const char *reason)
{
    make_encode_exception(exceptionObject,
                          encoding, unicode, startpos, endpos, reason);
    if (*exceptionObject != NULL)
        PyCodec_StrictErrors(*exceptionObject);
}

/* error handling callback helper:
   build arguments, call the callback and check the arguments,
   put the result into newpos and return the replacement string, which
   has to be freed by the caller */
static PyObject *
unicode_encode_call_errorhandler(const char *errors,
                                 PyObject **errorHandler,
                                 const char *encoding, const char *reason,
                                 PyObject *unicode, PyObject **exceptionObject,
                                 Py_ssize_t startpos, Py_ssize_t endpos,
                                 Py_ssize_t *newpos)
{
    static char *argparse = "On;encoding error handler must return (str/bytes, int) tuple";
    Py_ssize_t len;
    PyObject *restuple;
    PyObject *resunicode;

    if (*errorHandler == NULL) {
        *errorHandler = PyCodec_LookupError(errors);
        if (*errorHandler == NULL)
            return NULL;
    }

    if (PyUnicode_READY(unicode) == -1)
        return NULL;
    len = PyUnicode_GET_LENGTH(unicode);

    make_encode_exception(exceptionObject,
                          encoding, unicode, startpos, endpos, reason);
    if (*exceptionObject == NULL)
        return NULL;

    restuple = PyObject_CallFunctionObjArgs(
        *errorHandler, *exceptionObject, NULL);
    if (restuple == NULL)
        return NULL;
    if (!PyTuple_Check(restuple)) {
        PyErr_SetString(PyExc_TypeError, &argparse[3]);
        Py_DECREF(restuple);
        return NULL;
    }
    if (!PyArg_ParseTuple(restuple, argparse,
                          &resunicode, newpos)) {
        Py_DECREF(restuple);
        return NULL;
    }
    if (!PyUnicode_Check(resunicode) && !PyBytes_Check(resunicode)) {
        PyErr_SetString(PyExc_TypeError, &argparse[3]);
        Py_DECREF(restuple);
        return NULL;
    }
    if (*newpos<0)
        *newpos = len + *newpos;
    if (*newpos<0 || *newpos>len) {
        PyErr_Format(PyExc_IndexError, "position %zd from error handler out of bounds", *newpos);
        Py_DECREF(restuple);
        return NULL;
    }
    Py_INCREF(resunicode);
    Py_DECREF(restuple);
    return resunicode;
}

static PyObject *
unicode_encode_ucs1(PyObject *unicode,
                    const char *errors,
                    unsigned int limit)
{
    /* input state */
    Py_ssize_t pos=0, size;
    int kind;
    void *data;
    /* output object */
    PyObject *res;
    /* pointer into the output */
    char *str;
    /* current output position */
    Py_ssize_t ressize;
    const char *encoding = (limit == 256) ? "latin-1" : "ascii";
    const char *reason = (limit == 256) ? "ordinal not in range(256)" : "ordinal not in range(128)";
    PyObject *errorHandler = NULL;
    PyObject *exc = NULL;
    /* the following variable is used for caching string comparisons
     * -1=not initialized, 0=unknown, 1=strict, 2=replace, 3=ignore, 4=xmlcharrefreplace */
    int known_errorHandler = -1;

    if (PyUnicode_READY(unicode) == -1)
        return NULL;
    size = PyUnicode_GET_LENGTH(unicode);
    kind = PyUnicode_KIND(unicode);
    data = PyUnicode_DATA(unicode);
    /* allocate enough for a simple encoding without
       replacements, if we need more, we'll resize */
    if (size == 0)
        return PyBytes_FromStringAndSize(NULL, 0);
    res = PyBytes_FromStringAndSize(NULL, size);
    if (res == NULL)
        return NULL;
    str = PyBytes_AS_STRING(res);
    ressize = size;

    while (pos < size) {
        Py_UCS4 c = PyUnicode_READ(kind, data, pos);

        /* can we encode this? */
        if (c<limit) {
            /* no overflow check, because we know that the space is enough */
            *str++ = (char)c;
            ++pos;
        }
        else {
            Py_ssize_t requiredsize;
            PyObject *repunicode;
            Py_ssize_t repsize, newpos, respos, i;
            /* startpos for collecting unencodable chars */
            Py_ssize_t collstart = pos;
            Py_ssize_t collend = pos;
            /* find all unecodable characters */
            while ((collend < size) && (PyUnicode_READ(kind, data, collend)>=limit))
                ++collend;
            /* cache callback name lookup (if not done yet, i.e. it's the first error) */
            if (known_errorHandler==-1) {
                if ((errors==NULL) || (!strcmp(errors, "strict")))
                    known_errorHandler = 1;
                else if (!strcmp(errors, "replace"))
                    known_errorHandler = 2;
                else if (!strcmp(errors, "ignore"))
                    known_errorHandler = 3;
                else if (!strcmp(errors, "xmlcharrefreplace"))
                    known_errorHandler = 4;
                else
                    known_errorHandler = 0;
            }
            switch (known_errorHandler) {
            case 1: /* strict */
                raise_encode_exception(&exc, encoding, unicode, collstart, collend, reason);
                goto onError;
            case 2: /* replace */
                while (collstart++<collend)
                    *str++ = '?'; /* fall through */
            case 3: /* ignore */
                pos = collend;
                break;
            case 4: /* xmlcharrefreplace */
                respos = str - PyBytes_AS_STRING(res);
                /* determine replacement size */
                for (i = collstart, repsize = 0; i < collend; ++i) {
                    Py_UCS4 ch = PyUnicode_READ(kind, data, i);
                    if (ch < 10)
                        repsize += 2+1+1;
                    else if (ch < 100)
                        repsize += 2+2+1;
                    else if (ch < 1000)
                        repsize += 2+3+1;
                    else if (ch < 10000)
                        repsize += 2+4+1;
                    else if (ch < 100000)
                        repsize += 2+5+1;
                    else if (ch < 1000000)
                        repsize += 2+6+1;
                    else {
                        assert(ch <= MAX_UNICODE);
                        repsize += 2+7+1;
                    }
                }
                requiredsize = respos+repsize+(size-collend);
                if (requiredsize > ressize) {
                    if (requiredsize<2*ressize)
                        requiredsize = 2*ressize;
                    if (_PyBytes_Resize(&res, requiredsize))
                        goto onError;
                    str = PyBytes_AS_STRING(res) + respos;
                    ressize = requiredsize;
                }
                /* generate replacement */
                for (i = collstart; i < collend; ++i) {
                    str += sprintf(str, "&#%d;", PyUnicode_READ(kind, data, i));
                }
                pos = collend;
                break;
            default:
                repunicode = unicode_encode_call_errorhandler(errors, &errorHandler,
                                                              encoding, reason, unicode, &exc,
                                                              collstart, collend, &newpos);
                if (repunicode == NULL || (PyUnicode_Check(repunicode) &&
                                           PyUnicode_READY(repunicode) == -1))
                    goto onError;
                if (PyBytes_Check(repunicode)) {
                    /* Directly copy bytes result to output. */
                    repsize = PyBytes_Size(repunicode);
                    if (repsize > 1) {
                        /* Make room for all additional bytes. */
                        respos = str - PyBytes_AS_STRING(res);
                        if (_PyBytes_Resize(&res, ressize+repsize-1)) {
                            Py_DECREF(repunicode);
                            goto onError;
                        }
                        str = PyBytes_AS_STRING(res) + respos;
                        ressize += repsize-1;
                    }
                    memcpy(str, PyBytes_AsString(repunicode), repsize);
                    str += repsize;
                    pos = newpos;
                    Py_DECREF(repunicode);
                    break;
                }
                /* need more space? (at least enough for what we
                   have+the replacement+the rest of the string, so
                   we won't have to check space for encodable characters) */
                respos = str - PyBytes_AS_STRING(res);
                repsize = PyUnicode_GET_LENGTH(repunicode);
                requiredsize = respos+repsize+(size-collend);
                if (requiredsize > ressize) {
                    if (requiredsize<2*ressize)
                        requiredsize = 2*ressize;
                    if (_PyBytes_Resize(&res, requiredsize)) {
                        Py_DECREF(repunicode);
                        goto onError;
                    }
                    str = PyBytes_AS_STRING(res) + respos;
                    ressize = requiredsize;
                }
                /* check if there is anything unencodable in the replacement
                   and copy it to the output */
                for (i = 0; repsize-->0; ++i, ++str) {
                    c = PyUnicode_READ_CHAR(repunicode, i);
                    if (c >= limit) {
                        raise_encode_exception(&exc, encoding, unicode,
                                               pos, pos+1, reason);
                        Py_DECREF(repunicode);
                        goto onError;
                    }
                    *str = (char)c;
                }
                pos = newpos;
                Py_DECREF(repunicode);
            }
        }
    }
    /* Resize if we allocated to much */
    size = str - PyBytes_AS_STRING(res);
    if (size < ressize) { /* If this falls res will be NULL */
        assert(size >= 0);
        if (_PyBytes_Resize(&res, size) < 0)
            goto onError;
    }

    Py_XDECREF(errorHandler);
    Py_XDECREF(exc);
    return res;

  onError:
    Py_XDECREF(res);
    Py_XDECREF(errorHandler);
    Py_XDECREF(exc);
    return NULL;
}

/* Deprecated */
PyObject *
PyUnicode_EncodeLatin1(const Py_UNICODE *p,
                       Py_ssize_t size,
                       const char *errors)
{
    PyObject *result;
    PyObject *unicode = PyUnicode_FromUnicode(p, size);
    if (unicode == NULL)
        return NULL;
    result = unicode_encode_ucs1(unicode, errors, 256);
    Py_DECREF(unicode);
    return result;
}

PyObject *
_PyUnicode_AsLatin1String(PyObject *unicode, const char *errors)
{
    if (!PyUnicode_Check(unicode)) {
        PyErr_BadArgument();
        return NULL;
    }
    if (PyUnicode_READY(unicode) == -1)
        return NULL;
    /* Fast path: if it is a one-byte string, construct
       bytes object directly. */
    if (PyUnicode_KIND(unicode) == PyUnicode_1BYTE_KIND)
        return PyBytes_FromStringAndSize(PyUnicode_DATA(unicode),
                                         PyUnicode_GET_LENGTH(unicode));
    /* Non-Latin-1 characters present. Defer to above function to
       raise the exception. */
    return unicode_encode_ucs1(unicode, errors, 256);
}

PyObject*
PyUnicode_AsLatin1String(PyObject *unicode)
{
    return _PyUnicode_AsLatin1String(unicode, NULL);
}

/* --- 7-bit ASCII Codec -------------------------------------------------- */

PyObject *
PyUnicode_DecodeASCII(const char *s,
                      Py_ssize_t size,
                      const char *errors)
{
    const char *starts = s;
    PyObject *unicode;
    int kind;
    void *data;
    Py_ssize_t startinpos;
    Py_ssize_t endinpos;
    Py_ssize_t outpos;
    const char *e;
    PyObject *errorHandler = NULL;
    PyObject *exc = NULL;

    if (size == 0) {
        Py_INCREF(unicode_empty);
        return unicode_empty;
    }

    /* ASCII is equivalent to the first 128 ordinals in Unicode. */
    if (size == 1 && (unsigned char)s[0] < 128)
        return get_latin1_char((unsigned char)s[0]);

    unicode = PyUnicode_New(size, 127);
    if (unicode == NULL)
        goto onError;

    e = s + size;
    data = PyUnicode_1BYTE_DATA(unicode);
    outpos = ascii_decode(s, e, (Py_UCS1 *)data);
    if (outpos == size)
        return unicode;

    s += outpos;
    kind = PyUnicode_1BYTE_KIND;
    while (s < e) {
        register unsigned char c = (unsigned char)*s;
        if (c < 128) {
            PyUnicode_WRITE(kind, data, outpos++, c);
            ++s;
        }
        else {
            startinpos = s-starts;
            endinpos = startinpos + 1;
            if (unicode_decode_call_errorhandler(
                    errors, &errorHandler,
                    "ascii", "ordinal not in range(128)",
                    &starts, &e, &startinpos, &endinpos, &exc, &s,
                    &unicode, &outpos))
                goto onError;
            kind = PyUnicode_KIND(unicode);
            data = PyUnicode_DATA(unicode);
        }
    }
    if (unicode_resize(&unicode, outpos) < 0)
        goto onError;
    Py_XDECREF(errorHandler);
    Py_XDECREF(exc);
    assert(_PyUnicode_CheckConsistency(unicode, 1));
    return unicode;

  onError:
    Py_XDECREF(unicode);
    Py_XDECREF(errorHandler);
    Py_XDECREF(exc);
    return NULL;
}

/* Deprecated */
PyObject *
PyUnicode_EncodeASCII(const Py_UNICODE *p,
                      Py_ssize_t size,
                      const char *errors)
{
    PyObject *result;
    PyObject *unicode = PyUnicode_FromUnicode(p, size);
    if (unicode == NULL)
        return NULL;
    result = unicode_encode_ucs1(unicode, errors, 128);
    Py_DECREF(unicode);
    return result;
}

PyObject *
_PyUnicode_AsASCIIString(PyObject *unicode, const char *errors)
{
    if (!PyUnicode_Check(unicode)) {
        PyErr_BadArgument();
        return NULL;
    }
    if (PyUnicode_READY(unicode) == -1)
        return NULL;
    /* Fast path: if it is an ASCII-only string, construct bytes object
       directly. Else defer to above function to raise the exception. */
    if (PyUnicode_MAX_CHAR_VALUE(unicode) < 128)
        return PyBytes_FromStringAndSize(PyUnicode_DATA(unicode),
                                         PyUnicode_GET_LENGTH(unicode));
    return unicode_encode_ucs1(unicode, errors, 128);
}

PyObject *
PyUnicode_AsASCIIString(PyObject *unicode)
{
    return _PyUnicode_AsASCIIString(unicode, NULL);
}

#ifdef HAVE_MBCS

/* --- MBCS codecs for Windows -------------------------------------------- */

#if SIZEOF_INT < SIZEOF_SIZE_T
#define NEED_RETRY
#endif

#ifndef WC_ERR_INVALID_CHARS
#  define WC_ERR_INVALID_CHARS 0x0080
#endif

static char*
code_page_name(UINT code_page, PyObject **obj)
{
    *obj = NULL;
    if (code_page == CP_ACP)
        return "mbcs";
    if (code_page == CP_UTF7)
        return "CP_UTF7";
    if (code_page == CP_UTF8)
        return "CP_UTF8";

    *obj = PyBytes_FromFormat("cp%u", code_page);
    if (*obj == NULL)
        return NULL;
    return PyBytes_AS_STRING(*obj);
}

static int
is_dbcs_lead_byte(UINT code_page, const char *s, int offset)
{
    const char *curr = s + offset;
    const char *prev;

    if (!IsDBCSLeadByteEx(code_page, *curr))
        return 0;

    prev = CharPrevExA(code_page, s, curr, 0);
    if (prev == curr)
        return 1;
    /* FIXME: This code is limited to "true" double-byte encodings,
       as it assumes an incomplete character consists of a single
       byte. */
    if (curr - prev == 2)
        return 1;
    if (!IsDBCSLeadByteEx(code_page, *prev))
        return 1;
    return 0;
}

static DWORD
decode_code_page_flags(UINT code_page)
{
    if (code_page == CP_UTF7) {
        /* The CP_UTF7 decoder only supports flags=0 */
        return 0;
    }
    else
        return MB_ERR_INVALID_CHARS;
}

/*
 * Decode a byte string from a Windows code page into unicode object in strict
 * mode.
 *
 * Returns consumed size if succeed, returns -2 on decode error, or raise a
 * WindowsError and returns -1 on other error.
 */
static int
decode_code_page_strict(UINT code_page,
                        PyObject **v,
                        const char *in,
                        int insize)
{
    const DWORD flags = decode_code_page_flags(code_page);
    wchar_t *out;
    DWORD outsize;

    /* First get the size of the result */
    assert(insize > 0);
    outsize = MultiByteToWideChar(code_page, flags, in, insize, NULL, 0);
    if (outsize <= 0)
        goto error;

    if (*v == NULL) {
        /* Create unicode object */
        /* FIXME: don't use _PyUnicode_New(), but allocate a wchar_t* buffer */
        *v = (PyObject*)_PyUnicode_New(outsize);
        if (*v == NULL)
            return -1;
        out = PyUnicode_AS_UNICODE(*v);
    }
    else {
        /* Extend unicode object */
        Py_ssize_t n = PyUnicode_GET_SIZE(*v);
        if (unicode_resize(v, n + outsize) < 0)
            return -1;
        out = PyUnicode_AS_UNICODE(*v) + n;
    }

    /* Do the conversion */
    outsize = MultiByteToWideChar(code_page, flags, in, insize, out, outsize);
    if (outsize <= 0)
        goto error;
    return insize;

error:
    if (GetLastError() == ERROR_NO_UNICODE_TRANSLATION)
        return -2;
    PyErr_SetFromWindowsErr(0);
    return -1;
}

/*
 * Decode a byte string from a code page into unicode object with an error
 * handler.
 *
 * Returns consumed size if succeed, or raise a WindowsError or
 * UnicodeDecodeError exception and returns -1 on error.
 */
static int
decode_code_page_errors(UINT code_page,
                        PyObject **v,
                        const char *in, const int size,
                        const char *errors)
{
    const char *startin = in;
    const char *endin = in + size;
    const DWORD flags = decode_code_page_flags(code_page);
    /* Ideally, we should get reason from FormatMessage. This is the Windows
       2000 English version of the message. */
    const char *reason = "No mapping for the Unicode character exists "
                         "in the target code page.";
    /* each step cannot decode more than 1 character, but a character can be
       represented as a surrogate pair */
    wchar_t buffer[2], *startout, *out;
    int insize, outsize;
    PyObject *errorHandler = NULL;
    PyObject *exc = NULL;
    PyObject *encoding_obj = NULL;
    char *encoding;
    DWORD err;
    int ret = -1;

    assert(size > 0);

    encoding = code_page_name(code_page, &encoding_obj);
    if (encoding == NULL)
        return -1;

    if (errors == NULL || strcmp(errors, "strict") == 0) {
        /* The last error was ERROR_NO_UNICODE_TRANSLATION, then we raise a
           UnicodeDecodeError. */
        make_decode_exception(&exc, encoding, in, size, 0, 0, reason);
        if (exc != NULL) {
            PyCodec_StrictErrors(exc);
            Py_CLEAR(exc);
        }
        goto error;
    }

    if (*v == NULL) {
        /* Create unicode object */
        if (size > PY_SSIZE_T_MAX / (Py_ssize_t)Py_ARRAY_LENGTH(buffer)) {
            PyErr_NoMemory();
            goto error;
        }
        /* FIXME: don't use _PyUnicode_New(), but allocate a wchar_t* buffer */
        *v = (PyObject*)_PyUnicode_New(size * Py_ARRAY_LENGTH(buffer));
        if (*v == NULL)
            goto error;
        startout = PyUnicode_AS_UNICODE(*v);
    }
    else {
        /* Extend unicode object */
        Py_ssize_t n = PyUnicode_GET_SIZE(*v);
        if (size > (PY_SSIZE_T_MAX - n) / (Py_ssize_t)Py_ARRAY_LENGTH(buffer)) {
            PyErr_NoMemory();
            goto error;
        }
        if (unicode_resize(v, n + size * Py_ARRAY_LENGTH(buffer)) < 0)
            goto error;
        startout = PyUnicode_AS_UNICODE(*v) + n;
    }

    /* Decode the byte string character per character */
    out = startout;
    while (in < endin)
    {
        /* Decode a character */
        insize = 1;
        do
        {
            outsize = MultiByteToWideChar(code_page, flags,
                                          in, insize,
                                          buffer, Py_ARRAY_LENGTH(buffer));
            if (outsize > 0)
                break;
            err = GetLastError();
            if (err != ERROR_NO_UNICODE_TRANSLATION
                && err != ERROR_INSUFFICIENT_BUFFER)
            {
                PyErr_SetFromWindowsErr(0);
                goto error;
            }
            insize++;
        }
        /* 4=maximum length of a UTF-8 sequence */
        while (insize <= 4 && (in + insize) <= endin);

        if (outsize <= 0) {
            Py_ssize_t startinpos, endinpos, outpos;

            startinpos = in - startin;
            endinpos = startinpos + 1;
            outpos = out - PyUnicode_AS_UNICODE(*v);
            if (unicode_decode_call_errorhandler(
                    errors, &errorHandler,
                    encoding, reason,
                    &startin, &endin, &startinpos, &endinpos, &exc, &in,
                    v, &outpos))
            {
                goto error;
            }
            out = PyUnicode_AS_UNICODE(*v) + outpos;
        }
        else {
            in += insize;
            memcpy(out, buffer, outsize * sizeof(wchar_t));
            out += outsize;
        }
    }

    /* write a NUL character at the end */
    *out = 0;

    /* Extend unicode object */
    outsize = out - startout;
    assert(outsize <= PyUnicode_WSTR_LENGTH(*v));
    if (unicode_resize(v, outsize) < 0)
        goto error;
    ret = size;

error:
    Py_XDECREF(encoding_obj);
    Py_XDECREF(errorHandler);
    Py_XDECREF(exc);
    return ret;
}

static PyObject *
decode_code_page_stateful(int code_page,
                          const char *s, Py_ssize_t size,
                          const char *errors, Py_ssize_t *consumed)
{
    PyObject *v = NULL;
    int chunk_size, final, converted, done;

    if (code_page < 0) {
        PyErr_SetString(PyExc_ValueError, "invalid code page number");
        return NULL;
    }

    if (consumed)
        *consumed = 0;

    do
    {
#ifdef NEED_RETRY
        if (size > INT_MAX) {
            chunk_size = INT_MAX;
            final = 0;
            done = 0;
        }
        else
#endif
        {
            chunk_size = (int)size;
            final = (consumed == NULL);
            done = 1;
        }

        /* Skip trailing lead-byte unless 'final' is set */
        if (!final && is_dbcs_lead_byte(code_page, s, chunk_size - 1))
            --chunk_size;

        if (chunk_size == 0 && done) {
            if (v != NULL)
                break;
            Py_INCREF(unicode_empty);
            return unicode_empty;
        }


        converted = decode_code_page_strict(code_page, &v,
                                            s, chunk_size);
        if (converted == -2)
            converted = decode_code_page_errors(code_page, &v,
                                                s, chunk_size,
                                                errors);
        assert(converted != 0);

        if (converted < 0) {
            Py_XDECREF(v);
            return NULL;
        }

        if (consumed)
            *consumed += converted;

        s += converted;
        size -= converted;
    } while (!done);

    return unicode_result(v);
}

PyObject *
PyUnicode_DecodeCodePageStateful(int code_page,
                                 const char *s,
                                 Py_ssize_t size,
                                 const char *errors,
                                 Py_ssize_t *consumed)
{
    return decode_code_page_stateful(code_page, s, size, errors, consumed);
}

PyObject *
PyUnicode_DecodeMBCSStateful(const char *s,
                             Py_ssize_t size,
                             const char *errors,
                             Py_ssize_t *consumed)
{
    return decode_code_page_stateful(CP_ACP, s, size, errors, consumed);
}

PyObject *
PyUnicode_DecodeMBCS(const char *s,
                     Py_ssize_t size,
                     const char *errors)
{
    return PyUnicode_DecodeMBCSStateful(s, size, errors, NULL);
}

static DWORD
encode_code_page_flags(UINT code_page, const char *errors)
{
    if (code_page == CP_UTF8) {
        if (winver.dwMajorVersion >= 6)
            /* CP_UTF8 supports WC_ERR_INVALID_CHARS on Windows Vista
               and later */
            return WC_ERR_INVALID_CHARS;
        else
            /* CP_UTF8 only supports flags=0 on Windows older than Vista */
            return 0;
    }
    else if (code_page == CP_UTF7) {
        /* CP_UTF7 only supports flags=0 */
        return 0;
    }
    else {
        if (errors != NULL && strcmp(errors, "replace") == 0)
            return 0;
        else
            return WC_NO_BEST_FIT_CHARS;
    }
}

/*
 * Encode a Unicode string to a Windows code page into a byte string in strict
 * mode.
 *
 * Returns consumed characters if succeed, returns -2 on encode error, or raise
 * a WindowsError and returns -1 on other error.
 */
static int
encode_code_page_strict(UINT code_page, PyObject **outbytes,
                        PyObject *unicode, Py_ssize_t offset, int len,
                        const char* errors)
{
    BOOL usedDefaultChar = FALSE;
    BOOL *pusedDefaultChar = &usedDefaultChar;
    int outsize;
    PyObject *exc = NULL;
    wchar_t *p;
    Py_ssize_t size;
    const DWORD flags = encode_code_page_flags(code_page, NULL);
    char *out;
    /* Create a substring so that we can get the UTF-16 representation
       of just the slice under consideration. */
    PyObject *substring;

    assert(len > 0);

    if (code_page != CP_UTF8 && code_page != CP_UTF7)
        pusedDefaultChar = &usedDefaultChar;
    else
        pusedDefaultChar = NULL;

    substring = PyUnicode_Substring(unicode, offset, offset+len);
    if (substring == NULL)
        return -1;
    p = PyUnicode_AsUnicodeAndSize(substring, &size);
    if (p == NULL) {
        Py_DECREF(substring);
        return -1;
    }

    /* First get the size of the result */
    outsize = WideCharToMultiByte(code_page, flags,
                                  p, size,
                                  NULL, 0,
                                  NULL, pusedDefaultChar);
    if (outsize <= 0)
        goto error;
    /* If we used a default char, then we failed! */
    if (pusedDefaultChar && *pusedDefaultChar) {
        Py_DECREF(substring);
        return -2;
    }

    if (*outbytes == NULL) {
        /* Create string object */
        *outbytes = PyBytes_FromStringAndSize(NULL, outsize);
        if (*outbytes == NULL) {
            Py_DECREF(substring);
            return -1;
        }
        out = PyBytes_AS_STRING(*outbytes);
    }
    else {
        /* Extend string object */
        const Py_ssize_t n = PyBytes_Size(*outbytes);
        if (outsize > PY_SSIZE_T_MAX - n) {
            PyErr_NoMemory();
            Py_DECREF(substring);
            return -1;
        }
        if (_PyBytes_Resize(outbytes, n + outsize) < 0) {
            Py_DECREF(substring);
            return -1;
        }
        out = PyBytes_AS_STRING(*outbytes) + n;
    }

    /* Do the conversion */
    outsize = WideCharToMultiByte(code_page, flags,
                                  p, size,
                                  out, outsize,
                                  NULL, pusedDefaultChar);
    Py_CLEAR(substring);
    if (outsize <= 0)
        goto error;
    if (pusedDefaultChar && *pusedDefaultChar)
        return -2;
    return 0;

error:
    Py_XDECREF(substring);
    if (GetLastError() == ERROR_NO_UNICODE_TRANSLATION)
        return -2;
    PyErr_SetFromWindowsErr(0);
    return -1;
}

/*
 * Encode a Unicode string to a Windows code page into a byte string using a
 * error handler.
 *
 * Returns consumed characters if succeed, or raise a WindowsError and returns
 * -1 on other error.
 */
static int
encode_code_page_errors(UINT code_page, PyObject **outbytes,
                        PyObject *unicode, Py_ssize_t unicode_offset,
                        Py_ssize_t insize, const char* errors)
{
    const DWORD flags = encode_code_page_flags(code_page, errors);
    Py_ssize_t pos = unicode_offset;
    Py_ssize_t endin = unicode_offset + insize;
    /* Ideally, we should get reason from FormatMessage. This is the Windows
       2000 English version of the message. */
    const char *reason = "invalid character";
    /* 4=maximum length of a UTF-8 sequence */
    char buffer[4];
    BOOL usedDefaultChar = FALSE, *pusedDefaultChar;
    Py_ssize_t outsize;
    char *out;
    PyObject *errorHandler = NULL;
    PyObject *exc = NULL;
    PyObject *encoding_obj = NULL;
    char *encoding;
    Py_ssize_t newpos, newoutsize;
    PyObject *rep;
    int ret = -1;

    assert(insize > 0);

    encoding = code_page_name(code_page, &encoding_obj);
    if (encoding == NULL)
        return -1;

    if (errors == NULL || strcmp(errors, "strict") == 0) {
        /* The last error was ERROR_NO_UNICODE_TRANSLATION,
           then we raise a UnicodeEncodeError. */
        make_encode_exception(&exc, encoding, unicode, 0, 0, reason);
        if (exc != NULL) {
            PyCodec_StrictErrors(exc);
            Py_DECREF(exc);
        }
        Py_XDECREF(encoding_obj);
        return -1;
    }

    if (code_page != CP_UTF8 && code_page != CP_UTF7)
        pusedDefaultChar = &usedDefaultChar;
    else
        pusedDefaultChar = NULL;

    if (Py_ARRAY_LENGTH(buffer) > PY_SSIZE_T_MAX / insize) {
        PyErr_NoMemory();
        goto error;
    }
    outsize = insize * Py_ARRAY_LENGTH(buffer);

    if (*outbytes == NULL) {
        /* Create string object */
        *outbytes = PyBytes_FromStringAndSize(NULL, outsize);
        if (*outbytes == NULL)
            goto error;
        out = PyBytes_AS_STRING(*outbytes);
    }
    else {
        /* Extend string object */
        Py_ssize_t n = PyBytes_Size(*outbytes);
        if (n > PY_SSIZE_T_MAX - outsize) {
            PyErr_NoMemory();
            goto error;
        }
        if (_PyBytes_Resize(outbytes, n + outsize) < 0)
            goto error;
        out = PyBytes_AS_STRING(*outbytes) + n;
    }

    /* Encode the string character per character */
    while (pos < endin)
    {
        Py_UCS4 ch = PyUnicode_READ_CHAR(unicode, pos);
        wchar_t chars[2];
        int charsize;
        if (ch < 0x10000) {
            chars[0] = (wchar_t)ch;
            charsize = 1;
        }
        else {
            ch -= 0x10000;
            chars[0] = 0xd800 + (ch >> 10);
            chars[1] = 0xdc00 + (ch & 0x3ff);
            charsize = 2;
        }

        outsize = WideCharToMultiByte(code_page, flags,
                                      chars, charsize,
                                      buffer, Py_ARRAY_LENGTH(buffer),
                                      NULL, pusedDefaultChar);
        if (outsize > 0) {
            if (pusedDefaultChar == NULL || !(*pusedDefaultChar))
            {
                pos++;
                memcpy(out, buffer, outsize);
                out += outsize;
                continue;
            }
        }
        else if (GetLastError() != ERROR_NO_UNICODE_TRANSLATION) {
            PyErr_SetFromWindowsErr(0);
            goto error;
        }

        rep = unicode_encode_call_errorhandler(
                  errors, &errorHandler, encoding, reason,
                  unicode, &exc,
                  pos, pos + 1, &newpos);
        if (rep == NULL)
            goto error;
        pos = newpos;

        if (PyBytes_Check(rep)) {
            outsize = PyBytes_GET_SIZE(rep);
            if (outsize != 1) {
                Py_ssize_t offset = out - PyBytes_AS_STRING(*outbytes);
                newoutsize = PyBytes_GET_SIZE(*outbytes) + (outsize - 1);
                if (_PyBytes_Resize(outbytes, newoutsize) < 0) {
                    Py_DECREF(rep);
                    goto error;
                }
                out = PyBytes_AS_STRING(*outbytes) + offset;
            }
            memcpy(out, PyBytes_AS_STRING(rep), outsize);
            out += outsize;
        }
        else {
            Py_ssize_t i;
            enum PyUnicode_Kind kind;
            void *data;

            if (PyUnicode_READY(rep) == -1) {
                Py_DECREF(rep);
                goto error;
            }

            outsize = PyUnicode_GET_LENGTH(rep);
            if (outsize != 1) {
                Py_ssize_t offset = out - PyBytes_AS_STRING(*outbytes);
                newoutsize = PyBytes_GET_SIZE(*outbytes) + (outsize - 1);
                if (_PyBytes_Resize(outbytes, newoutsize) < 0) {
                    Py_DECREF(rep);
                    goto error;
                }
                out = PyBytes_AS_STRING(*outbytes) + offset;
            }
            kind = PyUnicode_KIND(rep);
            data = PyUnicode_DATA(rep);
            for (i=0; i < outsize; i++) {
                Py_UCS4 ch = PyUnicode_READ(kind, data, i);
                if (ch > 127) {
                    raise_encode_exception(&exc,
                        encoding, unicode,
                        pos, pos + 1,
                        "unable to encode error handler result to ASCII");
                    Py_DECREF(rep);
                    goto error;
                }
                *out = (unsigned char)ch;
                out++;
            }
        }
        Py_DECREF(rep);
    }
    /* write a NUL byte */
    *out = 0;
    outsize = out - PyBytes_AS_STRING(*outbytes);
    assert(outsize <= PyBytes_GET_SIZE(*outbytes));
    if (_PyBytes_Resize(outbytes, outsize) < 0)
        goto error;
    ret = 0;

error:
    Py_XDECREF(encoding_obj);
    Py_XDECREF(errorHandler);
    Py_XDECREF(exc);
    return ret;
}

static PyObject *
encode_code_page(int code_page,
                 PyObject *unicode,
                 const char *errors)
{
    Py_ssize_t len;
    PyObject *outbytes = NULL;
    Py_ssize_t offset;
    int chunk_len, ret, done;

    if (PyUnicode_READY(unicode) == -1)
        return NULL;
    len = PyUnicode_GET_LENGTH(unicode);

    if (code_page < 0) {
        PyErr_SetString(PyExc_ValueError, "invalid code page number");
        return NULL;
    }

    if (len == 0)
        return PyBytes_FromStringAndSize(NULL, 0);

    offset = 0;
    do
    {
#ifdef NEED_RETRY
        /* UTF-16 encoding may double the size, so use only INT_MAX/2
           chunks. */
        if (len > INT_MAX/2) {
            chunk_len = INT_MAX/2;
            done = 0;
        }
        else
#endif
        {
            chunk_len = (int)len;
            done = 1;
        }

        ret = encode_code_page_strict(code_page, &outbytes,
                                      unicode, offset, chunk_len,
                                      errors);
        if (ret == -2)
            ret = encode_code_page_errors(code_page, &outbytes,
                                          unicode, offset,
                                          chunk_len, errors);
        if (ret < 0) {
            Py_XDECREF(outbytes);
            return NULL;
        }

        offset += chunk_len;
        len -= chunk_len;
    } while (!done);

    return outbytes;
}

PyObject *
PyUnicode_EncodeMBCS(const Py_UNICODE *p,
                     Py_ssize_t size,
                     const char *errors)
{
    PyObject *unicode, *res;
    unicode = PyUnicode_FromUnicode(p, size);
    if (unicode == NULL)
        return NULL;
    res = encode_code_page(CP_ACP, unicode, errors);
    Py_DECREF(unicode);
    return res;
}

PyObject *
PyUnicode_EncodeCodePage(int code_page,
                         PyObject *unicode,
                         const char *errors)
{
    return encode_code_page(code_page, unicode, errors);
}

PyObject *
PyUnicode_AsMBCSString(PyObject *unicode)
{
    if (!PyUnicode_Check(unicode)) {
        PyErr_BadArgument();
        return NULL;
    }
    return PyUnicode_EncodeCodePage(CP_ACP, unicode, NULL);
}

#undef NEED_RETRY

#endif /* HAVE_MBCS */

/* --- Character Mapping Codec -------------------------------------------- */

PyObject *
PyUnicode_DecodeCharmap(const char *s,
                        Py_ssize_t size,
                        PyObject *mapping,
                        const char *errors)
{
    const char *starts = s;
    Py_ssize_t startinpos;
    Py_ssize_t endinpos;
    Py_ssize_t outpos;
    const char *e;
    PyObject *v;
    Py_ssize_t extrachars = 0;
    PyObject *errorHandler = NULL;
    PyObject *exc = NULL;

    /* Default to Latin-1 */
    if (mapping == NULL)
        return PyUnicode_DecodeLatin1(s, size, errors);

    v = PyUnicode_New(size, 127);
    if (v == NULL)
        goto onError;
    if (size == 0)
        return v;
    outpos = 0;
    e = s + size;
    if (PyUnicode_CheckExact(mapping)) {
        Py_ssize_t maplen;
        enum PyUnicode_Kind mapkind;
        void *mapdata;
        Py_UCS4 x;

        if (PyUnicode_READY(mapping) == -1)
            return NULL;

        maplen = PyUnicode_GET_LENGTH(mapping);
        mapdata = PyUnicode_DATA(mapping);
        mapkind = PyUnicode_KIND(mapping);
        while (s < e) {
            unsigned char ch;
            if (mapkind == PyUnicode_2BYTE_KIND && maplen >= 256) {
                enum PyUnicode_Kind outkind = PyUnicode_KIND(v);
                if (outkind == PyUnicode_1BYTE_KIND) {
                    void *outdata = PyUnicode_DATA(v);
                    Py_UCS4 maxchar = PyUnicode_MAX_CHAR_VALUE(v);
                    while (s < e) {
                        unsigned char ch = *s;
                        x = PyUnicode_READ(PyUnicode_2BYTE_KIND, mapdata, ch);
                        if (x > maxchar)
                            goto Error;
                        PyUnicode_WRITE(PyUnicode_1BYTE_KIND, outdata, outpos++, x);
                        ++s;
                    }
                    break;
                }
                else if (outkind == PyUnicode_2BYTE_KIND) {
                    void *outdata = PyUnicode_DATA(v);
                    while (s < e) {
                        unsigned char ch = *s;
                        x = PyUnicode_READ(PyUnicode_2BYTE_KIND, mapdata, ch);
                        if (x == 0xFFFE)
                            goto Error;
                        PyUnicode_WRITE(PyUnicode_2BYTE_KIND, outdata, outpos++, x);
                        ++s;
                    }
                    break;
                }
            }
            ch = *s;

            if (ch < maplen)
                x = PyUnicode_READ(mapkind, mapdata, ch);
            else
                x = 0xfffe; /* invalid value */
Error:
            if (x == 0xfffe)
            {
                /* undefined mapping */
                startinpos = s-starts;
                endinpos = startinpos+1;
                if (unicode_decode_call_errorhandler(
                        errors, &errorHandler,
                        "charmap", "character maps to <undefined>",
                        &starts, &e, &startinpos, &endinpos, &exc, &s,
                        &v, &outpos)) {
                    goto onError;
                }
                continue;
            }

            if (unicode_putchar(&v, &outpos, x) < 0)
                goto onError;
            ++s;
        }
    }
    else {
        while (s < e) {
            unsigned char ch = *s;
            PyObject *w, *x;

            /* Get mapping (char ordinal -> integer, Unicode char or None) */
            w = PyLong_FromLong((long)ch);
            if (w == NULL)
                goto onError;
            x = PyObject_GetItem(mapping, w);
            Py_DECREF(w);
            if (x == NULL) {
                if (PyErr_ExceptionMatches(PyExc_LookupError)) {
                    /* No mapping found means: mapping is undefined. */
                    PyErr_Clear();
                    goto Undefined;
                } else
                    goto onError;
            }

            /* Apply mapping */
            if (x == Py_None)
                goto Undefined;
            if (PyLong_Check(x)) {
                long value = PyLong_AS_LONG(x);
                if (value == 0xFFFE)
                    goto Undefined;
                if (value < 0 || value > MAX_UNICODE) {
                    PyErr_Format(PyExc_TypeError,
                                 "character mapping must be in range(0x%lx)",
                                 (unsigned long)MAX_UNICODE + 1);
                    Py_DECREF(x);
                    goto onError;
                }
                if (unicode_putchar(&v, &outpos, value) < 0)
                    goto onError;
            }
            else if (PyUnicode_Check(x)) {
                Py_ssize_t targetsize;

                if (PyUnicode_READY(x) == -1)
                    goto onError;
                targetsize = PyUnicode_GET_LENGTH(x);

                if (targetsize == 1) {
                    /* 1-1 mapping */
                    Py_UCS4 value = PyUnicode_READ_CHAR(x, 0);
                    if (value == 0xFFFE)
                        goto Undefined;
                    if (unicode_putchar(&v, &outpos, value) < 0)
                        goto onError;
                }
                else if (targetsize > 1) {
                    /* 1-n mapping */
                    if (targetsize > extrachars) {
                        /* resize first */
                        Py_ssize_t needed = (targetsize - extrachars) + \
                            (targetsize << 2);
                        extrachars += needed;
                        /* XXX overflow detection missing */
                        if (unicode_resize(&v,
                                           PyUnicode_GET_LENGTH(v) + needed) < 0)
                        {
                            Py_DECREF(x);
                            goto onError;
                        }
                    }
                    if (unicode_widen(&v, outpos, PyUnicode_MAX_CHAR_VALUE(x)) < 0)
                        goto onError;
                    PyUnicode_CopyCharacters(v, outpos, x, 0, targetsize);
                    outpos += targetsize;
                    extrachars -= targetsize;
                }
                /* 1-0 mapping: skip the character */
            }
            else {
                /* wrong return value */
                PyErr_SetString(PyExc_TypeError,
                                "character mapping must return integer, None or str");
                Py_DECREF(x);
                goto onError;
            }
            Py_DECREF(x);
            ++s;
            continue;
Undefined:
            /* undefined mapping */
            Py_XDECREF(x);
            startinpos = s-starts;
            endinpos = startinpos+1;
            if (unicode_decode_call_errorhandler(
                    errors, &errorHandler,
                    "charmap", "character maps to <undefined>",
                    &starts, &e, &startinpos, &endinpos, &exc, &s,
                    &v, &outpos)) {
                goto onError;
            }
        }
    }
    if (unicode_resize(&v, outpos) < 0)
        goto onError;
    Py_XDECREF(errorHandler);
    Py_XDECREF(exc);
    return unicode_result(v);

  onError:
    Py_XDECREF(errorHandler);
    Py_XDECREF(exc);
    Py_XDECREF(v);
    return NULL;
}

/* Charmap encoding: the lookup table */

struct encoding_map {
    PyObject_HEAD
    unsigned char level1[32];
    int count2, count3;
    unsigned char level23[1];
};

static PyObject*
encoding_map_size(PyObject *obj, PyObject* args)
{
    struct encoding_map *map = (struct encoding_map*)obj;
    return PyLong_FromLong(sizeof(*map) - 1 + 16*map->count2 +
                           128*map->count3);
}

static PyMethodDef encoding_map_methods[] = {
    {"size", encoding_map_size, METH_NOARGS,
     PyDoc_STR("Return the size (in bytes) of this object") },
    { 0 }
};

static void
encoding_map_dealloc(PyObject* o)
{
    PyObject_FREE(o);
}

static PyTypeObject EncodingMapType = {
    PyVarObject_HEAD_INIT(NULL, 0)
    "EncodingMap",          /*tp_name*/
    sizeof(struct encoding_map),   /*tp_basicsize*/
    0,                      /*tp_itemsize*/
    /* methods */
    encoding_map_dealloc,   /*tp_dealloc*/
    0,                      /*tp_print*/
    0,                      /*tp_getattr*/
    0,                      /*tp_setattr*/
    0,                      /*tp_reserved*/
    0,                      /*tp_repr*/
    0,                      /*tp_as_number*/
    0,                      /*tp_as_sequence*/
    0,                      /*tp_as_mapping*/
    0,                      /*tp_hash*/
    0,                      /*tp_call*/
    0,                      /*tp_str*/
    0,                      /*tp_getattro*/
    0,                      /*tp_setattro*/
    0,                      /*tp_as_buffer*/
    Py_TPFLAGS_DEFAULT,     /*tp_flags*/
    0,                      /*tp_doc*/
    0,                      /*tp_traverse*/
    0,                      /*tp_clear*/
    0,                      /*tp_richcompare*/
    0,                      /*tp_weaklistoffset*/
    0,                      /*tp_iter*/
    0,                      /*tp_iternext*/
    encoding_map_methods,   /*tp_methods*/
    0,                      /*tp_members*/
    0,                      /*tp_getset*/
    0,                      /*tp_base*/
    0,                      /*tp_dict*/
    0,                      /*tp_descr_get*/
    0,                      /*tp_descr_set*/
    0,                      /*tp_dictoffset*/
    0,                      /*tp_init*/
    0,                      /*tp_alloc*/
    0,                      /*tp_new*/
    0,                      /*tp_free*/
    0,                      /*tp_is_gc*/
};

PyObject*
PyUnicode_BuildEncodingMap(PyObject* string)
{
    PyObject *result;
    struct encoding_map *mresult;
    int i;
    int need_dict = 0;
    unsigned char level1[32];
    unsigned char level2[512];
    unsigned char *mlevel1, *mlevel2, *mlevel3;
    int count2 = 0, count3 = 0;
    int kind;
    void *data;
    Py_ssize_t length;
    Py_UCS4 ch;

    if (!PyUnicode_Check(string) || !PyUnicode_GET_LENGTH(string)) {
        PyErr_BadArgument();
        return NULL;
    }
    kind = PyUnicode_KIND(string);
    data = PyUnicode_DATA(string);
    length = PyUnicode_GET_LENGTH(string);
    length = Py_MIN(length, 256);
    memset(level1, 0xFF, sizeof level1);
    memset(level2, 0xFF, sizeof level2);

    /* If there isn't a one-to-one mapping of NULL to \0,
       or if there are non-BMP characters, we need to use
       a mapping dictionary. */
    if (PyUnicode_READ(kind, data, 0) != 0)
        need_dict = 1;
    for (i = 1; i < length; i++) {
        int l1, l2;
        ch = PyUnicode_READ(kind, data, i);
        if (ch == 0 || ch > 0xFFFF) {
            need_dict = 1;
            break;
        }
        if (ch == 0xFFFE)
            /* unmapped character */
            continue;
        l1 = ch >> 11;
        l2 = ch >> 7;
        if (level1[l1] == 0xFF)
            level1[l1] = count2++;
        if (level2[l2] == 0xFF)
            level2[l2] = count3++;
    }

    if (count2 >= 0xFF || count3 >= 0xFF)
        need_dict = 1;

    if (need_dict) {
        PyObject *result = PyDict_New();
        PyObject *key, *value;
        if (!result)
            return NULL;
        for (i = 0; i < length; i++) {
            key = PyLong_FromLong(PyUnicode_READ(kind, data, i));
            value = PyLong_FromLong(i);
            if (!key || !value)
                goto failed1;
            if (PyDict_SetItem(result, key, value) == -1)
                goto failed1;
            Py_DECREF(key);
            Py_DECREF(value);
        }
        return result;
      failed1:
        Py_XDECREF(key);
        Py_XDECREF(value);
        Py_DECREF(result);
        return NULL;
    }

    /* Create a three-level trie */
    result = PyObject_MALLOC(sizeof(struct encoding_map) +
                             16*count2 + 128*count3 - 1);
    if (!result)
        return PyErr_NoMemory();
    PyObject_Init(result, &EncodingMapType);
    mresult = (struct encoding_map*)result;
    mresult->count2 = count2;
    mresult->count3 = count3;
    mlevel1 = mresult->level1;
    mlevel2 = mresult->level23;
    mlevel3 = mresult->level23 + 16*count2;
    memcpy(mlevel1, level1, 32);
    memset(mlevel2, 0xFF, 16*count2);
    memset(mlevel3, 0, 128*count3);
    count3 = 0;
    for (i = 1; i < length; i++) {
        int o1, o2, o3, i2, i3;
        Py_UCS4 ch = PyUnicode_READ(kind, data, i);
        if (ch == 0xFFFE)
            /* unmapped character */
            continue;
        o1 = ch>>11;
        o2 = (ch>>7) & 0xF;
        i2 = 16*mlevel1[o1] + o2;
        if (mlevel2[i2] == 0xFF)
            mlevel2[i2] = count3++;
        o3 = ch & 0x7F;
        i3 = 128*mlevel2[i2] + o3;
        mlevel3[i3] = i;
    }
    return result;
}

static int
encoding_map_lookup(Py_UCS4 c, PyObject *mapping)
{
    struct encoding_map *map = (struct encoding_map*)mapping;
    int l1 = c>>11;
    int l2 = (c>>7) & 0xF;
    int l3 = c & 0x7F;
    int i;

    if (c > 0xFFFF)
        return -1;
    if (c == 0)
        return 0;
    /* level 1*/
    i = map->level1[l1];
    if (i == 0xFF) {
        return -1;
    }
    /* level 2*/
    i = map->level23[16*i+l2];
    if (i == 0xFF) {
        return -1;
    }
    /* level 3 */
    i = map->level23[16*map->count2 + 128*i + l3];
    if (i == 0) {
        return -1;
    }
    return i;
}

/* Lookup the character ch in the mapping. If the character
   can't be found, Py_None is returned (or NULL, if another
   error occurred). */
static PyObject *
charmapencode_lookup(Py_UCS4 c, PyObject *mapping)
{
    PyObject *w = PyLong_FromLong((long)c);
    PyObject *x;

    if (w == NULL)
        return NULL;
    x = PyObject_GetItem(mapping, w);
    Py_DECREF(w);
    if (x == NULL) {
        if (PyErr_ExceptionMatches(PyExc_LookupError)) {
            /* No mapping found means: mapping is undefined. */
            PyErr_Clear();
            x = Py_None;
            Py_INCREF(x);
            return x;
        } else
            return NULL;
    }
    else if (x == Py_None)
        return x;
    else if (PyLong_Check(x)) {
        long value = PyLong_AS_LONG(x);
        if (value < 0 || value > 255) {
            PyErr_SetString(PyExc_TypeError,
                            "character mapping must be in range(256)");
            Py_DECREF(x);
            return NULL;
        }
        return x;
    }
    else if (PyBytes_Check(x))
        return x;
    else {
        /* wrong return value */
        PyErr_Format(PyExc_TypeError,
                     "character mapping must return integer, bytes or None, not %.400s",
                     x->ob_type->tp_name);
        Py_DECREF(x);
        return NULL;
    }
}

static int
charmapencode_resize(PyObject **outobj, Py_ssize_t *outpos, Py_ssize_t requiredsize)
{
    Py_ssize_t outsize = PyBytes_GET_SIZE(*outobj);
    /* exponentially overallocate to minimize reallocations */
    if (requiredsize < 2*outsize)
        requiredsize = 2*outsize;
    if (_PyBytes_Resize(outobj, requiredsize))
        return -1;
    return 0;
}

typedef enum charmapencode_result {
    enc_SUCCESS, enc_FAILED, enc_EXCEPTION
} charmapencode_result;
/* lookup the character, put the result in the output string and adjust
   various state variables. Resize the output bytes object if not enough
   space is available. Return a new reference to the object that
   was put in the output buffer, or Py_None, if the mapping was undefined
   (in which case no character was written) or NULL, if a
   reallocation error occurred. The caller must decref the result */
static charmapencode_result
charmapencode_output(Py_UCS4 c, PyObject *mapping,
                     PyObject **outobj, Py_ssize_t *outpos)
{
    PyObject *rep;
    char *outstart;
    Py_ssize_t outsize = PyBytes_GET_SIZE(*outobj);

    if (Py_TYPE(mapping) == &EncodingMapType) {
        int res = encoding_map_lookup(c, mapping);
        Py_ssize_t requiredsize = *outpos+1;
        if (res == -1)
            return enc_FAILED;
        if (outsize<requiredsize)
            if (charmapencode_resize(outobj, outpos, requiredsize))
                return enc_EXCEPTION;
        outstart = PyBytes_AS_STRING(*outobj);
        outstart[(*outpos)++] = (char)res;
        return enc_SUCCESS;
    }

    rep = charmapencode_lookup(c, mapping);
    if (rep==NULL)
        return enc_EXCEPTION;
    else if (rep==Py_None) {
        Py_DECREF(rep);
        return enc_FAILED;
    } else {
        if (PyLong_Check(rep)) {
            Py_ssize_t requiredsize = *outpos+1;
            if (outsize<requiredsize)
                if (charmapencode_resize(outobj, outpos, requiredsize)) {
                    Py_DECREF(rep);
                    return enc_EXCEPTION;
                }
            outstart = PyBytes_AS_STRING(*outobj);
            outstart[(*outpos)++] = (char)PyLong_AS_LONG(rep);
        }
        else {
            const char *repchars = PyBytes_AS_STRING(rep);
            Py_ssize_t repsize = PyBytes_GET_SIZE(rep);
            Py_ssize_t requiredsize = *outpos+repsize;
            if (outsize<requiredsize)
                if (charmapencode_resize(outobj, outpos, requiredsize)) {
                    Py_DECREF(rep);
                    return enc_EXCEPTION;
                }
            outstart = PyBytes_AS_STRING(*outobj);
            memcpy(outstart + *outpos, repchars, repsize);
            *outpos += repsize;
        }
    }
    Py_DECREF(rep);
    return enc_SUCCESS;
}

/* handle an error in PyUnicode_EncodeCharmap
   Return 0 on success, -1 on error */
static int
charmap_encoding_error(
    PyObject *unicode, Py_ssize_t *inpos, PyObject *mapping,
    PyObject **exceptionObject,
    int *known_errorHandler, PyObject **errorHandler, const char *errors,
    PyObject **res, Py_ssize_t *respos)
{
    PyObject *repunicode = NULL; /* initialize to prevent gcc warning */
    Py_ssize_t size, repsize;
    Py_ssize_t newpos;
    enum PyUnicode_Kind kind;
    void *data;
    Py_ssize_t index;
    /* startpos for collecting unencodable chars */
    Py_ssize_t collstartpos = *inpos;
    Py_ssize_t collendpos = *inpos+1;
    Py_ssize_t collpos;
    char *encoding = "charmap";
    char *reason = "character maps to <undefined>";
    charmapencode_result x;
    Py_UCS4 ch;
    int val;

    if (PyUnicode_READY(unicode) == -1)
        return -1;
    size = PyUnicode_GET_LENGTH(unicode);
    /* find all unencodable characters */
    while (collendpos < size) {
        PyObject *rep;
        if (Py_TYPE(mapping) == &EncodingMapType) {
            ch = PyUnicode_READ_CHAR(unicode, collendpos);
            val = encoding_map_lookup(ch, mapping);
            if (val != -1)
                break;
            ++collendpos;
            continue;
        }

        ch = PyUnicode_READ_CHAR(unicode, collendpos);
        rep = charmapencode_lookup(ch, mapping);
        if (rep==NULL)
            return -1;
        else if (rep!=Py_None) {
            Py_DECREF(rep);
            break;
        }
        Py_DECREF(rep);
        ++collendpos;
    }
    /* cache callback name lookup
     * (if not done yet, i.e. it's the first error) */
    if (*known_errorHandler==-1) {
        if ((errors==NULL) || (!strcmp(errors, "strict")))
            *known_errorHandler = 1;
        else if (!strcmp(errors, "replace"))
            *known_errorHandler = 2;
        else if (!strcmp(errors, "ignore"))
            *known_errorHandler = 3;
        else if (!strcmp(errors, "xmlcharrefreplace"))
            *known_errorHandler = 4;
        else
            *known_errorHandler = 0;
    }
    switch (*known_errorHandler) {
    case 1: /* strict */
        raise_encode_exception(exceptionObject, encoding, unicode, collstartpos, collendpos, reason);
        return -1;
    case 2: /* replace */
        for (collpos = collstartpos; collpos<collendpos; ++collpos) {
            x = charmapencode_output('?', mapping, res, respos);
            if (x==enc_EXCEPTION) {
                return -1;
            }
            else if (x==enc_FAILED) {
                raise_encode_exception(exceptionObject, encoding, unicode, collstartpos, collendpos, reason);
                return -1;
            }
        }
        /* fall through */
    case 3: /* ignore */
        *inpos = collendpos;
        break;
    case 4: /* xmlcharrefreplace */
        /* generate replacement (temporarily (mis)uses p) */
        for (collpos = collstartpos; collpos < collendpos; ++collpos) {
            char buffer[2+29+1+1];
            char *cp;
            sprintf(buffer, "&#%d;", (int)PyUnicode_READ_CHAR(unicode, collpos));
            for (cp = buffer; *cp; ++cp) {
                x = charmapencode_output(*cp, mapping, res, respos);
                if (x==enc_EXCEPTION)
                    return -1;
                else if (x==enc_FAILED) {
                    raise_encode_exception(exceptionObject, encoding, unicode, collstartpos, collendpos, reason);
                    return -1;
                }
            }
        }
        *inpos = collendpos;
        break;
    default:
        repunicode = unicode_encode_call_errorhandler(errors, errorHandler,
                                                      encoding, reason, unicode, exceptionObject,
                                                      collstartpos, collendpos, &newpos);
        if (repunicode == NULL)
            return -1;
        if (PyBytes_Check(repunicode)) {
            /* Directly copy bytes result to output. */
            Py_ssize_t outsize = PyBytes_Size(*res);
            Py_ssize_t requiredsize;
            repsize = PyBytes_Size(repunicode);
            requiredsize = *respos + repsize;
            if (requiredsize > outsize)
                /* Make room for all additional bytes. */
                if (charmapencode_resize(res, respos, requiredsize)) {
                    Py_DECREF(repunicode);
                    return -1;
                }
            memcpy(PyBytes_AsString(*res) + *respos,
                   PyBytes_AsString(repunicode),  repsize);
            *respos += repsize;
            *inpos = newpos;
            Py_DECREF(repunicode);
            break;
        }
        /* generate replacement  */
        if (PyUnicode_READY(repunicode) == -1) {
            Py_DECREF(repunicode);
            return -1;
        }
        repsize = PyUnicode_GET_LENGTH(repunicode);
        data = PyUnicode_DATA(repunicode);
        kind = PyUnicode_KIND(repunicode);
        for (index = 0; index < repsize; index++) {
            Py_UCS4 repch = PyUnicode_READ(kind, data, index);
            x = charmapencode_output(repch, mapping, res, respos);
            if (x==enc_EXCEPTION) {
                Py_DECREF(repunicode);
                return -1;
            }
            else if (x==enc_FAILED) {
                Py_DECREF(repunicode);
                raise_encode_exception(exceptionObject, encoding, unicode, collstartpos, collendpos, reason);
                return -1;
            }
        }
        *inpos = newpos;
        Py_DECREF(repunicode);
    }
    return 0;
}

PyObject *
_PyUnicode_EncodeCharmap(PyObject *unicode,
                         PyObject *mapping,
                         const char *errors)
{
    /* output object */
    PyObject *res = NULL;
    /* current input position */
    Py_ssize_t inpos = 0;
    Py_ssize_t size;
    /* current output position */
    Py_ssize_t respos = 0;
    PyObject *errorHandler = NULL;
    PyObject *exc = NULL;
    /* the following variable is used for caching string comparisons
     * -1=not initialized, 0=unknown, 1=strict, 2=replace,
     * 3=ignore, 4=xmlcharrefreplace */
    int known_errorHandler = -1;

    if (PyUnicode_READY(unicode) == -1)
        return NULL;
    size = PyUnicode_GET_LENGTH(unicode);

    /* Default to Latin-1 */
    if (mapping == NULL)
        return unicode_encode_ucs1(unicode, errors, 256);

    /* allocate enough for a simple encoding without
       replacements, if we need more, we'll resize */
    res = PyBytes_FromStringAndSize(NULL, size);
    if (res == NULL)
        goto onError;
    if (size == 0)
        return res;

    while (inpos<size) {
        Py_UCS4 ch = PyUnicode_READ_CHAR(unicode, inpos);
        /* try to encode it */
        charmapencode_result x = charmapencode_output(ch, mapping, &res, &respos);
        if (x==enc_EXCEPTION) /* error */
            goto onError;
        if (x==enc_FAILED) { /* unencodable character */
            if (charmap_encoding_error(unicode, &inpos, mapping,
                                       &exc,
                                       &known_errorHandler, &errorHandler, errors,
                                       &res, &respos)) {
                goto onError;
            }
        }
        else
            /* done with this character => adjust input position */
            ++inpos;
    }

    /* Resize if we allocated to much */
    if (respos<PyBytes_GET_SIZE(res))
        if (_PyBytes_Resize(&res, respos) < 0)
            goto onError;

    Py_XDECREF(exc);
    Py_XDECREF(errorHandler);
    return res;

  onError:
    Py_XDECREF(res);
    Py_XDECREF(exc);
    Py_XDECREF(errorHandler);
    return NULL;
}

/* Deprecated */
PyObject *
PyUnicode_EncodeCharmap(const Py_UNICODE *p,
                        Py_ssize_t size,
                        PyObject *mapping,
                        const char *errors)
{
    PyObject *result;
    PyObject *unicode = PyUnicode_FromUnicode(p, size);
    if (unicode == NULL)
        return NULL;
    result = _PyUnicode_EncodeCharmap(unicode, mapping, errors);
    Py_DECREF(unicode);
    return result;
}

PyObject *
PyUnicode_AsCharmapString(PyObject *unicode,
                          PyObject *mapping)
{
    if (!PyUnicode_Check(unicode) || mapping == NULL) {
        PyErr_BadArgument();
        return NULL;
    }
    return _PyUnicode_EncodeCharmap(unicode, mapping, NULL);
}

/* create or adjust a UnicodeTranslateError */
static void
make_translate_exception(PyObject **exceptionObject,
                         PyObject *unicode,
                         Py_ssize_t startpos, Py_ssize_t endpos,
                         const char *reason)
{
    if (*exceptionObject == NULL) {
        *exceptionObject = _PyUnicodeTranslateError_Create(
            unicode, startpos, endpos, reason);
    }
    else {
        if (PyUnicodeTranslateError_SetStart(*exceptionObject, startpos))
            goto onError;
        if (PyUnicodeTranslateError_SetEnd(*exceptionObject, endpos))
            goto onError;
        if (PyUnicodeTranslateError_SetReason(*exceptionObject, reason))
            goto onError;
        return;
      onError:
        Py_DECREF(*exceptionObject);
        *exceptionObject = NULL;
    }
}

/* raises a UnicodeTranslateError */
static void
raise_translate_exception(PyObject **exceptionObject,
                          PyObject *unicode,
                          Py_ssize_t startpos, Py_ssize_t endpos,
                          const char *reason)
{
    make_translate_exception(exceptionObject,
                             unicode, startpos, endpos, reason);
    if (*exceptionObject != NULL)
        PyCodec_StrictErrors(*exceptionObject);
}

/* error handling callback helper:
   build arguments, call the callback and check the arguments,
   put the result into newpos and return the replacement string, which
   has to be freed by the caller */
static PyObject *
unicode_translate_call_errorhandler(const char *errors,
                                    PyObject **errorHandler,
                                    const char *reason,
                                    PyObject *unicode, PyObject **exceptionObject,
                                    Py_ssize_t startpos, Py_ssize_t endpos,
                                    Py_ssize_t *newpos)
{
    static char *argparse = "O!n;translating error handler must return (str, int) tuple";

    Py_ssize_t i_newpos;
    PyObject *restuple;
    PyObject *resunicode;

    if (*errorHandler == NULL) {
        *errorHandler = PyCodec_LookupError(errors);
        if (*errorHandler == NULL)
            return NULL;
    }

    make_translate_exception(exceptionObject,
                             unicode, startpos, endpos, reason);
    if (*exceptionObject == NULL)
        return NULL;

    restuple = PyObject_CallFunctionObjArgs(
        *errorHandler, *exceptionObject, NULL);
    if (restuple == NULL)
        return NULL;
    if (!PyTuple_Check(restuple)) {
        PyErr_SetString(PyExc_TypeError, &argparse[4]);
        Py_DECREF(restuple);
        return NULL;
    }
    if (!PyArg_ParseTuple(restuple, argparse, &PyUnicode_Type,
                          &resunicode, &i_newpos)) {
        Py_DECREF(restuple);
        return NULL;
    }
    if (i_newpos<0)
        *newpos = PyUnicode_GET_LENGTH(unicode)+i_newpos;
    else
        *newpos = i_newpos;
    if (*newpos<0 || *newpos>PyUnicode_GET_LENGTH(unicode)) {
        PyErr_Format(PyExc_IndexError, "position %zd from error handler out of bounds", *newpos);
        Py_DECREF(restuple);
        return NULL;
    }
    Py_INCREF(resunicode);
    Py_DECREF(restuple);
    return resunicode;
}

/* Lookup the character ch in the mapping and put the result in result,
   which must be decrefed by the caller.
   Return 0 on success, -1 on error */
static int
charmaptranslate_lookup(Py_UCS4 c, PyObject *mapping, PyObject **result)
{
    PyObject *w = PyLong_FromLong((long)c);
    PyObject *x;

    if (w == NULL)
        return -1;
    x = PyObject_GetItem(mapping, w);
    Py_DECREF(w);
    if (x == NULL) {
        if (PyErr_ExceptionMatches(PyExc_LookupError)) {
            /* No mapping found means: use 1:1 mapping. */
            PyErr_Clear();
            *result = NULL;
            return 0;
        } else
            return -1;
    }
    else if (x == Py_None) {
        *result = x;
        return 0;
    }
    else if (PyLong_Check(x)) {
        long value = PyLong_AS_LONG(x);
        long max = PyUnicode_GetMax();
        if (value < 0 || value > max) {
            PyErr_Format(PyExc_TypeError,
                         "character mapping must be in range(0x%x)", max+1);
            Py_DECREF(x);
            return -1;
        }
        *result = x;
        return 0;
    }
    else if (PyUnicode_Check(x)) {
        *result = x;
        return 0;
    }
    else {
        /* wrong return value */
        PyErr_SetString(PyExc_TypeError,
                        "character mapping must return integer, None or str");
        Py_DECREF(x);
        return -1;
    }
}
/* ensure that *outobj is at least requiredsize characters long,
   if not reallocate and adjust various state variables.
   Return 0 on success, -1 on error */
static int
charmaptranslate_makespace(Py_UCS4 **outobj, Py_ssize_t *psize,
                               Py_ssize_t requiredsize)
{
    Py_ssize_t oldsize = *psize;
    Py_UCS4 *new_outobj;
    if (requiredsize > oldsize) {
        /* exponentially overallocate to minimize reallocations */
        if (requiredsize < 2 * oldsize)
            requiredsize = 2 * oldsize;
        new_outobj = PyMem_Realloc(*outobj, requiredsize * sizeof(Py_UCS4));
        if (new_outobj == 0)
            return -1;
        *outobj = new_outobj;
        *psize = requiredsize;
    }
    return 0;
}
/* lookup the character, put the result in the output string and adjust
   various state variables. Return a new reference to the object that
   was put in the output buffer in *result, or Py_None, if the mapping was
   undefined (in which case no character was written).
   The called must decref result.
   Return 0 on success, -1 on error. */
static int
charmaptranslate_output(PyObject *input, Py_ssize_t ipos,
                        PyObject *mapping, Py_UCS4 **output,
                        Py_ssize_t *osize, Py_ssize_t *opos,
                        PyObject **res)
{
    Py_UCS4 curinp = PyUnicode_READ_CHAR(input, ipos);
    if (charmaptranslate_lookup(curinp, mapping, res))
        return -1;
    if (*res==NULL) {
        /* not found => default to 1:1 mapping */
        (*output)[(*opos)++] = curinp;
    }
    else if (*res==Py_None)
        ;
    else if (PyLong_Check(*res)) {
        /* no overflow check, because we know that the space is enough */
        (*output)[(*opos)++] = (Py_UCS4)PyLong_AS_LONG(*res);
    }
    else if (PyUnicode_Check(*res)) {
        Py_ssize_t repsize;
        if (PyUnicode_READY(*res) == -1)
            return -1;
        repsize = PyUnicode_GET_LENGTH(*res);
        if (repsize==1) {
            /* no overflow check, because we know that the space is enough */
            (*output)[(*opos)++] = PyUnicode_READ_CHAR(*res, 0);
        }
        else if (repsize!=0) {
            /* more than one character */
            Py_ssize_t requiredsize = *opos +
                (PyUnicode_GET_LENGTH(input) - ipos) +
                repsize - 1;
            Py_ssize_t i;
            if (charmaptranslate_makespace(output, osize, requiredsize))
                return -1;
            for(i = 0; i < repsize; i++)
                (*output)[(*opos)++] = PyUnicode_READ_CHAR(*res, i);
        }
    }
    else
        return -1;
    return 0;
}

PyObject *
_PyUnicode_TranslateCharmap(PyObject *input,
                            PyObject *mapping,
                            const char *errors)
{
    /* input object */
    char *idata;
    Py_ssize_t size, i;
    int kind;
    /* output buffer */
    Py_UCS4 *output = NULL;
    Py_ssize_t osize;
    PyObject *res;
    /* current output position */
    Py_ssize_t opos;
    char *reason = "character maps to <undefined>";
    PyObject *errorHandler = NULL;
    PyObject *exc = NULL;
    /* the following variable is used for caching string comparisons
     * -1=not initialized, 0=unknown, 1=strict, 2=replace,
     * 3=ignore, 4=xmlcharrefreplace */
    int known_errorHandler = -1;

    if (mapping == NULL) {
        PyErr_BadArgument();
        return NULL;
    }

    if (PyUnicode_READY(input) == -1)
        return NULL;
    idata = (char*)PyUnicode_DATA(input);
    kind = PyUnicode_KIND(input);
    size = PyUnicode_GET_LENGTH(input);
    i = 0;

    if (size == 0) {
        Py_INCREF(input);
        return input;
    }

    /* allocate enough for a simple 1:1 translation without
       replacements, if we need more, we'll resize */
    osize = size;
    output = PyMem_Malloc(osize * sizeof(Py_UCS4));
    opos = 0;
    if (output == NULL) {
        PyErr_NoMemory();
        goto onError;
    }

    while (i<size) {
        /* try to encode it */
        PyObject *x = NULL;
        if (charmaptranslate_output(input, i, mapping,
                                    &output, &osize, &opos, &x)) {
            Py_XDECREF(x);
            goto onError;
        }
        Py_XDECREF(x);
        if (x!=Py_None) /* it worked => adjust input pointer */
            ++i;
        else { /* untranslatable character */
            PyObject *repunicode = NULL; /* initialize to prevent gcc warning */
            Py_ssize_t repsize;
            Py_ssize_t newpos;
            Py_ssize_t uni2;
            /* startpos for collecting untranslatable chars */
            Py_ssize_t collstart = i;
            Py_ssize_t collend = i+1;
            Py_ssize_t coll;

            /* find all untranslatable characters */
            while (collend < size) {
                if (charmaptranslate_lookup(PyUnicode_READ(kind,idata, collend), mapping, &x))
                    goto onError;
                Py_XDECREF(x);
                if (x!=Py_None)
                    break;
                ++collend;
            }
            /* cache callback name lookup
             * (if not done yet, i.e. it's the first error) */
            if (known_errorHandler==-1) {
                if ((errors==NULL) || (!strcmp(errors, "strict")))
                    known_errorHandler = 1;
                else if (!strcmp(errors, "replace"))
                    known_errorHandler = 2;
                else if (!strcmp(errors, "ignore"))
                    known_errorHandler = 3;
                else if (!strcmp(errors, "xmlcharrefreplace"))
                    known_errorHandler = 4;
                else
                    known_errorHandler = 0;
            }
            switch (known_errorHandler) {
            case 1: /* strict */
                raise_translate_exception(&exc, input, collstart,
                                          collend, reason);
                goto onError;
            case 2: /* replace */
                /* No need to check for space, this is a 1:1 replacement */
                for (coll = collstart; coll<collend; coll++)
                    output[opos++] = '?';
                /* fall through */
            case 3: /* ignore */
                i = collend;
                break;
            case 4: /* xmlcharrefreplace */
                /* generate replacement (temporarily (mis)uses i) */
                for (i = collstart; i < collend; ++i) {
                    char buffer[2+29+1+1];
                    char *cp;
                    sprintf(buffer, "&#%d;", PyUnicode_READ(kind, idata, i));
                    if (charmaptranslate_makespace(&output, &osize,
                                                   opos+strlen(buffer)+(size-collend)))
                        goto onError;
                    for (cp = buffer; *cp; ++cp)
                        output[opos++] = *cp;
                }
                i = collend;
                break;
            default:
                repunicode = unicode_translate_call_errorhandler(errors, &errorHandler,
                                                                 reason, input, &exc,
                                                                 collstart, collend, &newpos);
                if (repunicode == NULL)
                    goto onError;
                if (PyUnicode_READY(repunicode) == -1) {
                    Py_DECREF(repunicode);
                    goto onError;
                }
                /* generate replacement  */
                repsize = PyUnicode_GET_LENGTH(repunicode);
                if (charmaptranslate_makespace(&output, &osize,
                                               opos+repsize+(size-collend))) {
                    Py_DECREF(repunicode);
                    goto onError;
                }
                for (uni2 = 0; repsize-->0; ++uni2)
                    output[opos++] = PyUnicode_READ_CHAR(repunicode, uni2);
                i = newpos;
                Py_DECREF(repunicode);
            }
        }
    }
    res = PyUnicode_FromKindAndData(PyUnicode_4BYTE_KIND, output, opos);
    if (!res)
        goto onError;
    PyMem_Free(output);
    Py_XDECREF(exc);
    Py_XDECREF(errorHandler);
    return res;

  onError:
    PyMem_Free(output);
    Py_XDECREF(exc);
    Py_XDECREF(errorHandler);
    return NULL;
}

/* Deprecated. Use PyUnicode_Translate instead. */
PyObject *
PyUnicode_TranslateCharmap(const Py_UNICODE *p,
                           Py_ssize_t size,
                           PyObject *mapping,
                           const char *errors)
{
    PyObject *result;
    PyObject *unicode = PyUnicode_FromUnicode(p, size);
    if (!unicode)
        return NULL;
    result = _PyUnicode_TranslateCharmap(unicode, mapping, errors);
    Py_DECREF(unicode);
    return result;
}

PyObject *
PyUnicode_Translate(PyObject *str,
                    PyObject *mapping,
                    const char *errors)
{
    PyObject *result;

    str = PyUnicode_FromObject(str);
    if (str == NULL)
        return NULL;
    result = _PyUnicode_TranslateCharmap(str, mapping, errors);
    Py_DECREF(str);
    return result;
}

static Py_UCS4
fix_decimal_and_space_to_ascii(PyObject *self)
{
    /* No need to call PyUnicode_READY(self) because this function is only
       called as a callback from fixup() which does it already. */
    const Py_ssize_t len = PyUnicode_GET_LENGTH(self);
    const int kind = PyUnicode_KIND(self);
    void *data = PyUnicode_DATA(self);
    Py_UCS4 maxchar = 127, ch, fixed;
    int modified = 0;
    Py_ssize_t i;

    for (i = 0; i < len; ++i) {
        ch = PyUnicode_READ(kind, data, i);
        fixed = 0;
        if (ch > 127) {
            if (Py_UNICODE_ISSPACE(ch))
                fixed = ' ';
            else {
                const int decimal = Py_UNICODE_TODECIMAL(ch);
                if (decimal >= 0)
                    fixed = '0' + decimal;
            }
            if (fixed != 0) {
                modified = 1;
                maxchar = MAX_MAXCHAR(maxchar, fixed);
                PyUnicode_WRITE(kind, data, i, fixed);
            }
            else
                maxchar = MAX_MAXCHAR(maxchar, ch);
        }
    }

    return (modified) ? maxchar : 0;
}

PyObject *
_PyUnicode_TransformDecimalAndSpaceToASCII(PyObject *unicode)
{
    if (!PyUnicode_Check(unicode)) {
        PyErr_BadInternalCall();
        return NULL;
    }
    if (PyUnicode_READY(unicode) == -1)
        return NULL;
    if (PyUnicode_MAX_CHAR_VALUE(unicode) <= 127) {
        /* If the string is already ASCII, just return the same string */
        Py_INCREF(unicode);
        return unicode;
    }
    return fixup(unicode, fix_decimal_and_space_to_ascii);
}

PyObject *
PyUnicode_TransformDecimalToASCII(Py_UNICODE *s,
                                  Py_ssize_t length)
{
    PyObject *decimal;
    Py_ssize_t i;
    Py_UCS4 maxchar;
    enum PyUnicode_Kind kind;
    void *data;

    maxchar = 127;
    for (i = 0; i < length; i++) {
        Py_UNICODE ch = s[i];
        if (ch > 127) {
            int decimal = Py_UNICODE_TODECIMAL(ch);
            if (decimal >= 0)
                ch = '0' + decimal;
            maxchar = MAX_MAXCHAR(maxchar, ch);
        }
    }

    /* Copy to a new string */
    decimal = PyUnicode_New(length, maxchar);
    if (decimal == NULL)
        return decimal;
    kind = PyUnicode_KIND(decimal);
    data = PyUnicode_DATA(decimal);
    /* Iterate over code points */
    for (i = 0; i < length; i++) {
        Py_UNICODE ch = s[i];
        if (ch > 127) {
            int decimal = Py_UNICODE_TODECIMAL(ch);
            if (decimal >= 0)
                ch = '0' + decimal;
        }
        PyUnicode_WRITE(kind, data, i, ch);
    }
    return unicode_result(decimal);
}
/* --- Decimal Encoder ---------------------------------------------------- */

int
PyUnicode_EncodeDecimal(Py_UNICODE *s,
                        Py_ssize_t length,
                        char *output,
                        const char *errors)
{
    PyObject *unicode;
    Py_ssize_t i;
    enum PyUnicode_Kind kind;
    void *data;

    if (output == NULL) {
        PyErr_BadArgument();
        return -1;
    }

    unicode = PyUnicode_FromUnicode(s, length);
    if (unicode == NULL)
        return -1;

    if (PyUnicode_READY(unicode) == -1) {
        Py_DECREF(unicode);
        return -1;
    }
    kind = PyUnicode_KIND(unicode);
    data = PyUnicode_DATA(unicode);

    for (i=0; i < length; ) {
        PyObject *exc;
        Py_UCS4 ch;
        int decimal;
        Py_ssize_t startpos;

        ch = PyUnicode_READ(kind, data, i);

        if (Py_UNICODE_ISSPACE(ch)) {
            *output++ = ' ';
            i++;
            continue;
        }
        decimal = Py_UNICODE_TODECIMAL(ch);
        if (decimal >= 0) {
            *output++ = '0' + decimal;
            i++;
            continue;
        }
        if (0 < ch && ch < 256) {
            *output++ = (char)ch;
            i++;
            continue;
        }

        startpos = i;
        exc = NULL;
        raise_encode_exception(&exc, "decimal", unicode,
                               startpos, startpos+1,
                               "invalid decimal Unicode string");
        Py_XDECREF(exc);
        Py_DECREF(unicode);
        return -1;
    }
    /* 0-terminate the output string */
    *output++ = '\0';
    Py_DECREF(unicode);
    return 0;
}

/* --- Helpers ------------------------------------------------------------ */

static Py_ssize_t
any_find_slice(int direction, PyObject* s1, PyObject* s2,
               Py_ssize_t start,
               Py_ssize_t end)
{
    int kind1, kind2, kind;
    void *buf1, *buf2;
    Py_ssize_t len1, len2, result;

    kind1 = PyUnicode_KIND(s1);
    kind2 = PyUnicode_KIND(s2);
    kind = kind1 > kind2 ? kind1 : kind2;
    buf1 = PyUnicode_DATA(s1);
    buf2 = PyUnicode_DATA(s2);
    if (kind1 != kind)
        buf1 = _PyUnicode_AsKind(s1, kind);
    if (!buf1)
        return -2;
    if (kind2 != kind)
        buf2 = _PyUnicode_AsKind(s2, kind);
    if (!buf2) {
        if (kind1 != kind) PyMem_Free(buf1);
        return -2;
    }
    len1 = PyUnicode_GET_LENGTH(s1);
    len2 = PyUnicode_GET_LENGTH(s2);

    if (direction > 0) {
        switch (kind) {
        case PyUnicode_1BYTE_KIND:
            if (PyUnicode_IS_ASCII(s1) && PyUnicode_IS_ASCII(s2))
                result = asciilib_find_slice(buf1, len1, buf2, len2, start, end);
            else
                result = ucs1lib_find_slice(buf1, len1, buf2, len2, start, end);
            break;
        case PyUnicode_2BYTE_KIND:
            result = ucs2lib_find_slice(buf1, len1, buf2, len2, start, end);
            break;
        case PyUnicode_4BYTE_KIND:
            result = ucs4lib_find_slice(buf1, len1, buf2, len2, start, end);
            break;
        default:
            assert(0); result = -2;
        }
    }
    else {
        switch (kind) {
        case PyUnicode_1BYTE_KIND:
            if (PyUnicode_IS_ASCII(s1) && PyUnicode_IS_ASCII(s2))
                result = asciilib_rfind_slice(buf1, len1, buf2, len2, start, end);
            else
                result = ucs1lib_rfind_slice(buf1, len1, buf2, len2, start, end);
            break;
        case PyUnicode_2BYTE_KIND:
            result = ucs2lib_rfind_slice(buf1, len1, buf2, len2, start, end);
            break;
        case PyUnicode_4BYTE_KIND:
            result = ucs4lib_rfind_slice(buf1, len1, buf2, len2, start, end);
            break;
        default:
            assert(0); result = -2;
        }
    }

    if (kind1 != kind)
        PyMem_Free(buf1);
    if (kind2 != kind)
        PyMem_Free(buf2);

    return result;
}

Py_ssize_t
_PyUnicode_InsertThousandsGrouping(
    PyObject *unicode, Py_ssize_t index,
    Py_ssize_t n_buffer,
    void *digits, Py_ssize_t n_digits,
    Py_ssize_t min_width,
    const char *grouping, PyObject *thousands_sep,
    Py_UCS4 *maxchar)
{
    unsigned int kind, thousands_sep_kind;
    char *data, *thousands_sep_data;
    Py_ssize_t thousands_sep_len;
    Py_ssize_t len;

    if (unicode != NULL) {
        kind = PyUnicode_KIND(unicode);
        data = (char *) PyUnicode_DATA(unicode) + index * kind;
    }
    else {
        kind = PyUnicode_1BYTE_KIND;
        data = NULL;
    }
    thousands_sep_kind = PyUnicode_KIND(thousands_sep);
    thousands_sep_data = PyUnicode_DATA(thousands_sep);
    thousands_sep_len = PyUnicode_GET_LENGTH(thousands_sep);
    if (unicode != NULL && thousands_sep_kind != kind) {
        if (thousands_sep_kind < kind) {
            thousands_sep_data = _PyUnicode_AsKind(thousands_sep, kind);
            if (!thousands_sep_data)
                return -1;
        }
        else {
            data = _PyUnicode_AsKind(unicode, thousands_sep_kind);
            if (!data)
                return -1;
        }
    }

    switch (kind) {
    case PyUnicode_1BYTE_KIND:
        if (unicode != NULL && PyUnicode_IS_ASCII(unicode))
            len = asciilib_InsertThousandsGrouping(
                (Py_UCS1 *) data, n_buffer, (Py_UCS1 *) digits, n_digits,
                min_width, grouping,
                (Py_UCS1 *) thousands_sep_data, thousands_sep_len);
        else
            len = ucs1lib_InsertThousandsGrouping(
                (Py_UCS1*)data, n_buffer, (Py_UCS1*)digits, n_digits,
                min_width, grouping,
                (Py_UCS1 *) thousands_sep_data, thousands_sep_len);
        break;
    case PyUnicode_2BYTE_KIND:
        len = ucs2lib_InsertThousandsGrouping(
            (Py_UCS2 *) data, n_buffer, (Py_UCS2 *) digits, n_digits,
            min_width, grouping,
            (Py_UCS2 *) thousands_sep_data, thousands_sep_len);
        break;
    case PyUnicode_4BYTE_KIND:
        len = ucs4lib_InsertThousandsGrouping(
            (Py_UCS4 *) data, n_buffer, (Py_UCS4 *) digits, n_digits,
            min_width, grouping,
            (Py_UCS4 *) thousands_sep_data, thousands_sep_len);
        break;
    default:
        assert(0);
        return -1;
    }
    if (unicode != NULL && thousands_sep_kind != kind) {
        if (thousands_sep_kind < kind)
            PyMem_Free(thousands_sep_data);
        else
            PyMem_Free(data);
    }
    if (unicode == NULL) {
        *maxchar = 127;
        if (len != n_digits) {
            *maxchar = MAX_MAXCHAR(*maxchar,
                                   PyUnicode_MAX_CHAR_VALUE(thousands_sep));
        }
    }
    return len;
}


/* helper macro to fixup start/end slice values */
#define ADJUST_INDICES(start, end, len)         \
    if (end > len)                              \
        end = len;                              \
    else if (end < 0) {                         \
        end += len;                             \
        if (end < 0)                            \
            end = 0;                            \
    }                                           \
    if (start < 0) {                            \
        start += len;                           \
        if (start < 0)                          \
            start = 0;                          \
    }

Py_ssize_t
PyUnicode_Count(PyObject *str,
                PyObject *substr,
                Py_ssize_t start,
                Py_ssize_t end)
{
    Py_ssize_t result;
    PyObject* str_obj;
    PyObject* sub_obj;
    int kind1, kind2, kind;
    void *buf1 = NULL, *buf2 = NULL;
    Py_ssize_t len1, len2;

    str_obj = PyUnicode_FromObject(str);
    if (!str_obj)
        return -1;
    sub_obj = PyUnicode_FromObject(substr);
    if (!sub_obj) {
        Py_DECREF(str_obj);
        return -1;
    }
    if (PyUnicode_READY(sub_obj) == -1 || PyUnicode_READY(str_obj) == -1) {
        Py_DECREF(sub_obj);
        Py_DECREF(str_obj);
        return -1;
    }

    kind1 = PyUnicode_KIND(str_obj);
    kind2 = PyUnicode_KIND(sub_obj);
    kind = kind1;
    buf1 = PyUnicode_DATA(str_obj);
    buf2 = PyUnicode_DATA(sub_obj);
    if (kind2 != kind) {
        if (kind2 > kind) {
            Py_DECREF(sub_obj);
            Py_DECREF(str_obj);
            return 0;
        }
        buf2 = _PyUnicode_AsKind(sub_obj, kind);
    }
    if (!buf2)
        goto onError;
    len1 = PyUnicode_GET_LENGTH(str_obj);
    len2 = PyUnicode_GET_LENGTH(sub_obj);

    ADJUST_INDICES(start, end, len1);
    switch (kind) {
    case PyUnicode_1BYTE_KIND:
        if (PyUnicode_IS_ASCII(str_obj) && PyUnicode_IS_ASCII(sub_obj))
            result = asciilib_count(
                ((Py_UCS1*)buf1) + start, end - start,
                buf2, len2, PY_SSIZE_T_MAX
                );
        else
            result = ucs1lib_count(
                ((Py_UCS1*)buf1) + start, end - start,
                buf2, len2, PY_SSIZE_T_MAX
                );
        break;
    case PyUnicode_2BYTE_KIND:
        result = ucs2lib_count(
            ((Py_UCS2*)buf1) + start, end - start,
            buf2, len2, PY_SSIZE_T_MAX
            );
        break;
    case PyUnicode_4BYTE_KIND:
        result = ucs4lib_count(
            ((Py_UCS4*)buf1) + start, end - start,
            buf2, len2, PY_SSIZE_T_MAX
            );
        break;
    default:
        assert(0); result = 0;
    }

    Py_DECREF(sub_obj);
    Py_DECREF(str_obj);

    if (kind2 != kind)
        PyMem_Free(buf2);

    return result;
  onError:
    Py_DECREF(sub_obj);
    Py_DECREF(str_obj);
    if (kind2 != kind && buf2)
        PyMem_Free(buf2);
    return -1;
}

Py_ssize_t
PyUnicode_Find(PyObject *str,
               PyObject *sub,
               Py_ssize_t start,
               Py_ssize_t end,
               int direction)
{
    Py_ssize_t result;

    str = PyUnicode_FromObject(str);
    if (!str)
        return -2;
    sub = PyUnicode_FromObject(sub);
    if (!sub) {
        Py_DECREF(str);
        return -2;
    }
    if (PyUnicode_READY(sub) == -1 || PyUnicode_READY(str) == -1) {
        Py_DECREF(sub);
        Py_DECREF(str);
        return -2;
    }

    result = any_find_slice(direction,
        str, sub, start, end
        );

    Py_DECREF(str);
    Py_DECREF(sub);

    return result;
}

Py_ssize_t
PyUnicode_FindChar(PyObject *str, Py_UCS4 ch,
                   Py_ssize_t start, Py_ssize_t end,
                   int direction)
{
    int kind;
    Py_ssize_t result;
    if (PyUnicode_READY(str) == -1)
        return -2;
    if (start < 0 || end < 0) {
        PyErr_SetString(PyExc_IndexError, "string index out of range");
        return -2;
    }
    if (end > PyUnicode_GET_LENGTH(str))
        end = PyUnicode_GET_LENGTH(str);
    kind = PyUnicode_KIND(str);
    result = findchar(PyUnicode_1BYTE_DATA(str) + kind*start,
                      kind, end-start, ch, direction);
    if (result == -1)
        return -1;
    else
        return start + result;
}

static int
tailmatch(PyObject *self,
          PyObject *substring,
          Py_ssize_t start,
          Py_ssize_t end,
          int direction)
{
    int kind_self;
    int kind_sub;
    void *data_self;
    void *data_sub;
    Py_ssize_t offset;
    Py_ssize_t i;
    Py_ssize_t end_sub;

    if (PyUnicode_READY(self) == -1 ||
        PyUnicode_READY(substring) == -1)
        return 0;

    if (PyUnicode_GET_LENGTH(substring) == 0)
        return 1;

    ADJUST_INDICES(start, end, PyUnicode_GET_LENGTH(self));
    end -= PyUnicode_GET_LENGTH(substring);
    if (end < start)
        return 0;

    kind_self = PyUnicode_KIND(self);
    data_self = PyUnicode_DATA(self);
    kind_sub = PyUnicode_KIND(substring);
    data_sub = PyUnicode_DATA(substring);
    end_sub = PyUnicode_GET_LENGTH(substring) - 1;

    if (direction > 0)
        offset = end;
    else
        offset = start;

    if (PyUnicode_READ(kind_self, data_self, offset) ==
        PyUnicode_READ(kind_sub, data_sub, 0) &&
        PyUnicode_READ(kind_self, data_self, offset + end_sub) ==
        PyUnicode_READ(kind_sub, data_sub, end_sub)) {
        /* If both are of the same kind, memcmp is sufficient */
        if (kind_self == kind_sub) {
            return ! memcmp((char *)data_self +
                                (offset * PyUnicode_KIND(substring)),
                            data_sub,
                            PyUnicode_GET_LENGTH(substring) *
                                PyUnicode_KIND(substring));
        }
        /* otherwise we have to compare each character by first accesing it */
        else {
            /* We do not need to compare 0 and len(substring)-1 because
               the if statement above ensured already that they are equal
               when we end up here. */
            /* TODO: honor direction and do a forward or backwards search */
            for (i = 1; i < end_sub; ++i) {
                if (PyUnicode_READ(kind_self, data_self, offset + i) !=
                    PyUnicode_READ(kind_sub, data_sub, i))
                    return 0;
            }
            return 1;
        }
    }

    return 0;
}

Py_ssize_t
PyUnicode_Tailmatch(PyObject *str,
                    PyObject *substr,
                    Py_ssize_t start,
                    Py_ssize_t end,
                    int direction)
{
    Py_ssize_t result;

    str = PyUnicode_FromObject(str);
    if (str == NULL)
        return -1;
    substr = PyUnicode_FromObject(substr);
    if (substr == NULL) {
        Py_DECREF(str);
        return -1;
    }

    result = tailmatch(str, substr,
                       start, end, direction);
    Py_DECREF(str);
    Py_DECREF(substr);
    return result;
}

/* Apply fixfct filter to the Unicode object self and return a
   reference to the modified object */

static PyObject *
fixup(PyObject *self,
      Py_UCS4 (*fixfct)(PyObject *s))
{
    PyObject *u;
    Py_UCS4 maxchar_old, maxchar_new = 0;
    PyObject *v;

    u = _PyUnicode_Copy(self);
    if (u == NULL)
        return NULL;
    maxchar_old = PyUnicode_MAX_CHAR_VALUE(u);

    /* fix functions return the new maximum character in a string,
       if the kind of the resulting unicode object does not change,
       everything is fine.  Otherwise we need to change the string kind
       and re-run the fix function. */
    maxchar_new = fixfct(u);

    if (maxchar_new == 0) {
        /* no changes */;
        if (PyUnicode_CheckExact(self)) {
            Py_DECREF(u);
            Py_INCREF(self);
            return self;
        }
        else
            return u;
    }

    maxchar_new = align_maxchar(maxchar_new);

    if (maxchar_new == maxchar_old)
        return u;

    /* In case the maximum character changed, we need to
       convert the string to the new category. */
    v = PyUnicode_New(PyUnicode_GET_LENGTH(self), maxchar_new);
    if (v == NULL) {
        Py_DECREF(u);
        return NULL;
    }
    if (maxchar_new > maxchar_old) {
        /* If the maxchar increased so that the kind changed, not all
           characters are representable anymore and we need to fix the
           string again. This only happens in very few cases. */
        _PyUnicode_FastCopyCharacters(v, 0,
                                      self, 0, PyUnicode_GET_LENGTH(self));
        maxchar_old = fixfct(v);
        assert(maxchar_old > 0 && maxchar_old <= maxchar_new);
    }
    else {
        _PyUnicode_FastCopyCharacters(v, 0,
                                      u, 0, PyUnicode_GET_LENGTH(self));
    }
    Py_DECREF(u);
    assert(_PyUnicode_CheckConsistency(v, 1));
    return v;
}

static PyObject *
ascii_upper_or_lower(PyObject *self, int lower)
{
    Py_ssize_t len = PyUnicode_GET_LENGTH(self);
    char *resdata, *data = PyUnicode_DATA(self);
    PyObject *res;

    res = PyUnicode_New(len, 127);
    if (res == NULL)
        return NULL;
    resdata = PyUnicode_DATA(res);
    if (lower)
        _Py_bytes_lower(resdata, data, len);
    else
        _Py_bytes_upper(resdata, data, len);
    return res;
}

static Py_UCS4
handle_capital_sigma(int kind, void *data, Py_ssize_t length, Py_ssize_t i)
{
    Py_ssize_t j;
    int final_sigma;
    Py_UCS4 c;
    /* U+03A3 is in the Final_Sigma context when, it is found like this:

     \p{cased}\p{case-ignorable}*U+03A3!(\p{case-ignorable}*\p{cased})

    where ! is a negation and \p{xxx} is a character with property xxx.
    */
    for (j = i - 1; j >= 0; j--) {
        c = PyUnicode_READ(kind, data, j);
        if (!_PyUnicode_IsCaseIgnorable(c))
            break;
    }
    final_sigma = j >= 0 && _PyUnicode_IsCased(c);
    if (final_sigma) {
        for (j = i + 1; j < length; j++) {
            c = PyUnicode_READ(kind, data, j);
            if (!_PyUnicode_IsCaseIgnorable(c))
                break;
        }
        final_sigma = j == length || !_PyUnicode_IsCased(c);
    }
    return (final_sigma) ? 0x3C2 : 0x3C3;
}

static int
lower_ucs4(int kind, void *data, Py_ssize_t length, Py_ssize_t i,
           Py_UCS4 c, Py_UCS4 *mapped)
{
    /* Obscure special case. */
    if (c == 0x3A3) {
        mapped[0] = handle_capital_sigma(kind, data, length, i);
        return 1;
    }
    return _PyUnicode_ToLowerFull(c, mapped);
}

static Py_ssize_t
do_capitalize(int kind, void *data, Py_ssize_t length, Py_UCS4 *res, Py_UCS4 *maxchar)
{
    Py_ssize_t i, k = 0;
    int n_res, j;
    Py_UCS4 c, mapped[3];

    c = PyUnicode_READ(kind, data, 0);
    n_res = _PyUnicode_ToUpperFull(c, mapped);
    for (j = 0; j < n_res; j++) {
        *maxchar = MAX_MAXCHAR(*maxchar, mapped[j]);
        res[k++] = mapped[j];
    }
    for (i = 1; i < length; i++) {
        c = PyUnicode_READ(kind, data, i);
        n_res = lower_ucs4(kind, data, length, i, c, mapped);
        for (j = 0; j < n_res; j++) {
            *maxchar = MAX_MAXCHAR(*maxchar, mapped[j]);
            res[k++] = mapped[j];
        }
    }
    return k;
}

static Py_ssize_t
do_swapcase(int kind, void *data, Py_ssize_t length, Py_UCS4 *res, Py_UCS4 *maxchar) {
    Py_ssize_t i, k = 0;

    for (i = 0; i < length; i++) {
        Py_UCS4 c = PyUnicode_READ(kind, data, i), mapped[3];
        int n_res, j;
        if (Py_UNICODE_ISUPPER(c)) {
            n_res = lower_ucs4(kind, data, length, i, c, mapped);
        }
        else if (Py_UNICODE_ISLOWER(c)) {
            n_res = _PyUnicode_ToUpperFull(c, mapped);
        }
        else {
            n_res = 1;
            mapped[0] = c;
        }
        for (j = 0; j < n_res; j++) {
            *maxchar = MAX_MAXCHAR(*maxchar, mapped[j]);
            res[k++] = mapped[j];
        }
    }
    return k;
}

static Py_ssize_t
do_upper_or_lower(int kind, void *data, Py_ssize_t length, Py_UCS4 *res,
                  Py_UCS4 *maxchar, int lower)
{
    Py_ssize_t i, k = 0;

    for (i = 0; i < length; i++) {
        Py_UCS4 c = PyUnicode_READ(kind, data, i), mapped[3];
        int n_res, j;
        if (lower)
            n_res = lower_ucs4(kind, data, length, i, c, mapped);
        else
            n_res = _PyUnicode_ToUpperFull(c, mapped);
        for (j = 0; j < n_res; j++) {
            *maxchar = MAX_MAXCHAR(*maxchar, mapped[j]);
            res[k++] = mapped[j];
        }
    }
    return k;
}

static Py_ssize_t
do_upper(int kind, void *data, Py_ssize_t length, Py_UCS4 *res, Py_UCS4 *maxchar)
{
    return do_upper_or_lower(kind, data, length, res, maxchar, 0);
}

static Py_ssize_t
do_lower(int kind, void *data, Py_ssize_t length, Py_UCS4 *res, Py_UCS4 *maxchar)
{
    return do_upper_or_lower(kind, data, length, res, maxchar, 1);
}

static Py_ssize_t
do_casefold(int kind, void *data, Py_ssize_t length, Py_UCS4 *res, Py_UCS4 *maxchar)
{
    Py_ssize_t i, k = 0;

    for (i = 0; i < length; i++) {
        Py_UCS4 c = PyUnicode_READ(kind, data, i);
        Py_UCS4 mapped[3];
        int j, n_res = _PyUnicode_ToFoldedFull(c, mapped);
        for (j = 0; j < n_res; j++) {
            *maxchar = MAX_MAXCHAR(*maxchar, mapped[j]);
            res[k++] = mapped[j];
        }
    }
    return k;
}

static Py_ssize_t
do_title(int kind, void *data, Py_ssize_t length, Py_UCS4 *res, Py_UCS4 *maxchar)
{
    Py_ssize_t i, k = 0;
    int previous_is_cased;

    previous_is_cased = 0;
    for (i = 0; i < length; i++) {
        const Py_UCS4 c = PyUnicode_READ(kind, data, i);
        Py_UCS4 mapped[3];
        int n_res, j;

        if (previous_is_cased)
            n_res = lower_ucs4(kind, data, length, i, c, mapped);
        else
            n_res = _PyUnicode_ToTitleFull(c, mapped);

        for (j = 0; j < n_res; j++) {
            *maxchar = MAX_MAXCHAR(*maxchar, mapped[j]);
            res[k++] = mapped[j];
        }

        previous_is_cased = _PyUnicode_IsCased(c);
    }
    return k;
}

static PyObject *
case_operation(PyObject *self,
               Py_ssize_t (*perform)(int, void *, Py_ssize_t, Py_UCS4 *, Py_UCS4 *))
{
    PyObject *res = NULL;
    Py_ssize_t length, newlength = 0;
    int kind, outkind;
    void *data, *outdata;
    Py_UCS4 maxchar = 0, *tmp, *tmpend;

    assert(PyUnicode_IS_READY(self));

    kind = PyUnicode_KIND(self);
    data = PyUnicode_DATA(self);
    length = PyUnicode_GET_LENGTH(self);
    tmp = PyMem_MALLOC(sizeof(Py_UCS4) * 3 * length);
    if (tmp == NULL)
        return PyErr_NoMemory();
    newlength = perform(kind, data, length, tmp, &maxchar);
    res = PyUnicode_New(newlength, maxchar);
    if (res == NULL)
        goto leave;
    tmpend = tmp + newlength;
    outdata = PyUnicode_DATA(res);
    outkind = PyUnicode_KIND(res);
    switch (outkind) {
    case PyUnicode_1BYTE_KIND:
        _PyUnicode_CONVERT_BYTES(Py_UCS4, Py_UCS1, tmp, tmpend, outdata);
        break;
    case PyUnicode_2BYTE_KIND:
        _PyUnicode_CONVERT_BYTES(Py_UCS4, Py_UCS2, tmp, tmpend, outdata);
        break;
    case PyUnicode_4BYTE_KIND:
        memcpy(outdata, tmp, sizeof(Py_UCS4) * newlength);
        break;
    default:
        assert(0);
        break;
    }
  leave:
    PyMem_FREE(tmp);
    return res;
}

PyObject *
PyUnicode_Join(PyObject *separator, PyObject *seq)
{
    PyObject *sep = NULL;
    Py_ssize_t seplen;
    PyObject *res = NULL; /* the result */
    PyObject *fseq;          /* PySequence_Fast(seq) */
    Py_ssize_t seqlen;       /* len(fseq) -- number of items in sequence */
    PyObject **items;
    PyObject *item;
    Py_ssize_t sz, i, res_offset;
    Py_UCS4 maxchar;
    Py_UCS4 item_maxchar;
    int use_memcpy;
    unsigned char *res_data = NULL, *sep_data = NULL;
    PyObject *last_obj;
    unsigned int kind = 0;

    fseq = PySequence_Fast(seq, "");
    if (fseq == NULL) {
        return NULL;
    }

    /* NOTE: the following code can't call back into Python code,
     * so we are sure that fseq won't be mutated.
     */

    seqlen = PySequence_Fast_GET_SIZE(fseq);
    /* If empty sequence, return u"". */
    if (seqlen == 0) {
        Py_DECREF(fseq);
        Py_INCREF(unicode_empty);
        res = unicode_empty;
        return res;
    }

    /* If singleton sequence with an exact Unicode, return that. */
    last_obj = NULL;
    items = PySequence_Fast_ITEMS(fseq);
    if (seqlen == 1) {
        if (PyUnicode_CheckExact(items[0])) {
            res = items[0];
            Py_INCREF(res);
            Py_DECREF(fseq);
            return res;
        }
        seplen = 0;
        maxchar = 0;
    }
    else {
        /* Set up sep and seplen */
        if (separator == NULL) {
            /* fall back to a blank space separator */
            sep = PyUnicode_FromOrdinal(' ');
            if (!sep)
                goto onError;
            seplen = 1;
            maxchar = 32;
        }
        else {
            if (!PyUnicode_Check(separator)) {
                PyErr_Format(PyExc_TypeError,
                             "separator: expected str instance,"
                             " %.80s found",
                             Py_TYPE(separator)->tp_name);
                goto onError;
            }
            if (PyUnicode_READY(separator))
                goto onError;
            sep = separator;
            seplen = PyUnicode_GET_LENGTH(separator);
            maxchar = PyUnicode_MAX_CHAR_VALUE(separator);
            /* inc refcount to keep this code path symmetric with the
               above case of a blank separator */
            Py_INCREF(sep);
        }
        last_obj = sep;
    }

    /* There are at least two things to join, or else we have a subclass
     * of str in the sequence.
     * Do a pre-pass to figure out the total amount of space we'll
     * need (sz), and see whether all argument are strings.
     */
    sz = 0;
#ifdef Py_DEBUG
    use_memcpy = 0;
#else
    use_memcpy = 1;
#endif
    for (i = 0; i < seqlen; i++) {
        const Py_ssize_t old_sz = sz;
        item = items[i];
        if (!PyUnicode_Check(item)) {
            PyErr_Format(PyExc_TypeError,
                         "sequence item %zd: expected str instance,"
                         " %.80s found",
                         i, Py_TYPE(item)->tp_name);
            goto onError;
        }
        if (PyUnicode_READY(item) == -1)
            goto onError;
        sz += PyUnicode_GET_LENGTH(item);
        item_maxchar = PyUnicode_MAX_CHAR_VALUE(item);
        maxchar = MAX_MAXCHAR(maxchar, item_maxchar);
        if (i != 0)
            sz += seplen;
        if (sz < old_sz || sz > PY_SSIZE_T_MAX) {
            PyErr_SetString(PyExc_OverflowError,
                            "join() result is too long for a Python string");
            goto onError;
        }
        if (use_memcpy && last_obj != NULL) {
            if (PyUnicode_KIND(last_obj) != PyUnicode_KIND(item))
                use_memcpy = 0;
        }
        last_obj = item;
    }

    res = PyUnicode_New(sz, maxchar);
    if (res == NULL)
        goto onError;

    /* Catenate everything. */
#ifdef Py_DEBUG
    use_memcpy = 0;
#else
    if (use_memcpy) {
        res_data = PyUnicode_1BYTE_DATA(res);
        kind = PyUnicode_KIND(res);
        if (seplen != 0)
            sep_data = PyUnicode_1BYTE_DATA(sep);
    }
#endif
    for (i = 0, res_offset = 0; i < seqlen; ++i) {
        Py_ssize_t itemlen;
        item = items[i];
        /* Copy item, and maybe the separator. */
        if (i && seplen != 0) {
            if (use_memcpy) {
                Py_MEMCPY(res_data,
                          sep_data,
                          kind * seplen);
                res_data += kind * seplen;
            }
            else {
                _PyUnicode_FastCopyCharacters(res, res_offset, sep, 0, seplen);
                res_offset += seplen;
            }
        }
        itemlen = PyUnicode_GET_LENGTH(item);
        if (itemlen != 0) {
            if (use_memcpy) {
                Py_MEMCPY(res_data,
                          PyUnicode_DATA(item),
                          kind * itemlen);
                res_data += kind * itemlen;
            }
            else {
                _PyUnicode_FastCopyCharacters(res, res_offset, item, 0, itemlen);
                res_offset += itemlen;
            }
        }
    }
    if (use_memcpy)
        assert(res_data == PyUnicode_1BYTE_DATA(res)
                           + kind * PyUnicode_GET_LENGTH(res));
    else
        assert(res_offset == PyUnicode_GET_LENGTH(res));

    Py_DECREF(fseq);
    Py_XDECREF(sep);
    assert(_PyUnicode_CheckConsistency(res, 1));
    return res;

  onError:
    Py_DECREF(fseq);
    Py_XDECREF(sep);
    Py_XDECREF(res);
    return NULL;
}

#define FILL(kind, data, value, start, length) \
    do { \
        Py_ssize_t i_ = 0; \
        assert(kind != PyUnicode_WCHAR_KIND); \
        switch ((kind)) { \
        case PyUnicode_1BYTE_KIND: { \
            unsigned char * to_ = (unsigned char *)((data)) + (start); \
            memset(to_, (unsigned char)value, (length)); \
            break; \
        } \
        case PyUnicode_2BYTE_KIND: { \
            Py_UCS2 * to_ = (Py_UCS2 *)((data)) + (start); \
            for (; i_ < (length); ++i_, ++to_) *to_ = (value); \
            break; \
        } \
        case PyUnicode_4BYTE_KIND: { \
            Py_UCS4 * to_ = (Py_UCS4 *)((data)) + (start); \
            for (; i_ < (length); ++i_, ++to_) *to_ = (value); \
            break; \
        default: assert(0); \
        } \
        } \
    } while (0)

void
_PyUnicode_FastFill(PyObject *unicode, Py_ssize_t start, Py_ssize_t length,
                    Py_UCS4 fill_char)
{
    const enum PyUnicode_Kind kind = PyUnicode_KIND(unicode);
    const void *data = PyUnicode_DATA(unicode);
    assert(PyUnicode_IS_READY(unicode));
    assert(unicode_modifiable(unicode));
    assert(fill_char <= PyUnicode_MAX_CHAR_VALUE(unicode));
    assert(start >= 0);
    assert(start + length <= PyUnicode_GET_LENGTH(unicode));
    FILL(kind, data, fill_char, start, length);
}

Py_ssize_t
PyUnicode_Fill(PyObject *unicode, Py_ssize_t start, Py_ssize_t length,
               Py_UCS4 fill_char)
{
    Py_ssize_t maxlen;

    if (!PyUnicode_Check(unicode)) {
        PyErr_BadInternalCall();
        return -1;
    }
    if (PyUnicode_READY(unicode) == -1)
        return -1;
    if (unicode_check_modifiable(unicode))
        return -1;

    if (start < 0) {
        PyErr_SetString(PyExc_IndexError, "string index out of range");
        return -1;
    }
    if (fill_char > PyUnicode_MAX_CHAR_VALUE(unicode)) {
        PyErr_SetString(PyExc_ValueError,
                         "fill character is bigger than "
                         "the string maximum character");
        return -1;
    }

    maxlen = PyUnicode_GET_LENGTH(unicode) - start;
    length = Py_MIN(maxlen, length);
    if (length <= 0)
        return 0;

    _PyUnicode_FastFill(unicode, start, length, fill_char);
    return length;
}

static PyObject *
pad(PyObject *self,
    Py_ssize_t left,
    Py_ssize_t right,
    Py_UCS4 fill)
{
    PyObject *u;
    Py_UCS4 maxchar;
    int kind;
    void *data;

    if (left < 0)
        left = 0;
    if (right < 0)
        right = 0;

    if (left == 0 && right == 0)
        return unicode_result_unchanged(self);

    if (left > PY_SSIZE_T_MAX - _PyUnicode_LENGTH(self) ||
        right > PY_SSIZE_T_MAX - (left + _PyUnicode_LENGTH(self))) {
        PyErr_SetString(PyExc_OverflowError, "padded string is too long");
        return NULL;
    }
    maxchar = PyUnicode_MAX_CHAR_VALUE(self);
    maxchar = MAX_MAXCHAR(maxchar, fill);
    u = PyUnicode_New(left + _PyUnicode_LENGTH(self) + right, maxchar);
    if (!u)
        return NULL;

    kind = PyUnicode_KIND(u);
    data = PyUnicode_DATA(u);
    if (left)
        FILL(kind, data, fill, 0, left);
    if (right)
        FILL(kind, data, fill, left + _PyUnicode_LENGTH(self), right);
    _PyUnicode_FastCopyCharacters(u, left, self, 0, _PyUnicode_LENGTH(self));
    assert(_PyUnicode_CheckConsistency(u, 1));
    return u;
}

PyObject *
PyUnicode_Splitlines(PyObject *string, int keepends)
{
    PyObject *list;

    string = PyUnicode_FromObject(string);
    if (string == NULL)
        return NULL;
    if (PyUnicode_READY(string) == -1) {
        Py_DECREF(string);
        return NULL;
    }

    switch (PyUnicode_KIND(string)) {
    case PyUnicode_1BYTE_KIND:
        if (PyUnicode_IS_ASCII(string))
            list = asciilib_splitlines(
                string, PyUnicode_1BYTE_DATA(string),
                PyUnicode_GET_LENGTH(string), keepends);
        else
            list = ucs1lib_splitlines(
                string, PyUnicode_1BYTE_DATA(string),
                PyUnicode_GET_LENGTH(string), keepends);
        break;
    case PyUnicode_2BYTE_KIND:
        list = ucs2lib_splitlines(
            string, PyUnicode_2BYTE_DATA(string),
            PyUnicode_GET_LENGTH(string), keepends);
        break;
    case PyUnicode_4BYTE_KIND:
        list = ucs4lib_splitlines(
            string, PyUnicode_4BYTE_DATA(string),
            PyUnicode_GET_LENGTH(string), keepends);
        break;
    default:
        assert(0);
        list = 0;
    }
    Py_DECREF(string);
    return list;
}

static PyObject *
split(PyObject *self,
      PyObject *substring,
      Py_ssize_t maxcount)
{
    int kind1, kind2, kind;
    void *buf1, *buf2;
    Py_ssize_t len1, len2;
    PyObject* out;

    if (maxcount < 0)
        maxcount = PY_SSIZE_T_MAX;

    if (PyUnicode_READY(self) == -1)
        return NULL;

    if (substring == NULL)
        switch (PyUnicode_KIND(self)) {
        case PyUnicode_1BYTE_KIND:
            if (PyUnicode_IS_ASCII(self))
                return asciilib_split_whitespace(
                    self,  PyUnicode_1BYTE_DATA(self),
                    PyUnicode_GET_LENGTH(self), maxcount
                    );
            else
                return ucs1lib_split_whitespace(
                    self,  PyUnicode_1BYTE_DATA(self),
                    PyUnicode_GET_LENGTH(self), maxcount
                    );
        case PyUnicode_2BYTE_KIND:
            return ucs2lib_split_whitespace(
                self,  PyUnicode_2BYTE_DATA(self),
                PyUnicode_GET_LENGTH(self), maxcount
                );
        case PyUnicode_4BYTE_KIND:
            return ucs4lib_split_whitespace(
                self,  PyUnicode_4BYTE_DATA(self),
                PyUnicode_GET_LENGTH(self), maxcount
                );
        default:
            assert(0);
            return NULL;
        }

    if (PyUnicode_READY(substring) == -1)
        return NULL;

    kind1 = PyUnicode_KIND(self);
    kind2 = PyUnicode_KIND(substring);
    kind = kind1 > kind2 ? kind1 : kind2;
    buf1 = PyUnicode_DATA(self);
    buf2 = PyUnicode_DATA(substring);
    if (kind1 != kind)
        buf1 = _PyUnicode_AsKind(self, kind);
    if (!buf1)
        return NULL;
    if (kind2 != kind)
        buf2 = _PyUnicode_AsKind(substring, kind);
    if (!buf2) {
        if (kind1 != kind) PyMem_Free(buf1);
        return NULL;
    }
    len1 = PyUnicode_GET_LENGTH(self);
    len2 = PyUnicode_GET_LENGTH(substring);

    switch (kind) {
    case PyUnicode_1BYTE_KIND:
        if (PyUnicode_IS_ASCII(self) && PyUnicode_IS_ASCII(substring))
            out = asciilib_split(
                self,  buf1, len1, buf2, len2, maxcount);
        else
            out = ucs1lib_split(
                self,  buf1, len1, buf2, len2, maxcount);
        break;
    case PyUnicode_2BYTE_KIND:
        out = ucs2lib_split(
            self,  buf1, len1, buf2, len2, maxcount);
        break;
    case PyUnicode_4BYTE_KIND:
        out = ucs4lib_split(
            self,  buf1, len1, buf2, len2, maxcount);
        break;
    default:
        out = NULL;
    }
    if (kind1 != kind)
        PyMem_Free(buf1);
    if (kind2 != kind)
        PyMem_Free(buf2);
    return out;
}

static PyObject *
rsplit(PyObject *self,
       PyObject *substring,
       Py_ssize_t maxcount)
{
    int kind1, kind2, kind;
    void *buf1, *buf2;
    Py_ssize_t len1, len2;
    PyObject* out;

    if (maxcount < 0)
        maxcount = PY_SSIZE_T_MAX;

    if (PyUnicode_READY(self) == -1)
        return NULL;

    if (substring == NULL)
        switch (PyUnicode_KIND(self)) {
        case PyUnicode_1BYTE_KIND:
            if (PyUnicode_IS_ASCII(self))
                return asciilib_rsplit_whitespace(
                    self,  PyUnicode_1BYTE_DATA(self),
                    PyUnicode_GET_LENGTH(self), maxcount
                    );
            else
                return ucs1lib_rsplit_whitespace(
                    self,  PyUnicode_1BYTE_DATA(self),
                    PyUnicode_GET_LENGTH(self), maxcount
                    );
        case PyUnicode_2BYTE_KIND:
            return ucs2lib_rsplit_whitespace(
                self,  PyUnicode_2BYTE_DATA(self),
                PyUnicode_GET_LENGTH(self), maxcount
                );
        case PyUnicode_4BYTE_KIND:
            return ucs4lib_rsplit_whitespace(
                self,  PyUnicode_4BYTE_DATA(self),
                PyUnicode_GET_LENGTH(self), maxcount
                );
        default:
            assert(0);
            return NULL;
        }

    if (PyUnicode_READY(substring) == -1)
        return NULL;

    kind1 = PyUnicode_KIND(self);
    kind2 = PyUnicode_KIND(substring);
    kind = kind1 > kind2 ? kind1 : kind2;
    buf1 = PyUnicode_DATA(self);
    buf2 = PyUnicode_DATA(substring);
    if (kind1 != kind)
        buf1 = _PyUnicode_AsKind(self, kind);
    if (!buf1)
        return NULL;
    if (kind2 != kind)
        buf2 = _PyUnicode_AsKind(substring, kind);
    if (!buf2) {
        if (kind1 != kind) PyMem_Free(buf1);
        return NULL;
    }
    len1 = PyUnicode_GET_LENGTH(self);
    len2 = PyUnicode_GET_LENGTH(substring);

    switch (kind) {
    case PyUnicode_1BYTE_KIND:
        if (PyUnicode_IS_ASCII(self) && PyUnicode_IS_ASCII(substring))
            out = asciilib_rsplit(
                self,  buf1, len1, buf2, len2, maxcount);
        else
            out = ucs1lib_rsplit(
                self,  buf1, len1, buf2, len2, maxcount);
        break;
    case PyUnicode_2BYTE_KIND:
        out = ucs2lib_rsplit(
            self,  buf1, len1, buf2, len2, maxcount);
        break;
    case PyUnicode_4BYTE_KIND:
        out = ucs4lib_rsplit(
            self,  buf1, len1, buf2, len2, maxcount);
        break;
    default:
        out = NULL;
    }
    if (kind1 != kind)
        PyMem_Free(buf1);
    if (kind2 != kind)
        PyMem_Free(buf2);
    return out;
}

static Py_ssize_t
anylib_find(int kind, PyObject *str1, void *buf1, Py_ssize_t len1,
            PyObject *str2, void *buf2, Py_ssize_t len2, Py_ssize_t offset)
{
    switch (kind) {
    case PyUnicode_1BYTE_KIND:
        if (PyUnicode_IS_ASCII(str1) && PyUnicode_IS_ASCII(str2))
            return asciilib_find(buf1, len1, buf2, len2, offset);
        else
            return ucs1lib_find(buf1, len1, buf2, len2, offset);
    case PyUnicode_2BYTE_KIND:
        return ucs2lib_find(buf1, len1, buf2, len2, offset);
    case PyUnicode_4BYTE_KIND:
        return ucs4lib_find(buf1, len1, buf2, len2, offset);
    }
    assert(0);
    return -1;
}

static Py_ssize_t
anylib_count(int kind, PyObject *sstr, void* sbuf, Py_ssize_t slen,
             PyObject *str1, void *buf1, Py_ssize_t len1, Py_ssize_t maxcount)
{
    switch (kind) {
    case PyUnicode_1BYTE_KIND:
        if (PyUnicode_IS_ASCII(sstr) && PyUnicode_IS_ASCII(str1))
            return asciilib_count(sbuf, slen, buf1, len1, maxcount);
        else
            return ucs1lib_count(sbuf, slen, buf1, len1, maxcount);
    case PyUnicode_2BYTE_KIND:
        return ucs2lib_count(sbuf, slen, buf1, len1, maxcount);
    case PyUnicode_4BYTE_KIND:
        return ucs4lib_count(sbuf, slen, buf1, len1, maxcount);
    }
    assert(0);
    return 0;
}

static PyObject *
replace(PyObject *self, PyObject *str1,
        PyObject *str2, Py_ssize_t maxcount)
{
    PyObject *u;
    char *sbuf = PyUnicode_DATA(self);
    char *buf1 = PyUnicode_DATA(str1);
    char *buf2 = PyUnicode_DATA(str2);
    int srelease = 0, release1 = 0, release2 = 0;
    int skind = PyUnicode_KIND(self);
    int kind1 = PyUnicode_KIND(str1);
    int kind2 = PyUnicode_KIND(str2);
    Py_ssize_t slen = PyUnicode_GET_LENGTH(self);
    Py_ssize_t len1 = PyUnicode_GET_LENGTH(str1);
    Py_ssize_t len2 = PyUnicode_GET_LENGTH(str2);
    int mayshrink;
    Py_UCS4 maxchar, maxchar_str2;

    if (maxcount < 0)
        maxcount = PY_SSIZE_T_MAX;
    else if (maxcount == 0 || slen == 0)
        goto nothing;

    if (str1 == str2)
        goto nothing;
    if (skind < kind1)
        /* substring too wide to be present */
        goto nothing;

    maxchar = PyUnicode_MAX_CHAR_VALUE(self);
    maxchar_str2 = PyUnicode_MAX_CHAR_VALUE(str2);
    /* Replacing str1 with str2 may cause a maxchar reduction in the
       result string. */
    mayshrink = (maxchar_str2 < maxchar);
    maxchar = MAX_MAXCHAR(maxchar, maxchar_str2);

    if (len1 == len2) {
        /* same length */
        if (len1 == 0)
            goto nothing;
        if (len1 == 1) {
            /* replace characters */
            Py_UCS4 u1, u2;
            int rkind;
            Py_ssize_t index, pos;
            char *src;

            u1 = PyUnicode_READ_CHAR(str1, 0);
            pos = findchar(sbuf, PyUnicode_KIND(self), slen, u1, 1);
            if (pos < 0)
                goto nothing;
            u2 = PyUnicode_READ_CHAR(str2, 0);
            u = PyUnicode_New(slen, maxchar);
            if (!u)
                goto error;
            _PyUnicode_FastCopyCharacters(u, 0, self, 0, slen);
            rkind = PyUnicode_KIND(u);

            PyUnicode_WRITE(rkind, PyUnicode_DATA(u), pos, u2);
            index = 0;
            src = sbuf;
            while (--maxcount)
            {
                pos++;
                src += pos * PyUnicode_KIND(self);
                slen -= pos;
                index += pos;
                pos = findchar(src, PyUnicode_KIND(self), slen, u1, 1);
                if (pos < 0)
                    break;
                PyUnicode_WRITE(rkind, PyUnicode_DATA(u), index + pos, u2);
            }
        }
        else {
            int rkind = skind;
            char *res;
            Py_ssize_t i;

            if (kind1 < rkind) {
                /* widen substring */
                buf1 = _PyUnicode_AsKind(str1, rkind);
                if (!buf1) goto error;
                release1 = 1;
            }
            i = anylib_find(rkind, self, sbuf, slen, str1, buf1, len1, 0);
            if (i < 0)
                goto nothing;
            if (rkind > kind2) {
                /* widen replacement */
                buf2 = _PyUnicode_AsKind(str2, rkind);
                if (!buf2) goto error;
                release2 = 1;
            }
            else if (rkind < kind2) {
                /* widen self and buf1 */
                rkind = kind2;
                if (release1) PyMem_Free(buf1);
                release1 = 0;
                sbuf = _PyUnicode_AsKind(self, rkind);
                if (!sbuf) goto error;
                srelease = 1;
                buf1 = _PyUnicode_AsKind(str1, rkind);
                if (!buf1) goto error;
                release1 = 1;
            }
            u = PyUnicode_New(slen, maxchar);
            if (!u)
                goto error;
            assert(PyUnicode_KIND(u) == rkind);
            res = PyUnicode_DATA(u);

            memcpy(res, sbuf, rkind * slen);
            /* change everything in-place, starting with this one */
            memcpy(res + rkind * i,
                   buf2,
                   rkind * len2);
            i += len1;

            while ( --maxcount > 0) {
                i = anylib_find(rkind, self,
                                sbuf+rkind*i, slen-i,
                                str1, buf1, len1, i);
                if (i == -1)
                    break;
                memcpy(res + rkind * i,
                       buf2,
                       rkind * len2);
                i += len1;
            }
        }
    }
    else {
        Py_ssize_t n, i, j, ires;
        Py_ssize_t new_size;
        int rkind = skind;
        char *res;

        if (kind1 < rkind) {
            /* widen substring */
            buf1 = _PyUnicode_AsKind(str1, rkind);
            if (!buf1) goto error;
            release1 = 1;
        }
        n = anylib_count(rkind, self, sbuf, slen, str1, buf1, len1, maxcount);
        if (n == 0)
            goto nothing;
        if (kind2 < rkind) {
            /* widen replacement */
            buf2 = _PyUnicode_AsKind(str2, rkind);
            if (!buf2) goto error;
            release2 = 1;
        }
        else if (kind2 > rkind) {
            /* widen self and buf1 */
            rkind = kind2;
            sbuf = _PyUnicode_AsKind(self, rkind);
            if (!sbuf) goto error;
            srelease = 1;
            if (release1) PyMem_Free(buf1);
            release1 = 0;
            buf1 = _PyUnicode_AsKind(str1, rkind);
            if (!buf1) goto error;
            release1 = 1;
        }
        /* new_size = PyUnicode_GET_LENGTH(self) + n * (PyUnicode_GET_LENGTH(str2) -
           PyUnicode_GET_LENGTH(str1))); */
        if (len2 > len1 && len2 - len1 > (PY_SSIZE_T_MAX - slen) / n) {
                PyErr_SetString(PyExc_OverflowError,
                                "replace string is too long");
                goto error;
        }
        new_size = slen + n * (len2 - len1);
        if (new_size == 0) {
            Py_INCREF(unicode_empty);
            u = unicode_empty;
            goto done;
        }
        if (new_size > (PY_SSIZE_T_MAX >> (rkind-1))) {
            PyErr_SetString(PyExc_OverflowError,
                            "replace string is too long");
            goto error;
        }
        u = PyUnicode_New(new_size, maxchar);
        if (!u)
            goto error;
        assert(PyUnicode_KIND(u) == rkind);
        res = PyUnicode_DATA(u);
        ires = i = 0;
        if (len1 > 0) {
            while (n-- > 0) {
                /* look for next match */
                j = anylib_find(rkind, self,
                                sbuf + rkind * i, slen-i,
                                str1, buf1, len1, i);
                if (j == -1)
                    break;
                else if (j > i) {
                    /* copy unchanged part [i:j] */
                    memcpy(res + rkind * ires,
                           sbuf + rkind * i,
                           rkind * (j-i));
                    ires += j - i;
                }
                /* copy substitution string */
                if (len2 > 0) {
                    memcpy(res + rkind * ires,
                           buf2,
                           rkind * len2);
                    ires += len2;
                }
                i = j + len1;
            }
            if (i < slen)
                /* copy tail [i:] */
                memcpy(res + rkind * ires,
                       sbuf + rkind * i,
                       rkind * (slen-i));
        }
        else {
            /* interleave */
            while (n > 0) {
                memcpy(res + rkind * ires,
                       buf2,
                       rkind * len2);
                ires += len2;
                if (--n <= 0)
                    break;
                memcpy(res + rkind * ires,
                       sbuf + rkind * i,
                       rkind);
                ires++;
                i++;
            }
            memcpy(res + rkind * ires,
                   sbuf + rkind * i,
                   rkind * (slen-i));
        }
    }

    if (mayshrink) {
        unicode_adjust_maxchar(&u);
        if (u == NULL)
            goto error;
    }

  done:
    if (srelease)
        PyMem_FREE(sbuf);
    if (release1)
        PyMem_FREE(buf1);
    if (release2)
        PyMem_FREE(buf2);
    assert(_PyUnicode_CheckConsistency(u, 1));
    return u;

  nothing:
    /* nothing to replace; return original string (when possible) */
    if (srelease)
        PyMem_FREE(sbuf);
    if (release1)
        PyMem_FREE(buf1);
    if (release2)
        PyMem_FREE(buf2);
    return unicode_result_unchanged(self);

  error:
    if (srelease && sbuf)
        PyMem_FREE(sbuf);
    if (release1 && buf1)
        PyMem_FREE(buf1);
    if (release2 && buf2)
        PyMem_FREE(buf2);
    return NULL;
}

/* --- Unicode Object Methods --------------------------------------------- */

PyDoc_STRVAR(title__doc__,
             "S.title() -> str\n\
\n\
Return a titlecased version of S, i.e. words start with title case\n\
characters, all remaining cased characters have lower case.");

static PyObject*
unicode_title(PyObject *self)
{
    if (PyUnicode_READY(self) == -1)
        return NULL;
    return case_operation(self, do_title);
}

PyDoc_STRVAR(capitalize__doc__,
             "S.capitalize() -> str\n\
\n\
Return a capitalized version of S, i.e. make the first character\n\
have upper case and the rest lower case.");

static PyObject*
unicode_capitalize(PyObject *self)
{
    if (PyUnicode_READY(self) == -1)
        return NULL;
    if (PyUnicode_GET_LENGTH(self) == 0)
        return unicode_result_unchanged(self);
    return case_operation(self, do_capitalize);
}

PyDoc_STRVAR(casefold__doc__,
             "S.casefold() -> str\n\
\n\
Return a version of S suitable for caseless comparisons.");

static PyObject *
unicode_casefold(PyObject *self)
{
    if (PyUnicode_READY(self) == -1)
        return NULL;
    if (PyUnicode_IS_ASCII(self))
        return ascii_upper_or_lower(self, 1);
    return case_operation(self, do_casefold);
}


/* Argument converter.  Coerces to a single unicode character */

static int
convert_uc(PyObject *obj, void *addr)
{
    Py_UCS4 *fillcharloc = (Py_UCS4 *)addr;
    PyObject *uniobj;

    uniobj = PyUnicode_FromObject(obj);
    if (uniobj == NULL) {
        PyErr_SetString(PyExc_TypeError,
                        "The fill character cannot be converted to Unicode");
        return 0;
    }
    if (PyUnicode_GET_LENGTH(uniobj) != 1) {
        PyErr_SetString(PyExc_TypeError,
                        "The fill character must be exactly one character long");
        Py_DECREF(uniobj);
        return 0;
    }
    *fillcharloc = PyUnicode_READ_CHAR(uniobj, 0);
    Py_DECREF(uniobj);
    return 1;
}

PyDoc_STRVAR(center__doc__,
             "S.center(width[, fillchar]) -> str\n\
\n\
Return S centered in a string of length width. Padding is\n\
done using the specified fill character (default is a space)");

static PyObject *
unicode_center(PyObject *self, PyObject *args)
{
    Py_ssize_t marg, left;
    Py_ssize_t width;
    Py_UCS4 fillchar = ' ';

    if (!PyArg_ParseTuple(args, "n|O&:center", &width, convert_uc, &fillchar))
        return NULL;

    if (PyUnicode_READY(self) == -1)
        return NULL;

    if (PyUnicode_GET_LENGTH(self) >= width)
        return unicode_result_unchanged(self);

    marg = width - PyUnicode_GET_LENGTH(self);
    left = marg / 2 + (marg & width & 1);

    return pad(self, left, marg - left, fillchar);
}

/* This function assumes that str1 and str2 are readied by the caller. */

static int
unicode_compare(PyObject *str1, PyObject *str2)
{
    int kind1, kind2;
    void *data1, *data2;
    Py_ssize_t len1, len2, i;

    kind1 = PyUnicode_KIND(str1);
    kind2 = PyUnicode_KIND(str2);
    data1 = PyUnicode_DATA(str1);
    data2 = PyUnicode_DATA(str2);
    len1 = PyUnicode_GET_LENGTH(str1);
    len2 = PyUnicode_GET_LENGTH(str2);

    for (i = 0; i < len1 && i < len2; ++i) {
        Py_UCS4 c1, c2;
        c1 = PyUnicode_READ(kind1, data1, i);
        c2 = PyUnicode_READ(kind2, data2, i);

        if (c1 != c2)
            return (c1 < c2) ? -1 : 1;
    }

    return (len1 < len2) ? -1 : (len1 != len2);
}

int
PyUnicode_Compare(PyObject *left, PyObject *right)
{
    if (PyUnicode_Check(left) && PyUnicode_Check(right)) {
        if (PyUnicode_READY(left) == -1 ||
            PyUnicode_READY(right) == -1)
            return -1;
        return unicode_compare(left, right);
    }
    PyErr_Format(PyExc_TypeError,
                 "Can't compare %.100s and %.100s",
                 left->ob_type->tp_name,
                 right->ob_type->tp_name);
    return -1;
}

int
PyUnicode_CompareWithASCIIString(PyObject* uni, const char* str)
{
    Py_ssize_t i;
    int kind;
    void *data;
    Py_UCS4 chr;

    assert(_PyUnicode_CHECK(uni));
    if (PyUnicode_READY(uni) == -1)
        return -1;
    kind = PyUnicode_KIND(uni);
    data = PyUnicode_DATA(uni);
    /* Compare Unicode string and source character set string */
    for (i = 0; (chr = PyUnicode_READ(kind, data, i)) && str[i]; i++)
        if (chr != str[i])
            return (chr < (unsigned char)(str[i])) ? -1 : 1;
    /* This check keeps Python strings that end in '\0' from comparing equal
     to C strings identical up to that point. */
    if (PyUnicode_GET_LENGTH(uni) != i || chr)
        return 1; /* uni is longer */
    if (str[i])
        return -1; /* str is longer */
    return 0;
}


#define TEST_COND(cond)                         \
    ((cond) ? Py_True : Py_False)

PyObject *
PyUnicode_RichCompare(PyObject *left, PyObject *right, int op)
{
    int result;

    if (PyUnicode_Check(left) && PyUnicode_Check(right)) {
        PyObject *v;
        if (PyUnicode_READY(left) == -1 ||
            PyUnicode_READY(right) == -1)
            return NULL;
        if (PyUnicode_GET_LENGTH(left) != PyUnicode_GET_LENGTH(right) ||
            PyUnicode_KIND(left) != PyUnicode_KIND(right)) {
            if (op == Py_EQ) {
                Py_INCREF(Py_False);
                return Py_False;
            }
            if (op == Py_NE) {
                Py_INCREF(Py_True);
                return Py_True;
            }
        }
        if (left == right)
            result = 0;
        else
            result = unicode_compare(left, right);

        /* Convert the return value to a Boolean */
        switch (op) {
        case Py_EQ:
            v = TEST_COND(result == 0);
            break;
        case Py_NE:
            v = TEST_COND(result != 0);
            break;
        case Py_LE:
            v = TEST_COND(result <= 0);
            break;
        case Py_GE:
            v = TEST_COND(result >= 0);
            break;
        case Py_LT:
            v = TEST_COND(result == -1);
            break;
        case Py_GT:
            v = TEST_COND(result == 1);
            break;
        default:
            PyErr_BadArgument();
            return NULL;
        }
        Py_INCREF(v);
        return v;
    }

    Py_RETURN_NOTIMPLEMENTED;
}

int
PyUnicode_Contains(PyObject *container, PyObject *element)
{
    PyObject *str, *sub;
    int kind1, kind2, kind;
    void *buf1, *buf2;
    Py_ssize_t len1, len2;
    int result;

    /* Coerce the two arguments */
    sub = PyUnicode_FromObject(element);
    if (!sub) {
        PyErr_Format(PyExc_TypeError,
                     "'in <string>' requires string as left operand, not %s",
                     element->ob_type->tp_name);
        return -1;
    }

    str = PyUnicode_FromObject(container);
    if (!str) {
        Py_DECREF(sub);
        return -1;
    }
    if (PyUnicode_READY(sub) == -1 || PyUnicode_READY(str) == -1) {
        Py_DECREF(sub);
        Py_DECREF(str);
    }

    kind1 = PyUnicode_KIND(str);
    kind2 = PyUnicode_KIND(sub);
    kind = kind1;
    buf1 = PyUnicode_DATA(str);
    buf2 = PyUnicode_DATA(sub);
    if (kind2 != kind) {
        if (kind2 > kind) {
            Py_DECREF(sub);
            Py_DECREF(str);
            return 0;
        }
        buf2 = _PyUnicode_AsKind(sub, kind);
    }
    if (!buf2) {
        Py_DECREF(sub);
        Py_DECREF(str);
        return -1;
    }
    len1 = PyUnicode_GET_LENGTH(str);
    len2 = PyUnicode_GET_LENGTH(sub);

    switch (kind) {
    case PyUnicode_1BYTE_KIND:
        result = ucs1lib_find(buf1, len1, buf2, len2, 0) != -1;
        break;
    case PyUnicode_2BYTE_KIND:
        result = ucs2lib_find(buf1, len1, buf2, len2, 0) != -1;
        break;
    case PyUnicode_4BYTE_KIND:
        result = ucs4lib_find(buf1, len1, buf2, len2, 0) != -1;
        break;
    default:
        result = -1;
        assert(0);
    }

    Py_DECREF(str);
    Py_DECREF(sub);

    if (kind2 != kind)
        PyMem_Free(buf2);

    return result;
}

/* Concat to string or Unicode object giving a new Unicode object. */

PyObject *
PyUnicode_Concat(PyObject *left, PyObject *right)
{
    PyObject *u = NULL, *v = NULL, *w;
    Py_UCS4 maxchar, maxchar2;
    Py_ssize_t u_len, v_len, new_len;

    /* Coerce the two arguments */
    u = PyUnicode_FromObject(left);
    if (u == NULL)
        goto onError;
    v = PyUnicode_FromObject(right);
    if (v == NULL)
        goto onError;

    /* Shortcuts */
    if (v == unicode_empty) {
        Py_DECREF(v);
        return u;
    }
    if (u == unicode_empty) {
        Py_DECREF(u);
        return v;
    }

    u_len = PyUnicode_GET_LENGTH(u);
    v_len = PyUnicode_GET_LENGTH(v);
    if (u_len > PY_SSIZE_T_MAX - v_len) {
        PyErr_SetString(PyExc_OverflowError,
                        "strings are too large to concat");
        goto onError;
    }
    new_len = u_len + v_len;

    maxchar = PyUnicode_MAX_CHAR_VALUE(u);
    maxchar2 = PyUnicode_MAX_CHAR_VALUE(v);
    maxchar = MAX_MAXCHAR(maxchar, maxchar2);

    /* Concat the two Unicode strings */
    w = PyUnicode_New(new_len, maxchar);
    if (w == NULL)
        goto onError;
    _PyUnicode_FastCopyCharacters(w, 0, u, 0, u_len);
    _PyUnicode_FastCopyCharacters(w, u_len, v, 0, v_len);
    Py_DECREF(u);
    Py_DECREF(v);
    assert(_PyUnicode_CheckConsistency(w, 1));
    return w;

  onError:
    Py_XDECREF(u);
    Py_XDECREF(v);
    return NULL;
}

void
PyUnicode_Append(PyObject **p_left, PyObject *right)
{
    PyObject *left, *res;
    Py_UCS4 maxchar, maxchar2;
    Py_ssize_t left_len, right_len, new_len;

    if (p_left == NULL) {
        if (!PyErr_Occurred())
            PyErr_BadInternalCall();
        return;
    }
    left = *p_left;
    if (right == NULL || left == NULL || !PyUnicode_Check(left)) {
        if (!PyErr_Occurred())
            PyErr_BadInternalCall();
        goto error;
    }

    if (PyUnicode_READY(left) == -1)
        goto error;
    if (PyUnicode_READY(right) == -1)
        goto error;

    /* Shortcuts */
    if (left == unicode_empty) {
        Py_DECREF(left);
        Py_INCREF(right);
        *p_left = right;
        return;
    }
    if (right == unicode_empty)
        return;

    left_len = PyUnicode_GET_LENGTH(left);
    right_len = PyUnicode_GET_LENGTH(right);
    if (left_len > PY_SSIZE_T_MAX - right_len) {
        PyErr_SetString(PyExc_OverflowError,
                        "strings are too large to concat");
        goto error;
    }
    new_len = left_len + right_len;

    if (unicode_modifiable(left)
        && PyUnicode_CheckExact(right)
        && PyUnicode_KIND(right) <= PyUnicode_KIND(left)
        /* Don't resize for ascii += latin1. Convert ascii to latin1 requires
           to change the structure size, but characters are stored just after
           the structure, and so it requires to move all characters which is
           not so different than duplicating the string. */
        && !(PyUnicode_IS_ASCII(left) && !PyUnicode_IS_ASCII(right)))
    {
        /* append inplace */
        if (unicode_resize(p_left, new_len) != 0) {
            /* XXX if _PyUnicode_Resize() fails, 'left' has been
             * deallocated so it cannot be put back into
             * 'variable'.  The MemoryError is raised when there
             * is no value in 'variable', which might (very
             * remotely) be a cause of incompatibilities.
             */
            goto error;
        }
        /* copy 'right' into the newly allocated area of 'left' */
        _PyUnicode_FastCopyCharacters(*p_left, left_len, right, 0, right_len);
    }
    else {
        maxchar = PyUnicode_MAX_CHAR_VALUE(left);
        maxchar2 = PyUnicode_MAX_CHAR_VALUE(right);
        maxchar = MAX_MAXCHAR(maxchar, maxchar2);

        /* Concat the two Unicode strings */
        res = PyUnicode_New(new_len, maxchar);
        if (res == NULL)
            goto error;
        _PyUnicode_FastCopyCharacters(res, 0, left, 0, left_len);
        _PyUnicode_FastCopyCharacters(res, left_len, right, 0, right_len);
        Py_DECREF(left);
        *p_left = res;
    }
    assert(_PyUnicode_CheckConsistency(*p_left, 1));
    return;

error:
    Py_CLEAR(*p_left);
}

void
PyUnicode_AppendAndDel(PyObject **pleft, PyObject *right)
{
    PyUnicode_Append(pleft, right);
    Py_XDECREF(right);
}

PyDoc_STRVAR(count__doc__,
             "S.count(sub[, start[, end]]) -> int\n\
\n\
Return the number of non-overlapping occurrences of substring sub in\n\
string S[start:end].  Optional arguments start and end are\n\
interpreted as in slice notation.");

static PyObject *
unicode_count(PyObject *self, PyObject *args)
{
    PyObject *substring;
    Py_ssize_t start = 0;
    Py_ssize_t end = PY_SSIZE_T_MAX;
    PyObject *result;
    int kind1, kind2, kind;
    void *buf1, *buf2;
    Py_ssize_t len1, len2, iresult;

    if (!stringlib_parse_args_finds_unicode("count", args, &substring,
                                            &start, &end))
        return NULL;

    kind1 = PyUnicode_KIND(self);
    kind2 = PyUnicode_KIND(substring);
    if (kind2 > kind1)
        return PyLong_FromLong(0);
    kind = kind1;
    buf1 = PyUnicode_DATA(self);
    buf2 = PyUnicode_DATA(substring);
    if (kind2 != kind)
        buf2 = _PyUnicode_AsKind(substring, kind);
    if (!buf2) {
        Py_DECREF(substring);
        return NULL;
    }
    len1 = PyUnicode_GET_LENGTH(self);
    len2 = PyUnicode_GET_LENGTH(substring);

    ADJUST_INDICES(start, end, len1);
    switch (kind) {
    case PyUnicode_1BYTE_KIND:
        iresult = ucs1lib_count(
            ((Py_UCS1*)buf1) + start, end - start,
            buf2, len2, PY_SSIZE_T_MAX
            );
        break;
    case PyUnicode_2BYTE_KIND:
        iresult = ucs2lib_count(
            ((Py_UCS2*)buf1) + start, end - start,
            buf2, len2, PY_SSIZE_T_MAX
            );
        break;
    case PyUnicode_4BYTE_KIND:
        iresult = ucs4lib_count(
            ((Py_UCS4*)buf1) + start, end - start,
            buf2, len2, PY_SSIZE_T_MAX
            );
        break;
    default:
        assert(0); iresult = 0;
    }

    result = PyLong_FromSsize_t(iresult);

    if (kind2 != kind)
        PyMem_Free(buf2);

    Py_DECREF(substring);

    return result;
}

PyDoc_STRVAR(encode__doc__,
             "S.encode(encoding='utf-8', errors='strict') -> bytes\n\
\n\
Encode S using the codec registered for encoding. Default encoding\n\
is 'utf-8'. errors may be given to set a different error\n\
handling scheme. Default is 'strict' meaning that encoding errors raise\n\
a UnicodeEncodeError. Other possible values are 'ignore', 'replace' and\n\
'xmlcharrefreplace' as well as any other name registered with\n\
codecs.register_error that can handle UnicodeEncodeErrors.");

static PyObject *
unicode_encode(PyObject *self, PyObject *args, PyObject *kwargs)
{
    static char *kwlist[] = {"encoding", "errors", 0};
    char *encoding = NULL;
    char *errors = NULL;

    if (!PyArg_ParseTupleAndKeywords(args, kwargs, "|ss:encode",
                                     kwlist, &encoding, &errors))
        return NULL;
    return PyUnicode_AsEncodedString(self, encoding, errors);
}

PyDoc_STRVAR(expandtabs__doc__,
             "S.expandtabs([tabsize]) -> str\n\
\n\
Return a copy of S where all tab characters are expanded using spaces.\n\
If tabsize is not given, a tab size of 8 characters is assumed.");

static PyObject*
unicode_expandtabs(PyObject *self, PyObject *args)
{
    Py_ssize_t i, j, line_pos, src_len, incr;
    Py_UCS4 ch;
    PyObject *u;
    void *src_data, *dest_data;
    int tabsize = 8;
    int kind;
    int found;

    if (!PyArg_ParseTuple(args, "|i:expandtabs", &tabsize))
        return NULL;

    if (PyUnicode_READY(self) == -1)
        return NULL;

    /* First pass: determine size of output string */
    src_len = PyUnicode_GET_LENGTH(self);
    i = j = line_pos = 0;
    kind = PyUnicode_KIND(self);
    src_data = PyUnicode_DATA(self);
    found = 0;
    for (; i < src_len; i++) {
        ch = PyUnicode_READ(kind, src_data, i);
        if (ch == '\t') {
            found = 1;
            if (tabsize > 0) {
                incr = tabsize - (line_pos % tabsize); /* cannot overflow */
                if (j > PY_SSIZE_T_MAX - incr)
                    goto overflow;
                line_pos += incr;
                j += incr;
            }
        }
        else {
            if (j > PY_SSIZE_T_MAX - 1)
                goto overflow;
            line_pos++;
            j++;
            if (ch == '\n' || ch == '\r')
                line_pos = 0;
        }
    }
    if (!found)
        return unicode_result_unchanged(self);

    /* Second pass: create output string and fill it */
    u = PyUnicode_New(j, PyUnicode_MAX_CHAR_VALUE(self));
    if (!u)
        return NULL;
    dest_data = PyUnicode_DATA(u);

    i = j = line_pos = 0;

    for (; i < src_len; i++) {
        ch = PyUnicode_READ(kind, src_data, i);
        if (ch == '\t') {
            if (tabsize > 0) {
                incr = tabsize - (line_pos % tabsize);
                line_pos += incr;
                FILL(kind, dest_data, ' ', j, incr);
                j += incr;
            }
        }
        else {
            line_pos++;
            PyUnicode_WRITE(kind, dest_data, j, ch);
            j++;
            if (ch == '\n' || ch == '\r')
                line_pos = 0;
        }
    }
    assert (j == PyUnicode_GET_LENGTH(u));
    return unicode_result(u);

  overflow:
    PyErr_SetString(PyExc_OverflowError, "new string is too long");
    return NULL;
}

PyDoc_STRVAR(find__doc__,
             "S.find(sub[, start[, end]]) -> int\n\
\n\
Return the lowest index in S where substring sub is found,\n\
such that sub is contained within S[start:end].  Optional\n\
arguments start and end are interpreted as in slice notation.\n\
\n\
Return -1 on failure.");

static PyObject *
unicode_find(PyObject *self, PyObject *args)
{
    PyObject *substring;
    Py_ssize_t start;
    Py_ssize_t end;
    Py_ssize_t result;

    if (!stringlib_parse_args_finds_unicode("find", args, &substring,
                                            &start, &end))
        return NULL;

    if (PyUnicode_READY(self) == -1)
        return NULL;
    if (PyUnicode_READY(substring) == -1)
        return NULL;

    result = any_find_slice(1, self, substring, start, end);

    Py_DECREF(substring);

    if (result == -2)
        return NULL;

    return PyLong_FromSsize_t(result);
}

static PyObject *
unicode_getitem(PyObject *self, Py_ssize_t index)
{
    void *data;
    enum PyUnicode_Kind kind;
    Py_UCS4 ch;
    PyObject *res;

    if (!PyUnicode_Check(self) || PyUnicode_READY(self) == -1) {
        PyErr_BadArgument();
        return NULL;
    }
    if (index < 0 || index >= PyUnicode_GET_LENGTH(self)) {
        PyErr_SetString(PyExc_IndexError, "string index out of range");
        return NULL;
    }
    kind = PyUnicode_KIND(self);
    data = PyUnicode_DATA(self);
    ch = PyUnicode_READ(kind, data, index);
    if (ch < 256)
        return get_latin1_char(ch);

    res = PyUnicode_New(1, ch);
    if (res == NULL)
        return NULL;
    kind = PyUnicode_KIND(res);
    data = PyUnicode_DATA(res);
    PyUnicode_WRITE(kind, data, 0, ch);
    assert(_PyUnicode_CheckConsistency(res, 1));
    return res;
}

/* Believe it or not, this produces the same value for ASCII strings
   as bytes_hash(). */
static Py_hash_t
unicode_hash(PyObject *self)
{
    Py_ssize_t len;
    Py_uhash_t x;  /* Unsigned for defined overflow behavior. */

#ifdef Py_DEBUG
    assert(_Py_HashSecret_Initialized);
#endif
    if (_PyUnicode_HASH(self) != -1)
        return _PyUnicode_HASH(self);
    if (PyUnicode_READY(self) == -1)
        return -1;
    len = PyUnicode_GET_LENGTH(self);
    /*
      We make the hash of the empty string be 0, rather than using
      (prefix ^ suffix), since this slightly obfuscates the hash secret
    */
    if (len == 0) {
        _PyUnicode_HASH(self) = 0;
        return 0;
    }

    /* The hash function as a macro, gets expanded three times below. */
#define HASH(P)                                            \
    x ^= (Py_uhash_t) *P << 7;                             \
    while (--len >= 0)                                     \
        x = (_PyHASH_MULTIPLIER * x) ^ (Py_uhash_t) *P++;  \

    x = (Py_uhash_t) _Py_HashSecret.prefix;
    switch (PyUnicode_KIND(self)) {
    case PyUnicode_1BYTE_KIND: {
        const unsigned char *c = PyUnicode_1BYTE_DATA(self);
        HASH(c);
        break;
    }
    case PyUnicode_2BYTE_KIND: {
        const Py_UCS2 *s = PyUnicode_2BYTE_DATA(self);
        HASH(s);
        break;
    }
    default: {
        Py_UCS4 *l;
        assert(PyUnicode_KIND(self) == PyUnicode_4BYTE_KIND &&
               "Impossible switch case in unicode_hash");
        l = PyUnicode_4BYTE_DATA(self);
        HASH(l);
        break;
    }
    }
    x ^= (Py_uhash_t) PyUnicode_GET_LENGTH(self);
    x ^= (Py_uhash_t) _Py_HashSecret.suffix;

    if (x == -1)
        x = -2;
    _PyUnicode_HASH(self) = x;
    return x;
}
#undef HASH

PyDoc_STRVAR(index__doc__,
             "S.index(sub[, start[, end]]) -> int\n\
\n\
Like S.find() but raise ValueError when the substring is not found.");

static PyObject *
unicode_index(PyObject *self, PyObject *args)
{
    Py_ssize_t result;
    PyObject *substring;
    Py_ssize_t start;
    Py_ssize_t end;

    if (!stringlib_parse_args_finds_unicode("index", args, &substring,
                                            &start, &end))
        return NULL;

    if (PyUnicode_READY(self) == -1)
        return NULL;
    if (PyUnicode_READY(substring) == -1)
        return NULL;

    result = any_find_slice(1, self, substring, start, end);

    Py_DECREF(substring);

    if (result == -2)
        return NULL;

    if (result < 0) {
        PyErr_SetString(PyExc_ValueError, "substring not found");
        return NULL;
    }

    return PyLong_FromSsize_t(result);
}

PyDoc_STRVAR(islower__doc__,
             "S.islower() -> bool\n\
\n\
Return True if all cased characters in S are lowercase and there is\n\
at least one cased character in S, False otherwise.");

static PyObject*
unicode_islower(PyObject *self)
{
    Py_ssize_t i, length;
    int kind;
    void *data;
    int cased;

    if (PyUnicode_READY(self) == -1)
        return NULL;
    length = PyUnicode_GET_LENGTH(self);
    kind = PyUnicode_KIND(self);
    data = PyUnicode_DATA(self);

    /* Shortcut for single character strings */
    if (length == 1)
        return PyBool_FromLong(
            Py_UNICODE_ISLOWER(PyUnicode_READ(kind, data, 0)));

    /* Special case for empty strings */
    if (length == 0)
        return PyBool_FromLong(0);

    cased = 0;
    for (i = 0; i < length; i++) {
        const Py_UCS4 ch = PyUnicode_READ(kind, data, i);

        if (Py_UNICODE_ISUPPER(ch) || Py_UNICODE_ISTITLE(ch))
            return PyBool_FromLong(0);
        else if (!cased && Py_UNICODE_ISLOWER(ch))
            cased = 1;
    }
    return PyBool_FromLong(cased);
}

PyDoc_STRVAR(isupper__doc__,
             "S.isupper() -> bool\n\
\n\
Return True if all cased characters in S are uppercase and there is\n\
at least one cased character in S, False otherwise.");

static PyObject*
unicode_isupper(PyObject *self)
{
    Py_ssize_t i, length;
    int kind;
    void *data;
    int cased;

    if (PyUnicode_READY(self) == -1)
        return NULL;
    length = PyUnicode_GET_LENGTH(self);
    kind = PyUnicode_KIND(self);
    data = PyUnicode_DATA(self);

    /* Shortcut for single character strings */
    if (length == 1)
        return PyBool_FromLong(
            Py_UNICODE_ISUPPER(PyUnicode_READ(kind, data, 0)) != 0);

    /* Special case for empty strings */
    if (length == 0)
        return PyBool_FromLong(0);

    cased = 0;
    for (i = 0; i < length; i++) {
        const Py_UCS4 ch = PyUnicode_READ(kind, data, i);

        if (Py_UNICODE_ISLOWER(ch) || Py_UNICODE_ISTITLE(ch))
            return PyBool_FromLong(0);
        else if (!cased && Py_UNICODE_ISUPPER(ch))
            cased = 1;
    }
    return PyBool_FromLong(cased);
}

PyDoc_STRVAR(istitle__doc__,
             "S.istitle() -> bool\n\
\n\
Return True if S is a titlecased string and there is at least one\n\
character in S, i.e. upper- and titlecase characters may only\n\
follow uncased characters and lowercase characters only cased ones.\n\
Return False otherwise.");

static PyObject*
unicode_istitle(PyObject *self)
{
    Py_ssize_t i, length;
    int kind;
    void *data;
    int cased, previous_is_cased;

    if (PyUnicode_READY(self) == -1)
        return NULL;
    length = PyUnicode_GET_LENGTH(self);
    kind = PyUnicode_KIND(self);
    data = PyUnicode_DATA(self);

    /* Shortcut for single character strings */
    if (length == 1) {
        Py_UCS4 ch = PyUnicode_READ(kind, data, 0);
        return PyBool_FromLong((Py_UNICODE_ISTITLE(ch) != 0) ||
                               (Py_UNICODE_ISUPPER(ch) != 0));
    }

    /* Special case for empty strings */
    if (length == 0)
        return PyBool_FromLong(0);

    cased = 0;
    previous_is_cased = 0;
    for (i = 0; i < length; i++) {
        const Py_UCS4 ch = PyUnicode_READ(kind, data, i);

        if (Py_UNICODE_ISUPPER(ch) || Py_UNICODE_ISTITLE(ch)) {
            if (previous_is_cased)
                return PyBool_FromLong(0);
            previous_is_cased = 1;
            cased = 1;
        }
        else if (Py_UNICODE_ISLOWER(ch)) {
            if (!previous_is_cased)
                return PyBool_FromLong(0);
            previous_is_cased = 1;
            cased = 1;
        }
        else
            previous_is_cased = 0;
    }
    return PyBool_FromLong(cased);
}

PyDoc_STRVAR(isspace__doc__,
             "S.isspace() -> bool\n\
\n\
Return True if all characters in S are whitespace\n\
and there is at least one character in S, False otherwise.");

static PyObject*
unicode_isspace(PyObject *self)
{
    Py_ssize_t i, length;
    int kind;
    void *data;

    if (PyUnicode_READY(self) == -1)
        return NULL;
    length = PyUnicode_GET_LENGTH(self);
    kind = PyUnicode_KIND(self);
    data = PyUnicode_DATA(self);

    /* Shortcut for single character strings */
    if (length == 1)
        return PyBool_FromLong(
            Py_UNICODE_ISSPACE(PyUnicode_READ(kind, data, 0)));

    /* Special case for empty strings */
    if (length == 0)
        return PyBool_FromLong(0);

    for (i = 0; i < length; i++) {
        const Py_UCS4 ch = PyUnicode_READ(kind, data, i);
        if (!Py_UNICODE_ISSPACE(ch))
            return PyBool_FromLong(0);
    }
    return PyBool_FromLong(1);
}

PyDoc_STRVAR(isalpha__doc__,
             "S.isalpha() -> bool\n\
\n\
Return True if all characters in S are alphabetic\n\
and there is at least one character in S, False otherwise.");

static PyObject*
unicode_isalpha(PyObject *self)
{
    Py_ssize_t i, length;
    int kind;
    void *data;

    if (PyUnicode_READY(self) == -1)
        return NULL;
    length = PyUnicode_GET_LENGTH(self);
    kind = PyUnicode_KIND(self);
    data = PyUnicode_DATA(self);

    /* Shortcut for single character strings */
    if (length == 1)
        return PyBool_FromLong(
            Py_UNICODE_ISALPHA(PyUnicode_READ(kind, data, 0)));

    /* Special case for empty strings */
    if (length == 0)
        return PyBool_FromLong(0);

    for (i = 0; i < length; i++) {
        if (!Py_UNICODE_ISALPHA(PyUnicode_READ(kind, data, i)))
            return PyBool_FromLong(0);
    }
    return PyBool_FromLong(1);
}

PyDoc_STRVAR(isalnum__doc__,
             "S.isalnum() -> bool\n\
\n\
Return True if all characters in S are alphanumeric\n\
and there is at least one character in S, False otherwise.");

static PyObject*
unicode_isalnum(PyObject *self)
{
    int kind;
    void *data;
    Py_ssize_t len, i;

    if (PyUnicode_READY(self) == -1)
        return NULL;

    kind = PyUnicode_KIND(self);
    data = PyUnicode_DATA(self);
    len = PyUnicode_GET_LENGTH(self);

    /* Shortcut for single character strings */
    if (len == 1) {
        const Py_UCS4 ch = PyUnicode_READ(kind, data, 0);
        return PyBool_FromLong(Py_UNICODE_ISALNUM(ch));
    }

    /* Special case for empty strings */
    if (len == 0)
        return PyBool_FromLong(0);

    for (i = 0; i < len; i++) {
        const Py_UCS4 ch = PyUnicode_READ(kind, data, i);
        if (!Py_UNICODE_ISALNUM(ch))
            return PyBool_FromLong(0);
    }
    return PyBool_FromLong(1);
}

PyDoc_STRVAR(isdecimal__doc__,
             "S.isdecimal() -> bool\n\
\n\
Return True if there are only decimal characters in S,\n\
False otherwise.");

static PyObject*
unicode_isdecimal(PyObject *self)
{
    Py_ssize_t i, length;
    int kind;
    void *data;

    if (PyUnicode_READY(self) == -1)
        return NULL;
    length = PyUnicode_GET_LENGTH(self);
    kind = PyUnicode_KIND(self);
    data = PyUnicode_DATA(self);

    /* Shortcut for single character strings */
    if (length == 1)
        return PyBool_FromLong(
            Py_UNICODE_ISDECIMAL(PyUnicode_READ(kind, data, 0)));

    /* Special case for empty strings */
    if (length == 0)
        return PyBool_FromLong(0);

    for (i = 0; i < length; i++) {
        if (!Py_UNICODE_ISDECIMAL(PyUnicode_READ(kind, data, i)))
            return PyBool_FromLong(0);
    }
    return PyBool_FromLong(1);
}

PyDoc_STRVAR(isdigit__doc__,
             "S.isdigit() -> bool\n\
\n\
Return True if all characters in S are digits\n\
and there is at least one character in S, False otherwise.");

static PyObject*
unicode_isdigit(PyObject *self)
{
    Py_ssize_t i, length;
    int kind;
    void *data;

    if (PyUnicode_READY(self) == -1)
        return NULL;
    length = PyUnicode_GET_LENGTH(self);
    kind = PyUnicode_KIND(self);
    data = PyUnicode_DATA(self);

    /* Shortcut for single character strings */
    if (length == 1) {
        const Py_UCS4 ch = PyUnicode_READ(kind, data, 0);
        return PyBool_FromLong(Py_UNICODE_ISDIGIT(ch));
    }

    /* Special case for empty strings */
    if (length == 0)
        return PyBool_FromLong(0);

    for (i = 0; i < length; i++) {
        if (!Py_UNICODE_ISDIGIT(PyUnicode_READ(kind, data, i)))
            return PyBool_FromLong(0);
    }
    return PyBool_FromLong(1);
}

PyDoc_STRVAR(isnumeric__doc__,
             "S.isnumeric() -> bool\n\
\n\
Return True if there are only numeric characters in S,\n\
False otherwise.");

static PyObject*
unicode_isnumeric(PyObject *self)
{
    Py_ssize_t i, length;
    int kind;
    void *data;

    if (PyUnicode_READY(self) == -1)
        return NULL;
    length = PyUnicode_GET_LENGTH(self);
    kind = PyUnicode_KIND(self);
    data = PyUnicode_DATA(self);

    /* Shortcut for single character strings */
    if (length == 1)
        return PyBool_FromLong(
            Py_UNICODE_ISNUMERIC(PyUnicode_READ(kind, data, 0)));

    /* Special case for empty strings */
    if (length == 0)
        return PyBool_FromLong(0);

    for (i = 0; i < length; i++) {
        if (!Py_UNICODE_ISNUMERIC(PyUnicode_READ(kind, data, i)))
            return PyBool_FromLong(0);
    }
    return PyBool_FromLong(1);
}

int
PyUnicode_IsIdentifier(PyObject *self)
{
    int kind;
    void *data;
    Py_ssize_t i;
    Py_UCS4 first;

    if (PyUnicode_READY(self) == -1) {
        Py_FatalError("identifier not ready");
        return 0;
    }

    /* Special case for empty strings */
    if (PyUnicode_GET_LENGTH(self) == 0)
        return 0;
    kind = PyUnicode_KIND(self);
    data = PyUnicode_DATA(self);

    /* PEP 3131 says that the first character must be in
       XID_Start and subsequent characters in XID_Continue,
       and for the ASCII range, the 2.x rules apply (i.e
       start with letters and underscore, continue with
       letters, digits, underscore). However, given the current
       definition of XID_Start and XID_Continue, it is sufficient
       to check just for these, except that _ must be allowed
       as starting an identifier.  */
    first = PyUnicode_READ(kind, data, 0);
    if (!_PyUnicode_IsXidStart(first) && first != 0x5F /* LOW LINE */)
        return 0;

    for (i = 1; i < PyUnicode_GET_LENGTH(self); i++)
        if (!_PyUnicode_IsXidContinue(PyUnicode_READ(kind, data, i)))
            return 0;
    return 1;
}

PyDoc_STRVAR(isidentifier__doc__,
             "S.isidentifier() -> bool\n\
\n\
Return True if S is a valid identifier according\n\
to the language definition.");

static PyObject*
unicode_isidentifier(PyObject *self)
{
    return PyBool_FromLong(PyUnicode_IsIdentifier(self));
}

PyDoc_STRVAR(isprintable__doc__,
             "S.isprintable() -> bool\n\
\n\
Return True if all characters in S are considered\n\
printable in repr() or S is empty, False otherwise.");

static PyObject*
unicode_isprintable(PyObject *self)
{
    Py_ssize_t i, length;
    int kind;
    void *data;

    if (PyUnicode_READY(self) == -1)
        return NULL;
    length = PyUnicode_GET_LENGTH(self);
    kind = PyUnicode_KIND(self);
    data = PyUnicode_DATA(self);

    /* Shortcut for single character strings */
    if (length == 1)
        return PyBool_FromLong(
            Py_UNICODE_ISPRINTABLE(PyUnicode_READ(kind, data, 0)));

    for (i = 0; i < length; i++) {
        if (!Py_UNICODE_ISPRINTABLE(PyUnicode_READ(kind, data, i))) {
            Py_RETURN_FALSE;
        }
    }
    Py_RETURN_TRUE;
}

PyDoc_STRVAR(join__doc__,
             "S.join(iterable) -> str\n\
\n\
Return a string which is the concatenation of the strings in the\n\
iterable.  The separator between elements is S.");

static PyObject*
unicode_join(PyObject *self, PyObject *data)
{
    return PyUnicode_Join(self, data);
}

static Py_ssize_t
unicode_length(PyObject *self)
{
    if (PyUnicode_READY(self) == -1)
        return -1;
    return PyUnicode_GET_LENGTH(self);
}

PyDoc_STRVAR(ljust__doc__,
             "S.ljust(width[, fillchar]) -> str\n\
\n\
Return S left-justified in a Unicode string of length width. Padding is\n\
done using the specified fill character (default is a space).");

static PyObject *
unicode_ljust(PyObject *self, PyObject *args)
{
    Py_ssize_t width;
    Py_UCS4 fillchar = ' ';

    if (!PyArg_ParseTuple(args, "n|O&:ljust", &width, convert_uc, &fillchar))
        return NULL;

    if (PyUnicode_READY(self) == -1)
        return NULL;

    if (PyUnicode_GET_LENGTH(self) >= width)
        return unicode_result_unchanged(self);

    return pad(self, 0, width - PyUnicode_GET_LENGTH(self), fillchar);
}

PyDoc_STRVAR(lower__doc__,
             "S.lower() -> str\n\
\n\
Return a copy of the string S converted to lowercase.");

static PyObject*
unicode_lower(PyObject *self)
{
    if (PyUnicode_READY(self) == -1)
        return NULL;
    if (PyUnicode_IS_ASCII(self))
        return ascii_upper_or_lower(self, 1);
    return case_operation(self, do_lower);
}

#define LEFTSTRIP 0
#define RIGHTSTRIP 1
#define BOTHSTRIP 2

/* Arrays indexed by above */
static const char *stripformat[] = {"|O:lstrip", "|O:rstrip", "|O:strip"};

#define STRIPNAME(i) (stripformat[i]+3)

/* externally visible for str.strip(unicode) */
PyObject *
_PyUnicode_XStrip(PyObject *self, int striptype, PyObject *sepobj)
{
    void *data;
    int kind;
    Py_ssize_t i, j, len;
    BLOOM_MASK sepmask;

    if (PyUnicode_READY(self) == -1 || PyUnicode_READY(sepobj) == -1)
        return NULL;

    kind = PyUnicode_KIND(self);
    data = PyUnicode_DATA(self);
    len = PyUnicode_GET_LENGTH(self);
    sepmask = make_bloom_mask(PyUnicode_KIND(sepobj),
                              PyUnicode_DATA(sepobj),
                              PyUnicode_GET_LENGTH(sepobj));

    i = 0;
    if (striptype != RIGHTSTRIP) {
        while (i < len &&
               BLOOM_MEMBER(sepmask, PyUnicode_READ(kind, data, i), sepobj)) {
            i++;
        }
    }

    j = len;
    if (striptype != LEFTSTRIP) {
        do {
            j--;
        } while (j >= i &&
                 BLOOM_MEMBER(sepmask, PyUnicode_READ(kind, data, j), sepobj));
        j++;
    }

    return PyUnicode_Substring(self, i, j);
}

PyObject*
PyUnicode_Substring(PyObject *self, Py_ssize_t start, Py_ssize_t end)
{
    unsigned char *data;
    int kind;
    Py_ssize_t length;

    if (PyUnicode_READY(self) == -1)
        return NULL;

    length = PyUnicode_GET_LENGTH(self);
    end = Py_MIN(end, length);

    if (start == 0 && end == length)
        return unicode_result_unchanged(self);

    if (start < 0 || end < 0) {
        PyErr_SetString(PyExc_IndexError, "string index out of range");
        return NULL;
    }
    if (start >= length || end < start) {
        Py_INCREF(unicode_empty);
        return unicode_empty;
    }

    length = end - start;
    if (PyUnicode_IS_ASCII(self)) {
        data = PyUnicode_1BYTE_DATA(self);
        return _PyUnicode_FromASCII((char*)(data + start), length);
    }
    else {
        kind = PyUnicode_KIND(self);
        data = PyUnicode_1BYTE_DATA(self);
        return PyUnicode_FromKindAndData(kind,
                                         data + kind * start,
                                         length);
    }
}

static PyObject *
do_strip(PyObject *self, int striptype)
{
    int kind;
    void *data;
    Py_ssize_t len, i, j;

    if (PyUnicode_READY(self) == -1)
        return NULL;

    kind = PyUnicode_KIND(self);
    data = PyUnicode_DATA(self);
    len = PyUnicode_GET_LENGTH(self);

    i = 0;
    if (striptype != RIGHTSTRIP) {
        while (i < len && Py_UNICODE_ISSPACE(PyUnicode_READ(kind, data, i))) {
            i++;
        }
    }

    j = len;
    if (striptype != LEFTSTRIP) {
        do {
            j--;
        } while (j >= i && Py_UNICODE_ISSPACE(PyUnicode_READ(kind, data, j)));
        j++;
    }

    return PyUnicode_Substring(self, i, j);
}


static PyObject *
do_argstrip(PyObject *self, int striptype, PyObject *args)
{
    PyObject *sep = NULL;

    if (!PyArg_ParseTuple(args, (char *)stripformat[striptype], &sep))
        return NULL;

    if (sep != NULL && sep != Py_None) {
        if (PyUnicode_Check(sep))
            return _PyUnicode_XStrip(self, striptype, sep);
        else {
            PyErr_Format(PyExc_TypeError,
                         "%s arg must be None or str",
                         STRIPNAME(striptype));
            return NULL;
        }
    }

    return do_strip(self, striptype);
}


PyDoc_STRVAR(strip__doc__,
             "S.strip([chars]) -> str\n\
\n\
Return a copy of the string S with leading and trailing\n\
whitespace removed.\n\
If chars is given and not None, remove characters in chars instead.");

static PyObject *
unicode_strip(PyObject *self, PyObject *args)
{
    if (PyTuple_GET_SIZE(args) == 0)
        return do_strip(self, BOTHSTRIP); /* Common case */
    else
        return do_argstrip(self, BOTHSTRIP, args);
}


PyDoc_STRVAR(lstrip__doc__,
             "S.lstrip([chars]) -> str\n\
\n\
Return a copy of the string S with leading whitespace removed.\n\
If chars is given and not None, remove characters in chars instead.");

static PyObject *
unicode_lstrip(PyObject *self, PyObject *args)
{
    if (PyTuple_GET_SIZE(args) == 0)
        return do_strip(self, LEFTSTRIP); /* Common case */
    else
        return do_argstrip(self, LEFTSTRIP, args);
}


PyDoc_STRVAR(rstrip__doc__,
             "S.rstrip([chars]) -> str\n\
\n\
Return a copy of the string S with trailing whitespace removed.\n\
If chars is given and not None, remove characters in chars instead.");

static PyObject *
unicode_rstrip(PyObject *self, PyObject *args)
{
    if (PyTuple_GET_SIZE(args) == 0)
        return do_strip(self, RIGHTSTRIP); /* Common case */
    else
        return do_argstrip(self, RIGHTSTRIP, args);
}


static PyObject*
unicode_repeat(PyObject *str, Py_ssize_t len)
{
    PyObject *u;
    Py_ssize_t nchars, n;

<<<<<<< HEAD
    if (len < 1) {
        Py_INCREF(unicode_empty);
        return unicode_empty;
    }
=======
    if (len < 1)
        _Py_RETURN_UNICODE_EMPTY();
>>>>>>> 05997253

    /* no repeat, return original string */
    if (len == 1)
        return unicode_result_unchanged(str);

    if (PyUnicode_READY(str) == -1)
        return NULL;

    if (PyUnicode_GET_LENGTH(str) > PY_SSIZE_T_MAX / len) {
        PyErr_SetString(PyExc_OverflowError,
                        "repeated string is too long");
        return NULL;
    }
    nchars = len * PyUnicode_GET_LENGTH(str);

    u = PyUnicode_New(nchars, PyUnicode_MAX_CHAR_VALUE(str));
    if (!u)
        return NULL;
    assert(PyUnicode_KIND(u) == PyUnicode_KIND(str));

    if (PyUnicode_GET_LENGTH(str) == 1) {
        const int kind = PyUnicode_KIND(str);
        const Py_UCS4 fill_char = PyUnicode_READ(kind, PyUnicode_DATA(str), 0);
        if (kind == PyUnicode_1BYTE_KIND) {
            void *to = PyUnicode_DATA(u);
            memset(to, (unsigned char)fill_char, len);
        }
        else if (kind == PyUnicode_2BYTE_KIND) {
            Py_UCS2 *ucs2 = PyUnicode_2BYTE_DATA(u);
            for (n = 0; n < len; ++n)
                ucs2[n] = fill_char;
        } else {
            Py_UCS4 *ucs4 = PyUnicode_4BYTE_DATA(u);
            assert(kind == PyUnicode_4BYTE_KIND);
            for (n = 0; n < len; ++n)
                ucs4[n] = fill_char;
        }
    }
    else {
        /* number of characters copied this far */
        Py_ssize_t done = PyUnicode_GET_LENGTH(str);
        const Py_ssize_t char_size = PyUnicode_KIND(str);
        char *to = (char *) PyUnicode_DATA(u);
        Py_MEMCPY(to, PyUnicode_DATA(str),
                  PyUnicode_GET_LENGTH(str) * char_size);
        while (done < nchars) {
            n = (done <= nchars-done) ? done : nchars-done;
            Py_MEMCPY(to + (done * char_size), to, n * char_size);
            done += n;
        }
    }

    assert(_PyUnicode_CheckConsistency(u, 1));
    return u;
}

PyObject *
PyUnicode_Replace(PyObject *obj,
                  PyObject *subobj,
                  PyObject *replobj,
                  Py_ssize_t maxcount)
{
    PyObject *self;
    PyObject *str1;
    PyObject *str2;
    PyObject *result;

    self = PyUnicode_FromObject(obj);
    if (self == NULL)
        return NULL;
    str1 = PyUnicode_FromObject(subobj);
    if (str1 == NULL) {
        Py_DECREF(self);
        return NULL;
    }
    str2 = PyUnicode_FromObject(replobj);
    if (str2 == NULL) {
        Py_DECREF(self);
        Py_DECREF(str1);
        return NULL;
    }
    if (PyUnicode_READY(self) == -1 ||
        PyUnicode_READY(str1) == -1 ||
        PyUnicode_READY(str2) == -1)
        result = NULL;
    else
        result = replace(self, str1, str2, maxcount);
    Py_DECREF(self);
    Py_DECREF(str1);
    Py_DECREF(str2);
    return result;
}

PyDoc_STRVAR(replace__doc__,
             "S.replace(old, new[, count]) -> str\n\
\n\
Return a copy of S with all occurrences of substring\n\
old replaced by new.  If the optional argument count is\n\
given, only the first count occurrences are replaced.");

static PyObject*
unicode_replace(PyObject *self, PyObject *args)
{
    PyObject *str1;
    PyObject *str2;
    Py_ssize_t maxcount = -1;
    PyObject *result;

    if (!PyArg_ParseTuple(args, "OO|n:replace", &str1, &str2, &maxcount))
        return NULL;
    if (PyUnicode_READY(self) == -1)
        return NULL;
    str1 = PyUnicode_FromObject(str1);
    if (str1 == NULL)
        return NULL;
    str2 = PyUnicode_FromObject(str2);
    if (str2 == NULL) {
        Py_DECREF(str1);
        return NULL;
    }
    if (PyUnicode_READY(str1) == -1 || PyUnicode_READY(str2) == -1)
        result = NULL;
    else
        result = replace(self, str1, str2, maxcount);

    Py_DECREF(str1);
    Py_DECREF(str2);
    return result;
}

static PyObject *
unicode_repr(PyObject *unicode)
{
    PyObject *repr;
    Py_ssize_t isize;
    Py_ssize_t osize, squote, dquote, i, o;
    Py_UCS4 max, quote;
    int ikind, okind;
    void *idata, *odata;

    if (PyUnicode_READY(unicode) == -1)
        return NULL;

    isize = PyUnicode_GET_LENGTH(unicode);
    idata = PyUnicode_DATA(unicode);

    /* Compute length of output, quote characters, and
       maximum character */
    osize = 2; /* quotes */
    max = 127;
    squote = dquote = 0;
    ikind = PyUnicode_KIND(unicode);
    for (i = 0; i < isize; i++) {
        Py_UCS4 ch = PyUnicode_READ(ikind, idata, i);
        switch (ch) {
        case '\'': squote++; osize++; break;
        case '"':  dquote++; osize++; break;
        case '\\': case '\t': case '\r': case '\n':
            osize += 2; break;
        default:
            /* Fast-path ASCII */
            if (ch < ' ' || ch == 0x7f)
                osize += 4; /* \xHH */
            else if (ch < 0x7f)
                osize++;
            else if (Py_UNICODE_ISPRINTABLE(ch)) {
                osize++;
                max = ch > max ? ch : max;
            }
            else if (ch < 0x100)
                osize += 4; /* \xHH */
            else if (ch < 0x10000)
                osize += 6; /* \uHHHH */
            else
                osize += 10; /* \uHHHHHHHH */
        }
    }

    quote = '\'';
    if (squote) {
        if (dquote)
            /* Both squote and dquote present. Use squote,
               and escape them */
            osize += squote;
        else
            quote = '"';
    }

    repr = PyUnicode_New(osize, max);
    if (repr == NULL)
        return NULL;
    okind = PyUnicode_KIND(repr);
    odata = PyUnicode_DATA(repr);

    PyUnicode_WRITE(okind, odata, 0, quote);
    PyUnicode_WRITE(okind, odata, osize-1, quote);

    for (i = 0, o = 1; i < isize; i++) {
        Py_UCS4 ch = PyUnicode_READ(ikind, idata, i);

        /* Escape quotes and backslashes */
        if ((ch == quote) || (ch == '\\')) {
            PyUnicode_WRITE(okind, odata, o++, '\\');
            PyUnicode_WRITE(okind, odata, o++, ch);
            continue;
        }

        /* Map special whitespace to '\t', \n', '\r' */
        if (ch == '\t') {
            PyUnicode_WRITE(okind, odata, o++, '\\');
            PyUnicode_WRITE(okind, odata, o++, 't');
        }
        else if (ch == '\n') {
            PyUnicode_WRITE(okind, odata, o++, '\\');
            PyUnicode_WRITE(okind, odata, o++, 'n');
        }
        else if (ch == '\r') {
            PyUnicode_WRITE(okind, odata, o++, '\\');
            PyUnicode_WRITE(okind, odata, o++, 'r');
        }

        /* Map non-printable US ASCII to '\xhh' */
        else if (ch < ' ' || ch == 0x7F) {
            PyUnicode_WRITE(okind, odata, o++, '\\');
            PyUnicode_WRITE(okind, odata, o++, 'x');
            PyUnicode_WRITE(okind, odata, o++, Py_hexdigits[(ch >> 4) & 0x000F]);
            PyUnicode_WRITE(okind, odata, o++, Py_hexdigits[ch & 0x000F]);
        }

        /* Copy ASCII characters as-is */
        else if (ch < 0x7F) {
            PyUnicode_WRITE(okind, odata, o++, ch);
        }

        /* Non-ASCII characters */
        else {
            /* Map Unicode whitespace and control characters
               (categories Z* and C* except ASCII space)
            */
            if (!Py_UNICODE_ISPRINTABLE(ch)) {
                PyUnicode_WRITE(okind, odata, o++, '\\');
                /* Map 8-bit characters to '\xhh' */
                if (ch <= 0xff) {
                    PyUnicode_WRITE(okind, odata, o++, 'x');
                    PyUnicode_WRITE(okind, odata, o++, Py_hexdigits[(ch >> 4) & 0x000F]);
                    PyUnicode_WRITE(okind, odata, o++, Py_hexdigits[ch & 0x000F]);
                }
                /* Map 16-bit characters to '\uxxxx' */
                else if (ch <= 0xffff) {
                    PyUnicode_WRITE(okind, odata, o++, 'u');
                    PyUnicode_WRITE(okind, odata, o++, Py_hexdigits[(ch >> 12) & 0xF]);
                    PyUnicode_WRITE(okind, odata, o++, Py_hexdigits[(ch >> 8) & 0xF]);
                    PyUnicode_WRITE(okind, odata, o++, Py_hexdigits[(ch >> 4) & 0xF]);
                    PyUnicode_WRITE(okind, odata, o++, Py_hexdigits[ch & 0xF]);
                }
                /* Map 21-bit characters to '\U00xxxxxx' */
                else {
                    PyUnicode_WRITE(okind, odata, o++, 'U');
                    PyUnicode_WRITE(okind, odata, o++, Py_hexdigits[(ch >> 28) & 0xF]);
                    PyUnicode_WRITE(okind, odata, o++, Py_hexdigits[(ch >> 24) & 0xF]);
                    PyUnicode_WRITE(okind, odata, o++, Py_hexdigits[(ch >> 20) & 0xF]);
                    PyUnicode_WRITE(okind, odata, o++, Py_hexdigits[(ch >> 16) & 0xF]);
                    PyUnicode_WRITE(okind, odata, o++, Py_hexdigits[(ch >> 12) & 0xF]);
                    PyUnicode_WRITE(okind, odata, o++, Py_hexdigits[(ch >> 8) & 0xF]);
                    PyUnicode_WRITE(okind, odata, o++, Py_hexdigits[(ch >> 4) & 0xF]);
                    PyUnicode_WRITE(okind, odata, o++, Py_hexdigits[ch & 0xF]);
                }
            }
            /* Copy characters as-is */
            else {
                PyUnicode_WRITE(okind, odata, o++, ch);
            }
        }
    }
    /* Closing quote already added at the beginning */
    assert(_PyUnicode_CheckConsistency(repr, 1));
    return repr;
}

PyDoc_STRVAR(rfind__doc__,
             "S.rfind(sub[, start[, end]]) -> int\n\
\n\
Return the highest index in S where substring sub is found,\n\
such that sub is contained within S[start:end].  Optional\n\
arguments start and end are interpreted as in slice notation.\n\
\n\
Return -1 on failure.");

static PyObject *
unicode_rfind(PyObject *self, PyObject *args)
{
    PyObject *substring;
    Py_ssize_t start;
    Py_ssize_t end;
    Py_ssize_t result;

    if (!stringlib_parse_args_finds_unicode("rfind", args, &substring,
                                            &start, &end))
        return NULL;

    if (PyUnicode_READY(self) == -1)
        return NULL;
    if (PyUnicode_READY(substring) == -1)
        return NULL;

    result = any_find_slice(-1, self, substring, start, end);

    Py_DECREF(substring);

    if (result == -2)
        return NULL;

    return PyLong_FromSsize_t(result);
}

PyDoc_STRVAR(rindex__doc__,
             "S.rindex(sub[, start[, end]]) -> int\n\
\n\
Like S.rfind() but raise ValueError when the substring is not found.");

static PyObject *
unicode_rindex(PyObject *self, PyObject *args)
{
    PyObject *substring;
    Py_ssize_t start;
    Py_ssize_t end;
    Py_ssize_t result;

    if (!stringlib_parse_args_finds_unicode("rindex", args, &substring,
                                            &start, &end))
        return NULL;

    if (PyUnicode_READY(self) == -1)
        return NULL;
    if (PyUnicode_READY(substring) == -1)
        return NULL;

    result = any_find_slice(-1, self, substring, start, end);

    Py_DECREF(substring);

    if (result == -2)
        return NULL;

    if (result < 0) {
        PyErr_SetString(PyExc_ValueError, "substring not found");
        return NULL;
    }

    return PyLong_FromSsize_t(result);
}

PyDoc_STRVAR(rjust__doc__,
             "S.rjust(width[, fillchar]) -> str\n\
\n\
Return S right-justified in a string of length width. Padding is\n\
done using the specified fill character (default is a space).");

static PyObject *
unicode_rjust(PyObject *self, PyObject *args)
{
    Py_ssize_t width;
    Py_UCS4 fillchar = ' ';

    if (!PyArg_ParseTuple(args, "n|O&:rjust", &width, convert_uc, &fillchar))
        return NULL;

    if (PyUnicode_READY(self) == -1)
        return NULL;

    if (PyUnicode_GET_LENGTH(self) >= width)
        return unicode_result_unchanged(self);

    return pad(self, width - PyUnicode_GET_LENGTH(self), 0, fillchar);
}

PyObject *
PyUnicode_Split(PyObject *s, PyObject *sep, Py_ssize_t maxsplit)
{
    PyObject *result;

    s = PyUnicode_FromObject(s);
    if (s == NULL)
        return NULL;
    if (sep != NULL) {
        sep = PyUnicode_FromObject(sep);
        if (sep == NULL) {
            Py_DECREF(s);
            return NULL;
        }
    }

    result = split(s, sep, maxsplit);

    Py_DECREF(s);
    Py_XDECREF(sep);
    return result;
}

PyDoc_STRVAR(split__doc__,
             "S.split(sep=None, maxsplit=-1) -> list of strings\n\
\n\
Return a list of the words in S, using sep as the\n\
delimiter string.  If maxsplit is given, at most maxsplit\n\
splits are done. If sep is not specified or is None, any\n\
whitespace string is a separator and empty strings are\n\
removed from the result.");

static PyObject*
unicode_split(PyObject *self, PyObject *args, PyObject *kwds)
{
    static char *kwlist[] = {"sep", "maxsplit", 0};
    PyObject *substring = Py_None;
    Py_ssize_t maxcount = -1;

    if (!PyArg_ParseTupleAndKeywords(args, kwds, "|On:split",
                                     kwlist, &substring, &maxcount))
        return NULL;

    if (substring == Py_None)
        return split(self, NULL, maxcount);
    else if (PyUnicode_Check(substring))
        return split(self, substring, maxcount);
    else
        return PyUnicode_Split(self, substring, maxcount);
}

PyObject *
PyUnicode_Partition(PyObject *str_in, PyObject *sep_in)
{
    PyObject* str_obj;
    PyObject* sep_obj;
    PyObject* out;
    int kind1, kind2, kind;
    void *buf1 = NULL, *buf2 = NULL;
    Py_ssize_t len1, len2;

    str_obj = PyUnicode_FromObject(str_in);
    if (!str_obj)
        return NULL;
    sep_obj = PyUnicode_FromObject(sep_in);
    if (!sep_obj) {
        Py_DECREF(str_obj);
        return NULL;
    }
    if (PyUnicode_READY(sep_obj) == -1 || PyUnicode_READY(str_obj) == -1) {
        Py_DECREF(sep_obj);
        Py_DECREF(str_obj);
        return NULL;
    }

    kind1 = PyUnicode_KIND(str_obj);
    kind2 = PyUnicode_KIND(sep_obj);
    kind = Py_MAX(kind1, kind2);
    buf1 = PyUnicode_DATA(str_obj);
    if (kind1 != kind)
        buf1 = _PyUnicode_AsKind(str_obj, kind);
    if (!buf1)
        goto onError;
    buf2 = PyUnicode_DATA(sep_obj);
    if (kind2 != kind)
        buf2 = _PyUnicode_AsKind(sep_obj, kind);
    if (!buf2)
        goto onError;
    len1 = PyUnicode_GET_LENGTH(str_obj);
    len2 = PyUnicode_GET_LENGTH(sep_obj);

    switch (PyUnicode_KIND(str_obj)) {
    case PyUnicode_1BYTE_KIND:
        if (PyUnicode_IS_ASCII(str_obj) && PyUnicode_IS_ASCII(sep_obj))
            out = asciilib_partition(str_obj, buf1, len1, sep_obj, buf2, len2);
        else
            out = ucs1lib_partition(str_obj, buf1, len1, sep_obj, buf2, len2);
        break;
    case PyUnicode_2BYTE_KIND:
        out = ucs2lib_partition(str_obj, buf1, len1, sep_obj, buf2, len2);
        break;
    case PyUnicode_4BYTE_KIND:
        out = ucs4lib_partition(str_obj, buf1, len1, sep_obj, buf2, len2);
        break;
    default:
        assert(0);
        out = 0;
    }

    Py_DECREF(sep_obj);
    Py_DECREF(str_obj);
    if (kind1 != kind)
        PyMem_Free(buf1);
    if (kind2 != kind)
        PyMem_Free(buf2);

    return out;
  onError:
    Py_DECREF(sep_obj);
    Py_DECREF(str_obj);
    if (kind1 != kind && buf1)
        PyMem_Free(buf1);
    if (kind2 != kind && buf2)
        PyMem_Free(buf2);
    return NULL;
}


PyObject *
PyUnicode_RPartition(PyObject *str_in, PyObject *sep_in)
{
    PyObject* str_obj;
    PyObject* sep_obj;
    PyObject* out;
    int kind1, kind2, kind;
    void *buf1 = NULL, *buf2 = NULL;
    Py_ssize_t len1, len2;

    str_obj = PyUnicode_FromObject(str_in);
    if (!str_obj)
        return NULL;
    sep_obj = PyUnicode_FromObject(sep_in);
    if (!sep_obj) {
        Py_DECREF(str_obj);
        return NULL;
    }

    kind1 = PyUnicode_KIND(str_in);
    kind2 = PyUnicode_KIND(sep_obj);
    kind = Py_MAX(kind1, kind2);
    buf1 = PyUnicode_DATA(str_in);
    if (kind1 != kind)
        buf1 = _PyUnicode_AsKind(str_in, kind);
    if (!buf1)
        goto onError;
    buf2 = PyUnicode_DATA(sep_obj);
    if (kind2 != kind)
        buf2 = _PyUnicode_AsKind(sep_obj, kind);
    if (!buf2)
        goto onError;
    len1 = PyUnicode_GET_LENGTH(str_obj);
    len2 = PyUnicode_GET_LENGTH(sep_obj);

    switch (PyUnicode_KIND(str_in)) {
    case PyUnicode_1BYTE_KIND:
        if (PyUnicode_IS_ASCII(str_obj) && PyUnicode_IS_ASCII(sep_obj))
            out = asciilib_rpartition(str_obj, buf1, len1, sep_obj, buf2, len2);
        else
            out = ucs1lib_rpartition(str_obj, buf1, len1, sep_obj, buf2, len2);
        break;
    case PyUnicode_2BYTE_KIND:
        out = ucs2lib_rpartition(str_obj, buf1, len1, sep_obj, buf2, len2);
        break;
    case PyUnicode_4BYTE_KIND:
        out = ucs4lib_rpartition(str_obj, buf1, len1, sep_obj, buf2, len2);
        break;
    default:
        assert(0);
        out = 0;
    }

    Py_DECREF(sep_obj);
    Py_DECREF(str_obj);
    if (kind1 != kind)
        PyMem_Free(buf1);
    if (kind2 != kind)
        PyMem_Free(buf2);

    return out;
  onError:
    Py_DECREF(sep_obj);
    Py_DECREF(str_obj);
    if (kind1 != kind && buf1)
        PyMem_Free(buf1);
    if (kind2 != kind && buf2)
        PyMem_Free(buf2);
    return NULL;
}

PyDoc_STRVAR(partition__doc__,
             "S.partition(sep) -> (head, sep, tail)\n\
\n\
Search for the separator sep in S, and return the part before it,\n\
the separator itself, and the part after it.  If the separator is not\n\
found, return S and two empty strings.");

static PyObject*
unicode_partition(PyObject *self, PyObject *separator)
{
    return PyUnicode_Partition(self, separator);
}

PyDoc_STRVAR(rpartition__doc__,
             "S.rpartition(sep) -> (head, sep, tail)\n\
\n\
Search for the separator sep in S, starting at the end of S, and return\n\
the part before it, the separator itself, and the part after it.  If the\n\
separator is not found, return two empty strings and S.");

static PyObject*
unicode_rpartition(PyObject *self, PyObject *separator)
{
    return PyUnicode_RPartition(self, separator);
}

PyObject *
PyUnicode_RSplit(PyObject *s, PyObject *sep, Py_ssize_t maxsplit)
{
    PyObject *result;

    s = PyUnicode_FromObject(s);
    if (s == NULL)
        return NULL;
    if (sep != NULL) {
        sep = PyUnicode_FromObject(sep);
        if (sep == NULL) {
            Py_DECREF(s);
            return NULL;
        }
    }

    result = rsplit(s, sep, maxsplit);

    Py_DECREF(s);
    Py_XDECREF(sep);
    return result;
}

PyDoc_STRVAR(rsplit__doc__,
             "S.rsplit(sep=None, maxsplit=-1) -> list of strings\n\
\n\
Return a list of the words in S, using sep as the\n\
delimiter string, starting at the end of the string and\n\
working to the front.  If maxsplit is given, at most maxsplit\n\
splits are done. If sep is not specified, any whitespace string\n\
is a separator.");

static PyObject*
unicode_rsplit(PyObject *self, PyObject *args, PyObject *kwds)
{
    static char *kwlist[] = {"sep", "maxsplit", 0};
    PyObject *substring = Py_None;
    Py_ssize_t maxcount = -1;

    if (!PyArg_ParseTupleAndKeywords(args, kwds, "|On:rsplit",
                                     kwlist, &substring, &maxcount))
        return NULL;

    if (substring == Py_None)
        return rsplit(self, NULL, maxcount);
    else if (PyUnicode_Check(substring))
        return rsplit(self, substring, maxcount);
    else
        return PyUnicode_RSplit(self, substring, maxcount);
}

PyDoc_STRVAR(splitlines__doc__,
             "S.splitlines([keepends]) -> list of strings\n\
\n\
Return a list of the lines in S, breaking at line boundaries.\n\
Line breaks are not included in the resulting list unless keepends\n\
is given and true.");

static PyObject*
unicode_splitlines(PyObject *self, PyObject *args, PyObject *kwds)
{
    static char *kwlist[] = {"keepends", 0};
    int keepends = 0;

    if (!PyArg_ParseTupleAndKeywords(args, kwds, "|i:splitlines",
                                     kwlist, &keepends))
        return NULL;

    return PyUnicode_Splitlines(self, keepends);
}

static
PyObject *unicode_str(PyObject *self)
{
    return unicode_result_unchanged(self);
}

PyDoc_STRVAR(swapcase__doc__,
             "S.swapcase() -> str\n\
\n\
Return a copy of S with uppercase characters converted to lowercase\n\
and vice versa.");

static PyObject*
unicode_swapcase(PyObject *self)
{
    if (PyUnicode_READY(self) == -1)
        return NULL;
    return case_operation(self, do_swapcase);
}

PyDoc_STRVAR(maketrans__doc__,
             "str.maketrans(x[, y[, z]]) -> dict (static method)\n\
\n\
Return a translation table usable for str.translate().\n\
If there is only one argument, it must be a dictionary mapping Unicode\n\
ordinals (integers) or characters to Unicode ordinals, strings or None.\n\
Character keys will be then converted to ordinals.\n\
If there are two arguments, they must be strings of equal length, and\n\
in the resulting dictionary, each character in x will be mapped to the\n\
character at the same position in y. If there is a third argument, it\n\
must be a string, whose characters will be mapped to None in the result.");

static PyObject*
unicode_maketrans(PyObject *null, PyObject *args)
{
    PyObject *x, *y = NULL, *z = NULL;
    PyObject *new = NULL, *key, *value;
    Py_ssize_t i = 0;
    int res;

    if (!PyArg_ParseTuple(args, "O|UU:maketrans", &x, &y, &z))
        return NULL;
    new = PyDict_New();
    if (!new)
        return NULL;
    if (y != NULL) {
        int x_kind, y_kind, z_kind;
        void *x_data, *y_data, *z_data;

        /* x must be a string too, of equal length */
        if (!PyUnicode_Check(x)) {
            PyErr_SetString(PyExc_TypeError, "first maketrans argument must "
                            "be a string if there is a second argument");
            goto err;
        }
        if (PyUnicode_GET_LENGTH(x) != PyUnicode_GET_LENGTH(y)) {
            PyErr_SetString(PyExc_ValueError, "the first two maketrans "
                            "arguments must have equal length");
            goto err;
        }
        /* create entries for translating chars in x to those in y */
        x_kind = PyUnicode_KIND(x);
        y_kind = PyUnicode_KIND(y);
        x_data = PyUnicode_DATA(x);
        y_data = PyUnicode_DATA(y);
        for (i = 0; i < PyUnicode_GET_LENGTH(x); i++) {
            key = PyLong_FromLong(PyUnicode_READ(x_kind, x_data, i));
            if (!key)
                goto err;
            value = PyLong_FromLong(PyUnicode_READ(y_kind, y_data, i));
            if (!value) {
                Py_DECREF(key);
                goto err;
            }
            res = PyDict_SetItem(new, key, value);
            Py_DECREF(key);
            Py_DECREF(value);
            if (res < 0)
                goto err;
        }
        /* create entries for deleting chars in z */
        if (z != NULL) {
            z_kind = PyUnicode_KIND(z);
            z_data = PyUnicode_DATA(z);
            for (i = 0; i < PyUnicode_GET_LENGTH(z); i++) {
                key = PyLong_FromLong(PyUnicode_READ(z_kind, z_data, i));
                if (!key)
                    goto err;
                res = PyDict_SetItem(new, key, Py_None);
                Py_DECREF(key);
                if (res < 0)
                    goto err;
            }
        }
    } else {
        int kind;
        void *data;

        /* x must be a dict */
        if (!PyDict_CheckExact(x)) {
            PyErr_SetString(PyExc_TypeError, "if you give only one argument "
                            "to maketrans it must be a dict");
            goto err;
        }
        /* copy entries into the new dict, converting string keys to int keys */
        while (PyDict_Next(x, &i, &key, &value)) {
            if (PyUnicode_Check(key)) {
                /* convert string keys to integer keys */
                PyObject *newkey;
                if (PyUnicode_GET_LENGTH(key) != 1) {
                    PyErr_SetString(PyExc_ValueError, "string keys in translate "
                                    "table must be of length 1");
                    goto err;
                }
                kind = PyUnicode_KIND(key);
                data = PyUnicode_DATA(key);
                newkey = PyLong_FromLong(PyUnicode_READ(kind, data, 0));
                if (!newkey)
                    goto err;
                res = PyDict_SetItem(new, newkey, value);
                Py_DECREF(newkey);
                if (res < 0)
                    goto err;
            } else if (PyLong_Check(key)) {
                /* just keep integer keys */
                if (PyDict_SetItem(new, key, value) < 0)
                    goto err;
            } else {
                PyErr_SetString(PyExc_TypeError, "keys in translate table must "
                                "be strings or integers");
                goto err;
            }
        }
    }
    return new;
  err:
    Py_DECREF(new);
    return NULL;
}

PyDoc_STRVAR(translate__doc__,
             "S.translate(table) -> str\n\
\n\
Return a copy of the string S, where all characters have been mapped\n\
through the given translation table, which must be a mapping of\n\
Unicode ordinals to Unicode ordinals, strings, or None.\n\
Unmapped characters are left untouched. Characters mapped to None\n\
are deleted.");

static PyObject*
unicode_translate(PyObject *self, PyObject *table)
{
    return _PyUnicode_TranslateCharmap(self, table, "ignore");
}

PyDoc_STRVAR(upper__doc__,
             "S.upper() -> str\n\
\n\
Return a copy of S converted to uppercase.");

static PyObject*
unicode_upper(PyObject *self)
{
    if (PyUnicode_READY(self) == -1)
        return NULL;
    if (PyUnicode_IS_ASCII(self))
        return ascii_upper_or_lower(self, 0);
    return case_operation(self, do_upper);
}

PyDoc_STRVAR(zfill__doc__,
             "S.zfill(width) -> str\n\
\n\
Pad a numeric string S with zeros on the left, to fill a field\n\
of the specified width. The string S is never truncated.");

static PyObject *
unicode_zfill(PyObject *self, PyObject *args)
{
    Py_ssize_t fill;
    PyObject *u;
    Py_ssize_t width;
    int kind;
    void *data;
    Py_UCS4 chr;

    if (!PyArg_ParseTuple(args, "n:zfill", &width))
        return NULL;

    if (PyUnicode_READY(self) == -1)
        return NULL;

    if (PyUnicode_GET_LENGTH(self) >= width)
        return unicode_result_unchanged(self);

    fill = width - PyUnicode_GET_LENGTH(self);

    u = pad(self, fill, 0, '0');

    if (u == NULL)
        return NULL;

    kind = PyUnicode_KIND(u);
    data = PyUnicode_DATA(u);
    chr = PyUnicode_READ(kind, data, fill);

    if (chr == '+' || chr == '-') {
        /* move sign to beginning of string */
        PyUnicode_WRITE(kind, data, 0, chr);
        PyUnicode_WRITE(kind, data, fill, '0');
    }

    assert(_PyUnicode_CheckConsistency(u, 1));
    return u;
}

#if 0
static PyObject *
unicode__decimal2ascii(PyObject *self)
{
    return PyUnicode_TransformDecimalAndSpaceToASCII(self);
}
#endif

PyDoc_STRVAR(startswith__doc__,
             "S.startswith(prefix[, start[, end]]) -> bool\n\
\n\
Return True if S starts with the specified prefix, False otherwise.\n\
With optional start, test S beginning at that position.\n\
With optional end, stop comparing S at that position.\n\
prefix can also be a tuple of strings to try.");

static PyObject *
unicode_startswith(PyObject *self,
                   PyObject *args)
{
    PyObject *subobj;
    PyObject *substring;
    Py_ssize_t start = 0;
    Py_ssize_t end = PY_SSIZE_T_MAX;
    int result;

    if (!stringlib_parse_args_finds("startswith", args, &subobj, &start, &end))
        return NULL;
    if (PyTuple_Check(subobj)) {
        Py_ssize_t i;
        for (i = 0; i < PyTuple_GET_SIZE(subobj); i++) {
            substring = PyUnicode_FromObject(PyTuple_GET_ITEM(subobj, i));
            if (substring == NULL)
                return NULL;
            result = tailmatch(self, substring, start, end, -1);
            Py_DECREF(substring);
            if (result) {
                Py_RETURN_TRUE;
            }
        }
        /* nothing matched */
        Py_RETURN_FALSE;
    }
    substring = PyUnicode_FromObject(subobj);
    if (substring == NULL) {
        if (PyErr_ExceptionMatches(PyExc_TypeError))
            PyErr_Format(PyExc_TypeError, "startswith first arg must be str or "
                         "a tuple of str, not %s", Py_TYPE(subobj)->tp_name);
        return NULL;
    }
    result = tailmatch(self, substring, start, end, -1);
    Py_DECREF(substring);
    return PyBool_FromLong(result);
}


PyDoc_STRVAR(endswith__doc__,
             "S.endswith(suffix[, start[, end]]) -> bool\n\
\n\
Return True if S ends with the specified suffix, False otherwise.\n\
With optional start, test S beginning at that position.\n\
With optional end, stop comparing S at that position.\n\
suffix can also be a tuple of strings to try.");

static PyObject *
unicode_endswith(PyObject *self,
                 PyObject *args)
{
    PyObject *subobj;
    PyObject *substring;
    Py_ssize_t start = 0;
    Py_ssize_t end = PY_SSIZE_T_MAX;
    int result;

    if (!stringlib_parse_args_finds("endswith", args, &subobj, &start, &end))
        return NULL;
    if (PyTuple_Check(subobj)) {
        Py_ssize_t i;
        for (i = 0; i < PyTuple_GET_SIZE(subobj); i++) {
            substring = PyUnicode_FromObject(
                PyTuple_GET_ITEM(subobj, i));
            if (substring == NULL)
                return NULL;
            result = tailmatch(self, substring, start, end, +1);
            Py_DECREF(substring);
            if (result) {
                Py_RETURN_TRUE;
            }
        }
        Py_RETURN_FALSE;
    }
    substring = PyUnicode_FromObject(subobj);
    if (substring == NULL) {
        if (PyErr_ExceptionMatches(PyExc_TypeError))
            PyErr_Format(PyExc_TypeError, "endswith first arg must be str or "
                         "a tuple of str, not %s", Py_TYPE(subobj)->tp_name);
        return NULL;
    }
    result = tailmatch(self, substring, start, end, +1);
    Py_DECREF(substring);
    return PyBool_FromLong(result);
}

Py_LOCAL_INLINE(void)
_PyUnicodeWriter_Update(_PyUnicodeWriter *writer)
{
    writer->size = PyUnicode_GET_LENGTH(writer->buffer);
    writer->maxchar = PyUnicode_MAX_CHAR_VALUE(writer->buffer);
    writer->data = PyUnicode_DATA(writer->buffer);
    writer->kind = PyUnicode_KIND(writer->buffer);
}

void
_PyUnicodeWriter_Init(_PyUnicodeWriter *writer, Py_ssize_t min_length)
{
    memset(writer, 0, sizeof(*writer));
#ifdef Py_DEBUG
    writer->kind = 5;    /* invalid kind */
#endif
    writer->min_length = Py_MAX(min_length, 100);
    writer->overallocate = (min_length > 0);
}

int
_PyUnicodeWriter_PrepareInternal(_PyUnicodeWriter *writer,
                                 Py_ssize_t length, Py_UCS4 maxchar)
{
    Py_ssize_t newlen;
    PyObject *newbuffer;

    assert(length > 0);

    if (length > PY_SSIZE_T_MAX - writer->pos) {
        PyErr_NoMemory();
        return -1;
    }
    newlen = writer->pos + length;

    if (writer->buffer == NULL) {
        if (writer->overallocate) {
            /* overallocate 25% to limit the number of resize */
            if (newlen <= (PY_SSIZE_T_MAX - newlen / 4))
                newlen += newlen / 4;
            if (newlen < writer->min_length)
                newlen = writer->min_length;
        }
        writer->buffer = PyUnicode_New(newlen, maxchar);
        if (writer->buffer == NULL)
            return -1;
        _PyUnicodeWriter_Update(writer);
        return 0;
    }

    if (newlen > writer->size) {
        if (writer->overallocate) {
            /* overallocate 25% to limit the number of resize */
            if (newlen <= (PY_SSIZE_T_MAX - newlen / 4))
                newlen += newlen / 4;
            if (newlen < writer->min_length)
                newlen = writer->min_length;
        }

        if (maxchar > writer->maxchar || writer->readonly) {
            /* resize + widen */
            newbuffer = PyUnicode_New(newlen, maxchar);
            if (newbuffer == NULL)
                return -1;
            _PyUnicode_FastCopyCharacters(newbuffer, 0,
                                          writer->buffer, 0, writer->pos);
            Py_DECREF(writer->buffer);
            writer->readonly = 0;
        }
        else {
            newbuffer = resize_compact(writer->buffer, newlen);
            if (newbuffer == NULL)
                return -1;
        }
        writer->buffer = newbuffer;
        _PyUnicodeWriter_Update(writer);
    }
    else if (maxchar > writer->maxchar) {
        assert(!writer->readonly);
        newbuffer = PyUnicode_New(writer->size, maxchar);
        if (newbuffer == NULL)
            return -1;
        _PyUnicode_FastCopyCharacters(newbuffer, 0,
                                      writer->buffer, 0, writer->pos);
        Py_DECREF(writer->buffer);
        writer->buffer = newbuffer;
        _PyUnicodeWriter_Update(writer);
    }
    return 0;
}

int
_PyUnicodeWriter_WriteStr(_PyUnicodeWriter *writer, PyObject *str)
{
    Py_UCS4 maxchar;
    Py_ssize_t len;

    if (PyUnicode_READY(str) == -1)
        return -1;
    len = PyUnicode_GET_LENGTH(str);
    if (len == 0)
        return 0;
    maxchar = PyUnicode_MAX_CHAR_VALUE(str);
    if (maxchar > writer->maxchar || len > writer->size - writer->pos) {
        if (writer->buffer == NULL && !writer->overallocate) {
            Py_INCREF(str);
            writer->buffer = str;
            _PyUnicodeWriter_Update(writer);
            writer->readonly = 1;
            writer->size = 0;
            writer->pos += len;
            return 0;
        }
        if (_PyUnicodeWriter_PrepareInternal(writer, len, maxchar) == -1)
            return -1;
    }
    _PyUnicode_FastCopyCharacters(writer->buffer, writer->pos,
                                  str, 0, len);
    writer->pos += len;
    return 0;
}

PyObject *
_PyUnicodeWriter_Finish(_PyUnicodeWriter *writer)
{
    if (writer->pos == 0) {
        Py_XDECREF(writer->buffer);
        Py_INCREF(unicode_empty);
        return unicode_empty;
    }
    if (writer->readonly) {
        assert(PyUnicode_GET_LENGTH(writer->buffer) == writer->pos);
        return writer->buffer;
    }
    if (PyUnicode_GET_LENGTH(writer->buffer) != writer->pos) {
        PyObject *newbuffer;
        newbuffer = resize_compact(writer->buffer, writer->pos);
        if (newbuffer == NULL) {
            Py_DECREF(writer->buffer);
            return NULL;
        }
        writer->buffer = newbuffer;
    }
    assert(_PyUnicode_CheckConsistency(writer->buffer, 1));
    return writer->buffer;
}

void
_PyUnicodeWriter_Dealloc(_PyUnicodeWriter *writer)
{
    Py_CLEAR(writer->buffer);
}

#include "stringlib/unicode_format.h"

PyDoc_STRVAR(format__doc__,
             "S.format(*args, **kwargs) -> str\n\
\n\
Return a formatted version of S, using substitutions from args and kwargs.\n\
The substitutions are identified by braces ('{' and '}').");

PyDoc_STRVAR(format_map__doc__,
             "S.format_map(mapping) -> str\n\
\n\
Return a formatted version of S, using substitutions from mapping.\n\
The substitutions are identified by braces ('{' and '}').");

static PyObject *
unicode__format__(PyObject* self, PyObject* args)
{
    PyObject *format_spec;
    _PyUnicodeWriter writer;
    int ret;

    if (!PyArg_ParseTuple(args, "U:__format__", &format_spec))
        return NULL;

    if (PyUnicode_READY(self) == -1)
        return NULL;
    _PyUnicodeWriter_Init(&writer, 0);
    ret = _PyUnicode_FormatAdvancedWriter(&writer,
                                          self, format_spec, 0,
                                          PyUnicode_GET_LENGTH(format_spec));
    if (ret == -1) {
        _PyUnicodeWriter_Dealloc(&writer);
        return NULL;
    }
    return _PyUnicodeWriter_Finish(&writer);
}

PyDoc_STRVAR(p_format__doc__,
             "S.__format__(format_spec) -> str\n\
\n\
Return a formatted version of S as described by format_spec.");

static PyObject *
unicode__sizeof__(PyObject *v)
{
    Py_ssize_t size;

    /* If it's a compact object, account for base structure +
       character data. */
    if (PyUnicode_IS_COMPACT_ASCII(v))
        size = sizeof(PyASCIIObject) + PyUnicode_GET_LENGTH(v) + 1;
    else if (PyUnicode_IS_COMPACT(v))
        size = sizeof(PyCompactUnicodeObject) +
            (PyUnicode_GET_LENGTH(v) + 1) * PyUnicode_KIND(v);
    else {
        /* If it is a two-block object, account for base object, and
           for character block if present. */
        size = sizeof(PyUnicodeObject);
        if (_PyUnicode_DATA_ANY(v))
            size += (PyUnicode_GET_LENGTH(v) + 1) *
                PyUnicode_KIND(v);
    }
    /* If the wstr pointer is present, account for it unless it is shared
       with the data pointer. Check if the data is not shared. */
    if (_PyUnicode_HAS_WSTR_MEMORY(v))
        size += (PyUnicode_WSTR_LENGTH(v) + 1) * sizeof(wchar_t);
    if (_PyUnicode_HAS_UTF8_MEMORY(v))
        size += PyUnicode_UTF8_LENGTH(v) + 1;

    return PyLong_FromSsize_t(size);
}

PyDoc_STRVAR(sizeof__doc__,
             "S.__sizeof__() -> size of S in memory, in bytes");

static PyObject *
unicode_getnewargs(PyObject *v)
{
    PyObject *copy = _PyUnicode_Copy(v);
    if (!copy)
        return NULL;
    return Py_BuildValue("(N)", copy);
}

static PyMethodDef unicode_methods[] = {
    {"encode", (PyCFunction) unicode_encode, METH_VARARGS | METH_KEYWORDS, encode__doc__},
    {"replace", (PyCFunction) unicode_replace, METH_VARARGS, replace__doc__},
    {"split", (PyCFunction) unicode_split, METH_VARARGS | METH_KEYWORDS, split__doc__},
    {"rsplit", (PyCFunction) unicode_rsplit, METH_VARARGS | METH_KEYWORDS, rsplit__doc__},
    {"join", (PyCFunction) unicode_join, METH_O, join__doc__},
    {"capitalize", (PyCFunction) unicode_capitalize, METH_NOARGS, capitalize__doc__},
    {"casefold", (PyCFunction) unicode_casefold, METH_NOARGS, casefold__doc__},
    {"title", (PyCFunction) unicode_title, METH_NOARGS, title__doc__},
    {"center", (PyCFunction) unicode_center, METH_VARARGS, center__doc__},
    {"count", (PyCFunction) unicode_count, METH_VARARGS, count__doc__},
    {"expandtabs", (PyCFunction) unicode_expandtabs, METH_VARARGS, expandtabs__doc__},
    {"find", (PyCFunction) unicode_find, METH_VARARGS, find__doc__},
    {"partition", (PyCFunction) unicode_partition, METH_O, partition__doc__},
    {"index", (PyCFunction) unicode_index, METH_VARARGS, index__doc__},
    {"ljust", (PyCFunction) unicode_ljust, METH_VARARGS, ljust__doc__},
    {"lower", (PyCFunction) unicode_lower, METH_NOARGS, lower__doc__},
    {"lstrip", (PyCFunction) unicode_lstrip, METH_VARARGS, lstrip__doc__},
    {"rfind", (PyCFunction) unicode_rfind, METH_VARARGS, rfind__doc__},
    {"rindex", (PyCFunction) unicode_rindex, METH_VARARGS, rindex__doc__},
    {"rjust", (PyCFunction) unicode_rjust, METH_VARARGS, rjust__doc__},
    {"rstrip", (PyCFunction) unicode_rstrip, METH_VARARGS, rstrip__doc__},
    {"rpartition", (PyCFunction) unicode_rpartition, METH_O, rpartition__doc__},
    {"splitlines", (PyCFunction) unicode_splitlines, METH_VARARGS | METH_KEYWORDS, splitlines__doc__},
    {"strip", (PyCFunction) unicode_strip, METH_VARARGS, strip__doc__},
    {"swapcase", (PyCFunction) unicode_swapcase, METH_NOARGS, swapcase__doc__},
    {"translate", (PyCFunction) unicode_translate, METH_O, translate__doc__},
    {"upper", (PyCFunction) unicode_upper, METH_NOARGS, upper__doc__},
    {"startswith", (PyCFunction) unicode_startswith, METH_VARARGS, startswith__doc__},
    {"endswith", (PyCFunction) unicode_endswith, METH_VARARGS, endswith__doc__},
    {"islower", (PyCFunction) unicode_islower, METH_NOARGS, islower__doc__},
    {"isupper", (PyCFunction) unicode_isupper, METH_NOARGS, isupper__doc__},
    {"istitle", (PyCFunction) unicode_istitle, METH_NOARGS, istitle__doc__},
    {"isspace", (PyCFunction) unicode_isspace, METH_NOARGS, isspace__doc__},
    {"isdecimal", (PyCFunction) unicode_isdecimal, METH_NOARGS, isdecimal__doc__},
    {"isdigit", (PyCFunction) unicode_isdigit, METH_NOARGS, isdigit__doc__},
    {"isnumeric", (PyCFunction) unicode_isnumeric, METH_NOARGS, isnumeric__doc__},
    {"isalpha", (PyCFunction) unicode_isalpha, METH_NOARGS, isalpha__doc__},
    {"isalnum", (PyCFunction) unicode_isalnum, METH_NOARGS, isalnum__doc__},
    {"isidentifier", (PyCFunction) unicode_isidentifier, METH_NOARGS, isidentifier__doc__},
    {"isprintable", (PyCFunction) unicode_isprintable, METH_NOARGS, isprintable__doc__},
    {"zfill", (PyCFunction) unicode_zfill, METH_VARARGS, zfill__doc__},
    {"format", (PyCFunction) do_string_format, METH_VARARGS | METH_KEYWORDS, format__doc__},
    {"format_map", (PyCFunction) do_string_format_map, METH_O, format_map__doc__},
    {"__format__", (PyCFunction) unicode__format__, METH_VARARGS, p_format__doc__},
    {"maketrans", (PyCFunction) unicode_maketrans,
     METH_VARARGS | METH_STATIC, maketrans__doc__},
    {"__sizeof__", (PyCFunction) unicode__sizeof__, METH_NOARGS, sizeof__doc__},
#if 0
    /* These methods are just used for debugging the implementation. */
    {"_decimal2ascii", (PyCFunction) unicode__decimal2ascii, METH_NOARGS},
#endif

    {"__getnewargs__",  (PyCFunction)unicode_getnewargs, METH_NOARGS},
    {NULL, NULL}
};

static PyObject *
unicode_mod(PyObject *v, PyObject *w)
{
    if (!PyUnicode_Check(v))
        Py_RETURN_NOTIMPLEMENTED;
    return PyUnicode_Format(v, w);
}

static PyNumberMethods unicode_as_number = {
    0,              /*nb_add*/
    0,              /*nb_subtract*/
    0,              /*nb_multiply*/
    unicode_mod,            /*nb_remainder*/
};

static PySequenceMethods unicode_as_sequence = {
    (lenfunc) unicode_length,       /* sq_length */
    PyUnicode_Concat,           /* sq_concat */
    (ssizeargfunc) unicode_repeat,  /* sq_repeat */
    (ssizeargfunc) unicode_getitem,     /* sq_item */
    0,                  /* sq_slice */
    0,                  /* sq_ass_item */
    0,                  /* sq_ass_slice */
    PyUnicode_Contains,         /* sq_contains */
};

static PyObject*
unicode_subscript(PyObject* self, PyObject* item)
{
    if (PyUnicode_READY(self) == -1)
        return NULL;

    if (PyIndex_Check(item)) {
        Py_ssize_t i = PyNumber_AsSsize_t(item, PyExc_IndexError);
        if (i == -1 && PyErr_Occurred())
            return NULL;
        if (i < 0)
            i += PyUnicode_GET_LENGTH(self);
        return unicode_getitem(self, i);
    } else if (PySlice_Check(item)) {
        Py_ssize_t start, stop, step, slicelength, cur, i;
        PyObject *result;
        void *src_data, *dest_data;
        int src_kind, dest_kind;
        Py_UCS4 ch, max_char, kind_limit;

        if (PySlice_GetIndicesEx(item, PyUnicode_GET_LENGTH(self),
                                 &start, &stop, &step, &slicelength) < 0) {
            return NULL;
        }

        if (slicelength <= 0) {
            Py_INCREF(unicode_empty);
            return unicode_empty;
        } else if (start == 0 && step == 1 &&
                   slicelength == PyUnicode_GET_LENGTH(self)) {
            return unicode_result_unchanged(self);
        } else if (step == 1) {
            return PyUnicode_Substring(self,
                                       start, start + slicelength);
        }
        /* General case */
        src_kind = PyUnicode_KIND(self);
        src_data = PyUnicode_DATA(self);
        if (!PyUnicode_IS_ASCII(self)) {
            kind_limit = kind_maxchar_limit(src_kind);
            max_char = 0;
            for (cur = start, i = 0; i < slicelength; cur += step, i++) {
                ch = PyUnicode_READ(src_kind, src_data, cur);
                if (ch > max_char) {
                    max_char = ch;
                    if (max_char >= kind_limit)
                        break;
                }
            }
        }
        else
            max_char = 127;
        result = PyUnicode_New(slicelength, max_char);
        if (result == NULL)
            return NULL;
        dest_kind = PyUnicode_KIND(result);
        dest_data = PyUnicode_DATA(result);

        for (cur = start, i = 0; i < slicelength; cur += step, i++) {
            Py_UCS4 ch = PyUnicode_READ(src_kind, src_data, cur);
            PyUnicode_WRITE(dest_kind, dest_data, i, ch);
        }
        assert(_PyUnicode_CheckConsistency(result, 1));
        return result;
    } else {
        PyErr_SetString(PyExc_TypeError, "string indices must be integers");
        return NULL;
    }
}

static PyMappingMethods unicode_as_mapping = {
    (lenfunc)unicode_length,        /* mp_length */
    (binaryfunc)unicode_subscript,  /* mp_subscript */
    (objobjargproc)0,           /* mp_ass_subscript */
};


/* Helpers for PyUnicode_Format() */

static PyObject *
getnextarg(PyObject *args, Py_ssize_t arglen, Py_ssize_t *p_argidx)
{
    Py_ssize_t argidx = *p_argidx;
    if (argidx < arglen) {
        (*p_argidx)++;
        if (arglen < 0)
            return args;
        else
            return PyTuple_GetItem(args, argidx);
    }
    PyErr_SetString(PyExc_TypeError,
                    "not enough arguments for format string");
    return NULL;
}

/* Returns a new reference to a PyUnicode object, or NULL on failure. */

static int
formatfloat(PyObject *v, int flags, int prec, int type,
            PyObject **p_output, _PyUnicodeWriter *writer)
{
    char *p;
    double x;
    Py_ssize_t len;

    x = PyFloat_AsDouble(v);
    if (x == -1.0 && PyErr_Occurred())
        return -1;

    if (prec < 0)
        prec = 6;

    p = PyOS_double_to_string(x, type, prec,
                              (flags & F_ALT) ? Py_DTSF_ALT : 0, NULL);
    if (p == NULL)
        return -1;
    len = strlen(p);
    if (writer) {
        if (_PyUnicodeWriter_Prepare(writer, len, 127) == -1) {
            PyMem_Free(p);
            return -1;
        }
        unicode_write_cstr(writer->buffer, writer->pos, p, len);
        writer->pos += len;
    }
    else
        *p_output = _PyUnicode_FromASCII(p, len);
    PyMem_Free(p);
    return 0;
}

/* formatlong() emulates the format codes d, u, o, x and X, and
 * the F_ALT flag, for Python's long (unbounded) ints.  It's not used for
 * Python's regular ints.
 * Return value:  a new PyUnicodeObject*, or NULL if error.
 *     The output string is of the form
 *         "-"? ("0x" | "0X")? digit+
 *     "0x"/"0X" are present only for x and X conversions, with F_ALT
 *         set in flags.  The case of hex digits will be correct,
 *     There will be at least prec digits, zero-filled on the left if
 *         necessary to get that many.
 * val          object to be converted
 * flags        bitmask of format flags; only F_ALT is looked at
 * prec         minimum number of digits; 0-fill on left if needed
 * type         a character in [duoxX]; u acts the same as d
 *
 * CAUTION:  o, x and X conversions on regular ints can never
 * produce a '-' sign, but can for Python's unbounded ints.
 */
static PyObject*
formatlong(PyObject *val, int flags, int prec, int type)
{
    PyObject *result = NULL;
    char *buf;
    Py_ssize_t i;
    int sign;           /* 1 if '-', else 0 */
    int len;            /* number of characters */
    Py_ssize_t llen;
    int numdigits;      /* len == numnondigits + numdigits */
    int numnondigits = 0;

    /* Avoid exceeding SSIZE_T_MAX */
    if (prec > INT_MAX-3) {
        PyErr_SetString(PyExc_OverflowError,
                        "precision too large");
        return NULL;
    }

    assert(PyLong_Check(val));

    switch (type) {
    case 'd':
    case 'u':
        /* Special-case boolean: we want 0/1 */
        if (PyBool_Check(val))
            result = PyNumber_ToBase(val, 10);
        else
            result = Py_TYPE(val)->tp_str(val);
        break;
    case 'o':
        numnondigits = 2;
        result = PyNumber_ToBase(val, 8);
        break;
    case 'x':
    case 'X':
        numnondigits = 2;
        result = PyNumber_ToBase(val, 16);
        break;
    default:
        assert(!"'type' not in [duoxX]");
    }
    if (!result)
        return NULL;

    assert(unicode_modifiable(result));
    assert(PyUnicode_IS_READY(result));
    assert(PyUnicode_IS_ASCII(result));

    /* To modify the string in-place, there can only be one reference. */
    if (Py_REFCNT(result) != 1) {
        PyErr_BadInternalCall();
        return NULL;
    }
    buf = PyUnicode_DATA(result);
    llen = PyUnicode_GET_LENGTH(result);
    if (llen > INT_MAX) {
        PyErr_SetString(PyExc_ValueError,
                        "string too large in _PyBytes_FormatLong");
        return NULL;
    }
    len = (int)llen;
    sign = buf[0] == '-';
    numnondigits += sign;
    numdigits = len - numnondigits;
    assert(numdigits > 0);

    /* Get rid of base marker unless F_ALT */
    if (((flags & F_ALT) == 0 &&
        (type == 'o' || type == 'x' || type == 'X'))) {
        assert(buf[sign] == '0');
        assert(buf[sign+1] == 'x' || buf[sign+1] == 'X' ||
               buf[sign+1] == 'o');
        numnondigits -= 2;
        buf += 2;
        len -= 2;
        if (sign)
            buf[0] = '-';
        assert(len == numnondigits + numdigits);
        assert(numdigits > 0);
    }

    /* Fill with leading zeroes to meet minimum width. */
    if (prec > numdigits) {
        PyObject *r1 = PyBytes_FromStringAndSize(NULL,
                                numnondigits + prec);
        char *b1;
        if (!r1) {
            Py_DECREF(result);
            return NULL;
        }
        b1 = PyBytes_AS_STRING(r1);
        for (i = 0; i < numnondigits; ++i)
            *b1++ = *buf++;
        for (i = 0; i < prec - numdigits; i++)
            *b1++ = '0';
        for (i = 0; i < numdigits; i++)
            *b1++ = *buf++;
        *b1 = '\0';
        Py_DECREF(result);
        result = r1;
        buf = PyBytes_AS_STRING(result);
        len = numnondigits + prec;
    }

    /* Fix up case for hex conversions. */
    if (type == 'X') {
        /* Need to convert all lower case letters to upper case.
           and need to convert 0x to 0X (and -0x to -0X). */
        for (i = 0; i < len; i++)
            if (buf[i] >= 'a' && buf[i] <= 'x')
                buf[i] -= 'a'-'A';
    }
    if (!PyUnicode_Check(result) || len != PyUnicode_GET_LENGTH(result)) {
        PyObject *unicode;
        unicode = _PyUnicode_FromASCII(buf, len);
        Py_DECREF(result);
        result = unicode;
    }
    return result;
}

static Py_UCS4
formatchar(PyObject *v)
{
    /* presume that the buffer is at least 3 characters long */
    if (PyUnicode_Check(v)) {
        if (PyUnicode_GET_LENGTH(v) == 1) {
            return PyUnicode_READ_CHAR(v, 0);
        }
        goto onError;
    }
    else {
        /* Integer input truncated to a character */
        long x;
        x = PyLong_AsLong(v);
        if (x == -1 && PyErr_Occurred())
            goto onError;

        if (x < 0 || x > MAX_UNICODE) {
            PyErr_SetString(PyExc_OverflowError,
                            "%c arg not in range(0x110000)");
            return (Py_UCS4) -1;
        }

        return (Py_UCS4) x;
    }

  onError:
    PyErr_SetString(PyExc_TypeError,
                    "%c requires int or char");
    return (Py_UCS4) -1;
}

PyObject *
PyUnicode_Format(PyObject *format, PyObject *args)
{
    Py_ssize_t fmtcnt, fmtpos, arglen, argidx;
    int args_owned = 0;
    PyObject *dict = NULL;
    PyObject *temp = NULL;
    PyObject *second = NULL;
    PyObject *uformat;
    void *fmt;
    enum PyUnicode_Kind kind, fmtkind;
    _PyUnicodeWriter writer;
    Py_ssize_t sublen;
    Py_UCS4 maxchar;

    if (format == NULL || args == NULL) {
        PyErr_BadInternalCall();
        return NULL;
    }
    uformat = PyUnicode_FromObject(format);
    if (uformat == NULL)
        return NULL;
    if (PyUnicode_READY(uformat) == -1) {
        Py_DECREF(uformat);
        return NULL;
    }

    fmt = PyUnicode_DATA(uformat);
    fmtkind = PyUnicode_KIND(uformat);
    fmtcnt = PyUnicode_GET_LENGTH(uformat);
    fmtpos = 0;

    _PyUnicodeWriter_Init(&writer, fmtcnt + 100);

    if (PyTuple_Check(args)) {
        arglen = PyTuple_Size(args);
        argidx = 0;
    }
    else {
        arglen = -1;
        argidx = -2;
    }
    if (PyMapping_Check(args) && !PyTuple_Check(args) && !PyUnicode_Check(args))
        dict = args;

    while (--fmtcnt >= 0) {
        if (PyUnicode_READ(fmtkind, fmt, fmtpos) != '%') {
            Py_ssize_t nonfmtpos;
            nonfmtpos = fmtpos++;
            while (fmtcnt >= 0 &&
                   PyUnicode_READ(fmtkind, fmt, fmtpos) != '%') {
                fmtpos++;
                fmtcnt--;
            }
            if (fmtcnt < 0)
                fmtpos--;
            sublen = fmtpos - nonfmtpos;
            maxchar = _PyUnicode_FindMaxChar(uformat,
                                             nonfmtpos, nonfmtpos + sublen);
            if (_PyUnicodeWriter_Prepare(&writer, sublen, maxchar) == -1)
                goto onError;

            _PyUnicode_FastCopyCharacters(writer.buffer, writer.pos,
                                          uformat, nonfmtpos, sublen);
            writer.pos += sublen;
        }
        else {
            /* Got a format specifier */
            int flags = 0;
            Py_ssize_t width = -1;
            int prec = -1;
            Py_UCS4 c = '\0';
            Py_UCS4 fill;
            int sign;
            Py_UCS4 signchar;
            int isnumok;
            PyObject *v = NULL;
            void *pbuf = NULL;
            Py_ssize_t pindex, len;
            Py_UCS4 bufmaxchar;
            Py_ssize_t buflen;

            fmtpos++;
            c = PyUnicode_READ(fmtkind, fmt, fmtpos);
            if (c == '(') {
                Py_ssize_t keystart;
                Py_ssize_t keylen;
                PyObject *key;
                int pcount = 1;

                if (dict == NULL) {
                    PyErr_SetString(PyExc_TypeError,
                                    "format requires a mapping");
                    goto onError;
                }
                ++fmtpos;
                --fmtcnt;
                keystart = fmtpos;
                /* Skip over balanced parentheses */
                while (pcount > 0 && --fmtcnt >= 0) {
                    c = PyUnicode_READ(fmtkind, fmt, fmtpos);
                    if (c == ')')
                        --pcount;
                    else if (c == '(')
                        ++pcount;
                    fmtpos++;
                }
                keylen = fmtpos - keystart - 1;
                if (fmtcnt < 0 || pcount > 0) {
                    PyErr_SetString(PyExc_ValueError,
                                    "incomplete format key");
                    goto onError;
                }
                key = PyUnicode_Substring(uformat,
                                          keystart, keystart + keylen);
                if (key == NULL)
                    goto onError;
                if (args_owned) {
                    Py_DECREF(args);
                    args_owned = 0;
                }
                args = PyObject_GetItem(dict, key);
                Py_DECREF(key);
                if (args == NULL) {
                    goto onError;
                }
                args_owned = 1;
                arglen = -1;
                argidx = -2;
            }
            while (--fmtcnt >= 0) {
                c = PyUnicode_READ(fmtkind, fmt, fmtpos++);
                switch (c) {
                case '-': flags |= F_LJUST; continue;
                case '+': flags |= F_SIGN; continue;
                case ' ': flags |= F_BLANK; continue;
                case '#': flags |= F_ALT; continue;
                case '0': flags |= F_ZERO; continue;
                }
                break;
            }
            if (c == '*') {
                v = getnextarg(args, arglen, &argidx);
                if (v == NULL)
                    goto onError;
                if (!PyLong_Check(v)) {
                    PyErr_SetString(PyExc_TypeError,
                                    "* wants int");
                    goto onError;
                }
                width = PyLong_AsSsize_t(v);
                if (width == -1 && PyErr_Occurred())
                    goto onError;
                if (width < 0) {
                    flags |= F_LJUST;
                    width = -width;
                }
                if (--fmtcnt >= 0)
                    c = PyUnicode_READ(fmtkind, fmt, fmtpos++);
            }
            else if (c >= '0' && c <= '9') {
                width = c - '0';
                while (--fmtcnt >= 0) {
                    c = PyUnicode_READ(fmtkind, fmt, fmtpos++);
                    if (c < '0' || c > '9')
                        break;
                    /* Since c is unsigned, the RHS would end up as unsigned,
                       mixing signed and unsigned comparison. Since c is between
                       '0' and '9', casting to int is safe. */
                    if (width > (PY_SSIZE_T_MAX - ((int)c - '0')) / 10) {
                        PyErr_SetString(PyExc_ValueError,
                                        "width too big");
                        goto onError;
                    }
                    width = width*10 + (c - '0');
                }
            }
            if (c == '.') {
                prec = 0;
                if (--fmtcnt >= 0)
                    c = PyUnicode_READ(fmtkind, fmt, fmtpos++);
                if (c == '*') {
                    v = getnextarg(args, arglen, &argidx);
                    if (v == NULL)
                        goto onError;
                    if (!PyLong_Check(v)) {
                        PyErr_SetString(PyExc_TypeError,
                                        "* wants int");
                        goto onError;
                    }
                    prec = _PyLong_AsInt(v);
                    if (prec == -1 && PyErr_Occurred())
                        goto onError;
                    if (prec < 0)
                        prec = 0;
                    if (--fmtcnt >= 0)
                        c = PyUnicode_READ(fmtkind, fmt, fmtpos++);
                }
                else if (c >= '0' && c <= '9') {
                    prec = c - '0';
                    while (--fmtcnt >= 0) {
                        c = PyUnicode_READ(fmtkind, fmt, fmtpos++);
                        if (c < '0' || c > '9')
                            break;
                        if (prec > (INT_MAX - ((int)c - '0')) / 10) {
                            PyErr_SetString(PyExc_ValueError,
                                            "prec too big");
                            goto onError;
                        }
                        prec = prec*10 + (c - '0');
                    }
                }
            } /* prec */
            if (fmtcnt >= 0) {
                if (c == 'h' || c == 'l' || c == 'L') {
                    if (--fmtcnt >= 0)
                        c = PyUnicode_READ(fmtkind, fmt, fmtpos++);
                }
            }
            if (fmtcnt < 0) {
                PyErr_SetString(PyExc_ValueError,
                                "incomplete format");
                goto onError;
            }
            if (fmtcnt == 0)
                writer.overallocate = 0;

            if (c == '%') {
                if (_PyUnicodeWriter_Prepare(&writer, 1, '%') == -1)
                    goto onError;
                PyUnicode_WRITE(writer.kind, writer.data, writer.pos, '%');
                writer.pos += 1;
                continue;
            }

            v = getnextarg(args, arglen, &argidx);
            if (v == NULL)
                goto onError;

            sign = 0;
            signchar = '\0';
            fill = ' ';
            switch (c) {

            case 's':
            case 'r':
            case 'a':
                if (PyLong_CheckExact(v) && width == -1 && prec == -1) {
                    /* Fast path */
                    if (_PyLong_FormatWriter(&writer, v, 10, flags & F_ALT) == -1)
                        goto onError;
                    goto nextarg;
                }

                if (PyUnicode_CheckExact(v) && c == 's') {
                    temp = v;
                    Py_INCREF(temp);
                }
                else {
                    if (c == 's')
                        temp = PyObject_Str(v);
                    else if (c == 'r')
                        temp = PyObject_Repr(v);
                    else
                        temp = PyObject_ASCII(v);
                }
                break;

            case 'i':
            case 'd':
            case 'u':
            case 'o':
            case 'x':
            case 'X':
                if (PyLong_CheckExact(v)
                    && width == -1 && prec == -1
                    && !(flags & (F_SIGN | F_BLANK)))
                {
                    /* Fast path */
                    switch(c)
                    {
                    case 'd':
                    case 'i':
                    case 'u':
                        if (_PyLong_FormatWriter(&writer, v, 10, flags & F_ALT) == -1)
                            goto onError;
                        goto nextarg;
                    case 'x':
                        if (_PyLong_FormatWriter(&writer, v, 16, flags & F_ALT) == -1)
                            goto onError;
                        goto nextarg;
                    case 'o':
                        if (_PyLong_FormatWriter(&writer, v, 8, flags & F_ALT) == -1)
                            goto onError;
                        goto nextarg;
                    default:
                        break;
                    }
                }

                isnumok = 0;
                if (PyNumber_Check(v)) {
                    PyObject *iobj=NULL;

                    if (PyLong_Check(v)) {
                        iobj = v;
                        Py_INCREF(iobj);
                    }
                    else {
                        iobj = PyNumber_Long(v);
                    }
                    if (iobj!=NULL) {
                        if (PyLong_Check(iobj)) {
                            isnumok = 1;
                            sign = 1;
                            temp = formatlong(iobj, flags, prec, (c == 'i'? 'd': c));
                            Py_DECREF(iobj);
                        }
                        else {
                            Py_DECREF(iobj);
                        }
                    }
                }
                if (!isnumok) {
                    PyErr_Format(PyExc_TypeError,
                                 "%%%c format: a number is required, "
                                 "not %.200s", (char)c, Py_TYPE(v)->tp_name);
                    goto onError;
                }
                if (flags & F_ZERO)
                    fill = '0';
                break;

            case 'e':
            case 'E':
            case 'f':
            case 'F':
            case 'g':
            case 'G':
                if (width == -1 && prec == -1
                    && !(flags & (F_SIGN | F_BLANK)))
                {
                    /* Fast path */
                    if (formatfloat(v, flags, prec, c, NULL, &writer) == -1)
                        goto onError;
                    goto nextarg;
                }

                sign = 1;
                if (flags & F_ZERO)
                    fill = '0';
                if (formatfloat(v, flags, prec, c, &temp, NULL) == -1)
                    temp = NULL;
                break;

            case 'c':
            {
                Py_UCS4 ch = formatchar(v);
                if (ch == (Py_UCS4) -1)
                    goto onError;
                if (width == -1 && prec == -1) {
                    /* Fast path */
                    if (_PyUnicodeWriter_Prepare(&writer, 1, ch) == -1)
                        goto onError;
                    PyUnicode_WRITE(writer.kind, writer.data, writer.pos, ch);
                    writer.pos += 1;
                    goto nextarg;
                }
                temp = PyUnicode_FromOrdinal(ch);
                break;
            }

            default:
                PyErr_Format(PyExc_ValueError,
                             "unsupported format character '%c' (0x%x) "
                             "at index %zd",
                             (31<=c && c<=126) ? (char)c : '?',
                             (int)c,
                             fmtpos - 1);
                goto onError;
            }
            if (temp == NULL)
                goto onError;
            assert (PyUnicode_Check(temp));

            if (width == -1 && prec == -1
                && !(flags & (F_SIGN | F_BLANK)))
            {
                /* Fast path */
                if (_PyUnicodeWriter_WriteStr(&writer, temp) == -1)
                    goto onError;
                goto nextarg;
            }

            if (PyUnicode_READY(temp) == -1) {
                Py_CLEAR(temp);
                goto onError;
            }
            kind = PyUnicode_KIND(temp);
            pbuf = PyUnicode_DATA(temp);
            len = PyUnicode_GET_LENGTH(temp);

            if (c == 's' || c == 'r' || c == 'a') {
                if (prec >= 0 && len > prec)
                    len = prec;
            }

            /* pbuf is initialized here. */
            pindex = 0;
            if (sign) {
                Py_UCS4 ch = PyUnicode_READ(kind, pbuf, pindex);
                if (ch == '-' || ch == '+') {
                    signchar = ch;
                    len--;
                    pindex++;
                }
                else if (flags & F_SIGN)
                    signchar = '+';
                else if (flags & F_BLANK)
                    signchar = ' ';
                else
                    sign = 0;
            }
            if (width < len)
                width = len;

            /* Compute the length and maximum character of the
               written characters */
            bufmaxchar = 127;
            if (!(flags & F_LJUST)) {
                if (sign) {
                    if ((width-1) > len)
                        bufmaxchar = MAX_MAXCHAR(bufmaxchar, fill);
                }
                else {
                    if (width > len)
                        bufmaxchar = MAX_MAXCHAR(bufmaxchar, fill);
                }
            }
            maxchar = _PyUnicode_FindMaxChar(temp, 0, pindex+len);
            bufmaxchar = MAX_MAXCHAR(bufmaxchar, maxchar);

            buflen = width;
            if (sign && len == width)
                buflen++;

            if (_PyUnicodeWriter_Prepare(&writer, buflen, bufmaxchar) == -1)
                goto onError;

            /* Write characters */
            if (sign) {
                if (fill != ' ') {
                    PyUnicode_WRITE(writer.kind, writer.data, writer.pos, signchar);
                    writer.pos += 1;
                }
                if (width > len)
                    width--;
            }
            if ((flags & F_ALT) && (c == 'x' || c == 'X' || c == 'o')) {
                assert(PyUnicode_READ(kind, pbuf, pindex) == '0');
                assert(PyUnicode_READ(kind, pbuf, pindex + 1) == c);
                if (fill != ' ') {
                    PyUnicode_WRITE(writer.kind, writer.data, writer.pos, '0');
                    PyUnicode_WRITE(writer.kind, writer.data, writer.pos+1, c);
                    writer.pos += 2;
                    pindex += 2;
                }
                width -= 2;
                if (width < 0)
                    width = 0;
                len -= 2;
            }
            if (width > len && !(flags & F_LJUST)) {
                sublen = width - len;
                FILL(writer.kind, writer.data, fill, writer.pos, sublen);
                writer.pos += sublen;
                width = len;
            }
            if (fill == ' ') {
                if (sign) {
                    PyUnicode_WRITE(writer.kind, writer.data, writer.pos, signchar);
                    writer.pos += 1;
                }
                if ((flags & F_ALT) && (c == 'x' || c == 'X' || c == 'o')) {
                    assert(PyUnicode_READ(kind, pbuf, pindex) == '0');
                    assert(PyUnicode_READ(kind, pbuf, pindex+1) == c);
                    PyUnicode_WRITE(writer.kind, writer.data, writer.pos, '0');
                    PyUnicode_WRITE(writer.kind, writer.data, writer.pos+1, c);
                    writer.pos += 2;
                    pindex += 2;
                }
            }

            if (len) {
                _PyUnicode_FastCopyCharacters(writer.buffer, writer.pos,
                                              temp, pindex, len);
                writer.pos += len;
            }
            if (width > len) {
                sublen = width - len;
                FILL(writer.kind, writer.data, ' ', writer.pos, sublen);
                writer.pos += sublen;
            }

nextarg:
            if (dict && (argidx < arglen) && c != '%') {
                PyErr_SetString(PyExc_TypeError,
                                "not all arguments converted during string formatting");
                goto onError;
            }
            Py_CLEAR(temp);
        } /* '%' */
    } /* until end */
    if (argidx < arglen && !dict) {
        PyErr_SetString(PyExc_TypeError,
                        "not all arguments converted during string formatting");
        goto onError;
    }

    if (args_owned) {
        Py_DECREF(args);
    }
    Py_DECREF(uformat);
    Py_XDECREF(temp);
    Py_XDECREF(second);
    return _PyUnicodeWriter_Finish(&writer);

  onError:
    Py_DECREF(uformat);
    Py_XDECREF(temp);
    Py_XDECREF(second);
    _PyUnicodeWriter_Dealloc(&writer);
    if (args_owned) {
        Py_DECREF(args);
    }
    return NULL;
}

static PyObject *
unicode_subtype_new(PyTypeObject *type, PyObject *args, PyObject *kwds);

static PyObject *
unicode_new(PyTypeObject *type, PyObject *args, PyObject *kwds)
{
    PyObject *x = NULL;
    static char *kwlist[] = {"object", "encoding", "errors", 0};
    char *encoding = NULL;
    char *errors = NULL;

    if (type != &PyUnicode_Type)
        return unicode_subtype_new(type, args, kwds);
    if (!PyArg_ParseTupleAndKeywords(args, kwds, "|Oss:str",
                                     kwlist, &x, &encoding, &errors))
        return NULL;
    if (x == NULL) {
        Py_INCREF(unicode_empty);
        return unicode_empty;
    }
    if (encoding == NULL && errors == NULL)
        return PyObject_Str(x);
    else
        return PyUnicode_FromEncodedObject(x, encoding, errors);
}

static PyObject *
unicode_subtype_new(PyTypeObject *type, PyObject *args, PyObject *kwds)
{
    PyObject *unicode, *self;
    Py_ssize_t length, char_size;
    int share_wstr, share_utf8;
    unsigned int kind;
    void *data;

    assert(PyType_IsSubtype(type, &PyUnicode_Type));

    unicode = unicode_new(&PyUnicode_Type, args, kwds);
    if (unicode == NULL)
        return NULL;
    assert(_PyUnicode_CHECK(unicode));
    if (PyUnicode_READY(unicode) == -1) {
        Py_DECREF(unicode);
        return NULL;
    }

    self = type->tp_alloc(type, 0);
    if (self == NULL) {
        Py_DECREF(unicode);
        return NULL;
    }
    kind = PyUnicode_KIND(unicode);
    length = PyUnicode_GET_LENGTH(unicode);

    _PyUnicode_LENGTH(self) = length;
#ifdef Py_DEBUG
    _PyUnicode_HASH(self) = -1;
#else
    _PyUnicode_HASH(self) = _PyUnicode_HASH(unicode);
#endif
    _PyUnicode_STATE(self).interned = 0;
    _PyUnicode_STATE(self).kind = kind;
    _PyUnicode_STATE(self).compact = 0;
    _PyUnicode_STATE(self).ascii = _PyUnicode_STATE(unicode).ascii;
    _PyUnicode_STATE(self).ready = 1;
    _PyUnicode_WSTR(self) = NULL;
    _PyUnicode_UTF8_LENGTH(self) = 0;
    _PyUnicode_UTF8(self) = NULL;
    _PyUnicode_WSTR_LENGTH(self) = 0;
    _PyUnicode_DATA_ANY(self) = NULL;

    share_utf8 = 0;
    share_wstr = 0;
    if (kind == PyUnicode_1BYTE_KIND) {
        char_size = 1;
        if (PyUnicode_MAX_CHAR_VALUE(unicode) < 128)
            share_utf8 = 1;
    }
    else if (kind == PyUnicode_2BYTE_KIND) {
        char_size = 2;
        if (sizeof(wchar_t) == 2)
            share_wstr = 1;
    }
    else {
        assert(kind == PyUnicode_4BYTE_KIND);
        char_size = 4;
        if (sizeof(wchar_t) == 4)
            share_wstr = 1;
    }

    /* Ensure we won't overflow the length. */
    if (length > (PY_SSIZE_T_MAX / char_size - 1)) {
        PyErr_NoMemory();
        goto onError;
    }
    data = PyObject_MALLOC((length + 1) * char_size);
    if (data == NULL) {
        PyErr_NoMemory();
        goto onError;
    }

    _PyUnicode_DATA_ANY(self) = data;
    if (share_utf8) {
        _PyUnicode_UTF8_LENGTH(self) = length;
        _PyUnicode_UTF8(self) = data;
    }
    if (share_wstr) {
        _PyUnicode_WSTR_LENGTH(self) = length;
        _PyUnicode_WSTR(self) = (wchar_t *)data;
    }

    Py_MEMCPY(data, PyUnicode_DATA(unicode),
              kind * (length + 1));
    assert(_PyUnicode_CheckConsistency(self, 1));
#ifdef Py_DEBUG
    _PyUnicode_HASH(self) = _PyUnicode_HASH(unicode);
#endif
    Py_DECREF(unicode);
    return self;

onError:
    Py_DECREF(unicode);
    Py_DECREF(self);
    return NULL;
}

PyDoc_STRVAR(unicode_doc,
"str(object='') -> str\n\
str(bytes_or_buffer[, encoding[, errors]]) -> str\n\
\n\
Create a new string object from the given object. If encoding or\n\
errors is specified, then the object must expose a data buffer\n\
that will be decoded using the given encoding and error handler.\n\
Otherwise, returns the result of object.__str__() (if defined)\n\
or repr(object).\n\
encoding defaults to sys.getdefaultencoding().\n\
errors defaults to 'strict'.");

static PyObject *unicode_iter(PyObject *seq);

PyTypeObject PyUnicode_Type = {
    PyVarObject_HEAD_INIT(&PyType_Type, 0)
    "str",              /* tp_name */
    sizeof(PyUnicodeObject),        /* tp_size */
    0,                  /* tp_itemsize */
    /* Slots */
    (destructor)unicode_dealloc,    /* tp_dealloc */
    0,                  /* tp_print */
    0,                  /* tp_getattr */
    0,                  /* tp_setattr */
    0,                  /* tp_reserved */
    unicode_repr,           /* tp_repr */
    &unicode_as_number,         /* tp_as_number */
    &unicode_as_sequence,       /* tp_as_sequence */
    &unicode_as_mapping,        /* tp_as_mapping */
    (hashfunc) unicode_hash,        /* tp_hash*/
    0,                  /* tp_call*/
    (reprfunc) unicode_str,     /* tp_str */
    PyObject_GenericGetAttr,        /* tp_getattro */
    0,                  /* tp_setattro */
    0,                  /* tp_as_buffer */
    Py_TPFLAGS_DEFAULT | Py_TPFLAGS_BASETYPE |
    Py_TPFLAGS_UNICODE_SUBCLASS,    /* tp_flags */
    unicode_doc,            /* tp_doc */
    0,                  /* tp_traverse */
    0,                  /* tp_clear */
    PyUnicode_RichCompare,      /* tp_richcompare */
    0,                  /* tp_weaklistoffset */
    unicode_iter,           /* tp_iter */
    0,                  /* tp_iternext */
    unicode_methods,            /* tp_methods */
    0,                  /* tp_members */
    0,                  /* tp_getset */
    &PyBaseObject_Type,         /* tp_base */
    0,                  /* tp_dict */
    0,                  /* tp_descr_get */
    0,                  /* tp_descr_set */
    0,                  /* tp_dictoffset */
    0,                  /* tp_init */
    0,                  /* tp_alloc */
    unicode_new,            /* tp_new */
    PyObject_Del,           /* tp_free */
};

/* Initialize the Unicode implementation */

int _PyUnicode_Init(void)
{
    /* XXX - move this array to unicodectype.c ? */
    Py_UCS2 linebreak[] = {
        0x000A, /* LINE FEED */
        0x000D, /* CARRIAGE RETURN */
        0x001C, /* FILE SEPARATOR */
        0x001D, /* GROUP SEPARATOR */
        0x001E, /* RECORD SEPARATOR */
        0x0085, /* NEXT LINE */
        0x2028, /* LINE SEPARATOR */
        0x2029, /* PARAGRAPH SEPARATOR */
    };

    /* Init the implementation */
<<<<<<< HEAD
    unicode_empty = PyUnicode_New(0, 0);
    if (!unicode_empty)
        Py_FatalError("Can't create empty string");
    assert(_PyUnicode_CheckConsistency(unicode_empty, 1));
=======
    if (!unicode_empty) {
        unicode_empty = _PyUnicode_New(0);
        if (!unicode_empty)
            return;
    }
>>>>>>> 05997253

    if (PyType_Ready(&PyUnicode_Type) < 0)
        Py_FatalError("Can't initialize 'unicode'");

    /* initialize the linebreak bloom filter */
    bloom_linebreak = make_bloom_mask(
        PyUnicode_2BYTE_KIND, linebreak,
        Py_ARRAY_LENGTH(linebreak));

    PyType_Ready(&EncodingMapType);

    if (PyType_Ready(&PyFieldNameIter_Type) < 0)
        Py_FatalError("Can't initialize field name iterator type");

    if (PyType_Ready(&PyFormatterIter_Type) < 0)
        Py_FatalError("Can't initialize formatter iter type");

#ifdef HAVE_MBCS
    winver.dwOSVersionInfoSize = sizeof(winver);
    if (!GetVersionEx((OSVERSIONINFO*)&winver)) {
        PyErr_SetFromWindowsErr(0);
        return -1;
    }
#endif
    return 0;
}

/* Finalize the Unicode implementation */

int
PyUnicode_ClearFreeList(void)
{
    return 0;
}

void
_PyUnicode_Fini(void)
{
    int i;

    Py_CLEAR(unicode_empty);

    for (i = 0; i < 256; i++)
        Py_CLEAR(unicode_latin1[i]);

<<<<<<< HEAD
    for (i = 0; i < 256; i++) {
        if (unicode_latin1[i]) {
            Py_DECREF(unicode_latin1[i]);
            unicode_latin1[i] = NULL;
        }
    }
    _PyUnicode_ClearStaticStrings();
=======
>>>>>>> 05997253
    (void)PyUnicode_ClearFreeList();
}

void
PyUnicode_InternInPlace(PyObject **p)
{
    register PyObject *s = *p;
    PyObject *t;
#ifdef Py_DEBUG
    assert(s != NULL);
    assert(_PyUnicode_CHECK(s));
#else
    if (s == NULL || !PyUnicode_Check(s))
        return;
#endif
    /* If it's a subclass, we don't really know what putting
       it in the interned dict might do. */
    if (!PyUnicode_CheckExact(s))
        return;
    if (PyUnicode_CHECK_INTERNED(s))
        return;
    if (interned == NULL) {
        interned = PyDict_New();
        if (interned == NULL) {
            PyErr_Clear(); /* Don't leave an exception */
            return;
        }
    }
    /* It might be that the GetItem call fails even
       though the key is present in the dictionary,
       namely when this happens during a stack overflow. */
    Py_ALLOW_RECURSION
    t = PyDict_GetItem(interned, s);
    Py_END_ALLOW_RECURSION

        if (t) {
            Py_INCREF(t);
            Py_DECREF(*p);
            *p = t;
            return;
        }

    PyThreadState_GET()->recursion_critical = 1;
    if (PyDict_SetItem(interned, s, s) < 0) {
        PyErr_Clear();
        PyThreadState_GET()->recursion_critical = 0;
        return;
    }
    PyThreadState_GET()->recursion_critical = 0;
    /* The two references in interned are not counted by refcnt.
       The deallocator will take care of this */
    Py_REFCNT(s) -= 2;
    _PyUnicode_STATE(s).interned = SSTATE_INTERNED_MORTAL;
}

void
PyUnicode_InternImmortal(PyObject **p)
{
    PyUnicode_InternInPlace(p);
    if (PyUnicode_CHECK_INTERNED(*p) != SSTATE_INTERNED_IMMORTAL) {
        _PyUnicode_STATE(*p).interned = SSTATE_INTERNED_IMMORTAL;
        Py_INCREF(*p);
    }
}

PyObject *
PyUnicode_InternFromString(const char *cp)
{
    PyObject *s = PyUnicode_FromString(cp);
    if (s == NULL)
        return NULL;
    PyUnicode_InternInPlace(&s);
    return s;
}

void
_Py_ReleaseInternedUnicodeStrings(void)
{
    PyObject *keys;
    PyObject *s;
    Py_ssize_t i, n;
    Py_ssize_t immortal_size = 0, mortal_size = 0;

    if (interned == NULL || !PyDict_Check(interned))
        return;
    keys = PyDict_Keys(interned);
    if (keys == NULL || !PyList_Check(keys)) {
        PyErr_Clear();
        return;
    }

    /* Since _Py_ReleaseInternedUnicodeStrings() is intended to help a leak
       detector, interned unicode strings are not forcibly deallocated;
       rather, we give them their stolen references back, and then clear
       and DECREF the interned dict. */

    n = PyList_GET_SIZE(keys);
    fprintf(stderr, "releasing %" PY_FORMAT_SIZE_T "d interned strings\n",
            n);
    for (i = 0; i < n; i++) {
        s = PyList_GET_ITEM(keys, i);
        if (PyUnicode_READY(s) == -1) {
            assert(0 && "could not ready string");
            fprintf(stderr, "could not ready string\n");
        }
        switch (PyUnicode_CHECK_INTERNED(s)) {
        case SSTATE_NOT_INTERNED:
            /* XXX Shouldn't happen */
            break;
        case SSTATE_INTERNED_IMMORTAL:
            Py_REFCNT(s) += 1;
            immortal_size += PyUnicode_GET_LENGTH(s);
            break;
        case SSTATE_INTERNED_MORTAL:
            Py_REFCNT(s) += 2;
            mortal_size += PyUnicode_GET_LENGTH(s);
            break;
        default:
            Py_FatalError("Inconsistent interned string state.");
        }
        _PyUnicode_STATE(s).interned = SSTATE_NOT_INTERNED;
    }
    fprintf(stderr, "total size of all interned strings: "
            "%" PY_FORMAT_SIZE_T "d/%" PY_FORMAT_SIZE_T "d "
            "mortal/immortal\n", mortal_size, immortal_size);
    Py_DECREF(keys);
    PyDict_Clear(interned);
    Py_CLEAR(interned);
}


/********************* Unicode Iterator **************************/

typedef struct {
    PyObject_HEAD
    Py_ssize_t it_index;
    PyObject *it_seq;    /* Set to NULL when iterator is exhausted */
} unicodeiterobject;

static void
unicodeiter_dealloc(unicodeiterobject *it)
{
    _PyObject_GC_UNTRACK(it);
    Py_XDECREF(it->it_seq);
    PyObject_GC_Del(it);
}

static int
unicodeiter_traverse(unicodeiterobject *it, visitproc visit, void *arg)
{
    Py_VISIT(it->it_seq);
    return 0;
}

static PyObject *
unicodeiter_next(unicodeiterobject *it)
{
    PyObject *seq, *item;

    assert(it != NULL);
    seq = it->it_seq;
    if (seq == NULL)
        return NULL;
    assert(_PyUnicode_CHECK(seq));

    if (it->it_index < PyUnicode_GET_LENGTH(seq)) {
        int kind = PyUnicode_KIND(seq);
        void *data = PyUnicode_DATA(seq);
        Py_UCS4 chr = PyUnicode_READ(kind, data, it->it_index);
        item = PyUnicode_FromOrdinal(chr);
        if (item != NULL)
            ++it->it_index;
        return item;
    }

    Py_DECREF(seq);
    it->it_seq = NULL;
    return NULL;
}

static PyObject *
unicodeiter_len(unicodeiterobject *it)
{
    Py_ssize_t len = 0;
    if (it->it_seq)
        len = PyUnicode_GET_LENGTH(it->it_seq) - it->it_index;
    return PyLong_FromSsize_t(len);
}

PyDoc_STRVAR(length_hint_doc, "Private method returning an estimate of len(list(it)).");

static PyObject *
unicodeiter_reduce(unicodeiterobject *it)
{
    if (it->it_seq != NULL) {
        return Py_BuildValue("N(O)n", _PyObject_GetBuiltin("iter"),
                             it->it_seq, it->it_index);
    } else {
        PyObject *u = PyUnicode_FromUnicode(NULL, 0);
        if (u == NULL)
            return NULL;
        return Py_BuildValue("N(N)", _PyObject_GetBuiltin("iter"), u);
    }
}

PyDoc_STRVAR(reduce_doc, "Return state information for pickling.");

static PyObject *
unicodeiter_setstate(unicodeiterobject *it, PyObject *state)
{
    Py_ssize_t index = PyLong_AsSsize_t(state);
    if (index == -1 && PyErr_Occurred())
        return NULL;
    if (index < 0)
        index = 0;
    it->it_index = index;
    Py_RETURN_NONE;
}

PyDoc_STRVAR(setstate_doc, "Set state information for unpickling.");

static PyMethodDef unicodeiter_methods[] = {
    {"__length_hint__", (PyCFunction)unicodeiter_len, METH_NOARGS,
     length_hint_doc},
    {"__reduce__",      (PyCFunction)unicodeiter_reduce, METH_NOARGS,
     reduce_doc},
    {"__setstate__",    (PyCFunction)unicodeiter_setstate, METH_O,
     setstate_doc},
    {NULL,      NULL}       /* sentinel */
};

PyTypeObject PyUnicodeIter_Type = {
    PyVarObject_HEAD_INIT(&PyType_Type, 0)
    "str_iterator",         /* tp_name */
    sizeof(unicodeiterobject),      /* tp_basicsize */
    0,                  /* tp_itemsize */
    /* methods */
    (destructor)unicodeiter_dealloc,    /* tp_dealloc */
    0,                  /* tp_print */
    0,                  /* tp_getattr */
    0,                  /* tp_setattr */
    0,                  /* tp_reserved */
    0,                  /* tp_repr */
    0,                  /* tp_as_number */
    0,                  /* tp_as_sequence */
    0,                  /* tp_as_mapping */
    0,                  /* tp_hash */
    0,                  /* tp_call */
    0,                  /* tp_str */
    PyObject_GenericGetAttr,        /* tp_getattro */
    0,                  /* tp_setattro */
    0,                  /* tp_as_buffer */
    Py_TPFLAGS_DEFAULT | Py_TPFLAGS_HAVE_GC,/* tp_flags */
    0,                  /* tp_doc */
    (traverseproc)unicodeiter_traverse, /* tp_traverse */
    0,                  /* tp_clear */
    0,                  /* tp_richcompare */
    0,                  /* tp_weaklistoffset */
    PyObject_SelfIter,          /* tp_iter */
    (iternextfunc)unicodeiter_next,     /* tp_iternext */
    unicodeiter_methods,            /* tp_methods */
    0,
};

static PyObject *
unicode_iter(PyObject *seq)
{
    unicodeiterobject *it;

    if (!PyUnicode_Check(seq)) {
        PyErr_BadInternalCall();
        return NULL;
    }
    if (PyUnicode_READY(seq) == -1)
        return NULL;
    it = PyObject_GC_New(unicodeiterobject, &PyUnicodeIter_Type);
    if (it == NULL)
        return NULL;
    it->it_index = 0;
    Py_INCREF(seq);
    it->it_seq = seq;
    _PyObject_GC_TRACK(it);
    return (PyObject *)it;
}


size_t
Py_UNICODE_strlen(const Py_UNICODE *u)
{
    int res = 0;
    while(*u++)
        res++;
    return res;
}

Py_UNICODE*
Py_UNICODE_strcpy(Py_UNICODE *s1, const Py_UNICODE *s2)
{
    Py_UNICODE *u = s1;
    while ((*u++ = *s2++));
    return s1;
}

Py_UNICODE*
Py_UNICODE_strncpy(Py_UNICODE *s1, const Py_UNICODE *s2, size_t n)
{
    Py_UNICODE *u = s1;
    while ((*u++ = *s2++))
        if (n-- == 0)
            break;
    return s1;
}

Py_UNICODE*
Py_UNICODE_strcat(Py_UNICODE *s1, const Py_UNICODE *s2)
{
    Py_UNICODE *u1 = s1;
    u1 += Py_UNICODE_strlen(u1);
    Py_UNICODE_strcpy(u1, s2);
    return s1;
}

int
Py_UNICODE_strcmp(const Py_UNICODE *s1, const Py_UNICODE *s2)
{
    while (*s1 && *s2 && *s1 == *s2)
        s1++, s2++;
    if (*s1 && *s2)
        return (*s1 < *s2) ? -1 : +1;
    if (*s1)
        return 1;
    if (*s2)
        return -1;
    return 0;
}

int
Py_UNICODE_strncmp(const Py_UNICODE *s1, const Py_UNICODE *s2, size_t n)
{
    register Py_UNICODE u1, u2;
    for (; n != 0; n--) {
        u1 = *s1;
        u2 = *s2;
        if (u1 != u2)
            return (u1 < u2) ? -1 : +1;
        if (u1 == '\0')
            return 0;
        s1++;
        s2++;
    }
    return 0;
}

Py_UNICODE*
Py_UNICODE_strchr(const Py_UNICODE *s, Py_UNICODE c)
{
    const Py_UNICODE *p;
    for (p = s; *p; p++)
        if (*p == c)
            return (Py_UNICODE*)p;
    return NULL;
}

Py_UNICODE*
Py_UNICODE_strrchr(const Py_UNICODE *s, Py_UNICODE c)
{
    const Py_UNICODE *p;
    p = s + Py_UNICODE_strlen(s);
    while (p != s) {
        p--;
        if (*p == c)
            return (Py_UNICODE*)p;
    }
    return NULL;
}

Py_UNICODE*
PyUnicode_AsUnicodeCopy(PyObject *unicode)
{
    Py_UNICODE *u, *copy;
    Py_ssize_t len, size;

    if (!PyUnicode_Check(unicode)) {
        PyErr_BadArgument();
        return NULL;
    }
    u = PyUnicode_AsUnicodeAndSize(unicode, &len);
    if (u == NULL)
        return NULL;
    /* Ensure we won't overflow the size. */
    if (len > ((PY_SSIZE_T_MAX / sizeof(Py_UNICODE)) - 1)) {
        PyErr_NoMemory();
        return NULL;
    }
    size = len + 1; /* copy the null character */
    size *= sizeof(Py_UNICODE);
    copy = PyMem_Malloc(size);
    if (copy == NULL) {
        PyErr_NoMemory();
        return NULL;
    }
    memcpy(copy, u, size);
    return copy;
}

/* A _string module, to export formatter_parser and formatter_field_name_split
   to the string.Formatter class implemented in Python. */

static PyMethodDef _string_methods[] = {
    {"formatter_field_name_split", (PyCFunction) formatter_field_name_split,
     METH_O, PyDoc_STR("split the argument as a field name")},
    {"formatter_parser", (PyCFunction) formatter_parser,
     METH_O, PyDoc_STR("parse the argument as a format string")},
    {NULL, NULL}
};

static struct PyModuleDef _string_module = {
    PyModuleDef_HEAD_INIT,
    "_string",
    PyDoc_STR("string helper module"),
    0,
    _string_methods,
    NULL,
    NULL,
    NULL,
    NULL
};

PyMODINIT_FUNC
PyInit__string(void)
{
    return PyModule_Create(&_string_module);
}


#ifdef __cplusplus
}
#endif<|MERGE_RESOLUTION|>--- conflicted
+++ resolved
@@ -182,40 +182,34 @@
 */
 static PyObject *interned = NULL;
 
-<<<<<<< HEAD
 /* The empty Unicode object is shared to improve performance. */
-static PyObject *unicode_empty;
-
-/* List of static strings. */
-static _Py_Identifier *static_strings;
-
-/* Single character Unicode strings in the Latin-1 range are being
-   shared as well. */
-static PyObject *unicode_latin1[256];
-=======
-/* Free list for Unicode objects */
-static PyUnicodeObject *free_list = NULL;
-static int numfree = 0;
-
-/* The empty Unicode object is shared to improve performance. */
-static PyUnicodeObject *unicode_empty = NULL;
-
-#define _Py_RETURN_UNICODE_EMPTY()                      \
+static PyObject *unicode_empty = NULL;
+
+#define _Py_INCREF_UNICODE_EMPTY()                      \
     do {                                                \
         if (unicode_empty != NULL)                      \
             Py_INCREF(unicode_empty);                   \
         else {                                          \
-            unicode_empty = _PyUnicode_New(0);          \
-            if (unicode_empty != NULL)                  \
+            unicode_empty = PyUnicode_New(0, 0);        \
+            if (unicode_empty != NULL) {                \
                 Py_INCREF(unicode_empty);               \
+                assert(_PyUnicode_CheckConsistency(unicode_empty, 1)); \
+            }                                           \
         }                                               \
-        return (PyObject *)unicode_empty;               \
     } while (0)
+
+#define _Py_RETURN_UNICODE_EMPTY()                      \
+    do {                                                \
+        _Py_INCREF_UNICODE_EMPTY();                     \
+        return unicode_empty;                           \
+    } while (0)
+
+/* List of static strings. */
+static _Py_Identifier *static_strings = NULL;
 
 /* Single character Unicode strings in the Latin-1 range are being
    shared as well. */
-static PyUnicodeObject *unicode_latin1[256] = {NULL};
->>>>>>> 05997253
+static PyObject *unicode_latin1[256] = {NULL};
 
 /* Fast detection of the most frequent whitespace characters */
 const unsigned char _Py_ascii_whitespace[] = {
@@ -442,9 +436,8 @@
 
     len = _PyUnicode_WSTR_LENGTH(unicode);
     if (len == 0) {
-        Py_INCREF(unicode_empty);
         Py_DECREF(unicode);
-        return unicode_empty;
+        _Py_RETURN_UNICODE_EMPTY();
     }
 
     if (len == 1) {
@@ -476,8 +469,8 @@
     length = PyUnicode_GET_LENGTH(unicode);
     if (length == 0) {
         if (unicode != unicode_empty) {
-            Py_INCREF(unicode_empty);
             Py_DECREF(unicode);
+            _Py_RETURN_UNICODE_EMPTY();
         }
         return unicode_empty;
     }
@@ -1608,9 +1601,11 @@
         return 0;
 
     if (length == 0) {
+        _Py_INCREF_UNICODE_EMPTY();
+        if (!unicode_empty)
+            return -1;
         Py_DECREF(*p_unicode);
         *p_unicode = unicode_empty;
-        Py_INCREF(*p_unicode);
         return 0;
     }
 
@@ -1757,10 +1752,8 @@
        some optimizations which share commonly used objects. */
 
     /* Optimization for empty strings */
-    if (size == 0 && unicode_empty != NULL) {
-        Py_INCREF(unicode_empty);
-        return unicode_empty;
-    }
+    if (size == 0)
+        _Py_RETURN_UNICODE_EMPTY();
 
     /* Single character Unicode objects in the Latin-1 range are
        shared when using this constructor */
@@ -1919,10 +1912,8 @@
     PyObject *res;
     unsigned char max_char;
 
-    if (size == 0) {
-        Py_INCREF(unicode_empty);
-        return unicode_empty;
-    }
+    if (size == 0)
+        _Py_RETURN_UNICODE_EMPTY();
     assert(size > 0);
     if (size == 1)
         return get_latin1_char(u[0]);
@@ -1942,10 +1933,8 @@
     PyObject *res;
     Py_UCS2 max_char;
 
-    if (size == 0) {
-        Py_INCREF(unicode_empty);
-        return unicode_empty;
-    }
+    if (size == 0)
+        _Py_RETURN_UNICODE_EMPTY();
     assert(size > 0);
     if (size == 1) {
         Py_UCS4 ch = u[0];
@@ -1980,10 +1969,8 @@
     PyObject *res;
     Py_UCS4 max_char;
 
-    if (size == 0) {
-        Py_INCREF(unicode_empty);
-        return unicode_empty;
-    }
+    if (size == 0)
+        _Py_RETURN_UNICODE_EMPTY();
     assert(size > 0);
     if (size == 1) {
         Py_UCS4 ch = u[0];
@@ -2045,14 +2032,8 @@
     assert(end <= PyUnicode_GET_LENGTH(unicode));
     assert(start <= end);
 
-<<<<<<< HEAD
     if (start == 0 && end == PyUnicode_GET_LENGTH(unicode))
         return PyUnicode_MAX_CHAR_VALUE(unicode);
-=======
-        /* Optimization for empty strings */
-        if (size == 0)
-            _Py_RETURN_UNICODE_EMPTY();
->>>>>>> 05997253
 
     if (start == end)
         return 127;
@@ -2141,17 +2122,11 @@
         return NULL;
     assert(PyUnicode_KIND(copy) == PyUnicode_KIND(unicode));
 
-<<<<<<< HEAD
     Py_MEMCPY(PyUnicode_DATA(copy), PyUnicode_DATA(unicode),
               length * PyUnicode_KIND(unicode));
     assert(_PyUnicode_CheckConsistency(copy, 1));
     return copy;
 }
-=======
-        /* Optimization for empty strings */
-        if (size == 0)
-            _Py_RETURN_UNICODE_EMPTY();
->>>>>>> 05997253
 
 
 /* Widen Unicode objects to larger buffers. Don't write terminating null
@@ -2287,10 +2262,8 @@
 PyUnicode_FromWideChar(register const wchar_t *w, Py_ssize_t size)
 {
     if (w == NULL) {
-        if (size == 0) {
-            Py_INCREF(unicode_empty);
-            return unicode_empty;
-        }
+        if (size == 0)
+            _Py_RETURN_UNICODE_EMPTY();
         PyErr_BadInternalCall();
         return NULL;
     }
@@ -3045,23 +3018,11 @@
 
     /* Decoding bytes objects is the most common case and should be fast */
     if (PyBytes_Check(obj)) {
-<<<<<<< HEAD
-        if (PyBytes_GET_SIZE(obj) == 0) {
-            Py_INCREF(unicode_empty);
-            v = unicode_empty;
-        }
-        else {
-            v = PyUnicode_Decode(
-                    PyBytes_AS_STRING(obj), PyBytes_GET_SIZE(obj),
-                    encoding, errors);
-        }
-=======
         if (PyBytes_GET_SIZE(obj) == 0)
             _Py_RETURN_UNICODE_EMPTY();
         v = PyUnicode_Decode(
                 PyBytes_AS_STRING(obj), PyBytes_GET_SIZE(obj),
                 encoding, errors);
->>>>>>> 05997253
         return v;
     }
 
@@ -3081,13 +3042,8 @@
     }
 
     if (buffer.len == 0) {
-<<<<<<< HEAD
-        Py_INCREF(unicode_empty);
-        v = unicode_empty;
-=======
         PyBuffer_Release(&buffer);
         _Py_RETURN_UNICODE_EMPTY();
->>>>>>> 05997253
     }
 
     v = PyUnicode_Decode((char*) buffer.buf, buffer.len, encoding, errors);
@@ -4770,8 +4726,7 @@
     if (size == 0) {
         if (consumed)
             *consumed = 0;
-        Py_INCREF(unicode_empty);
-        return unicode_empty;
+        _Py_RETURN_UNICODE_EMPTY();
     }
 
     /* ASCII is equivalent to the first 128 ordinals in Unicode. */
@@ -5282,8 +5237,7 @@
     if (q == e) {
         if (consumed)
             *consumed = size;
-        Py_INCREF(unicode_empty);
-        return unicode_empty;
+        _Py_RETURN_UNICODE_EMPTY();
     }
 
 #ifdef BYTEORDER_IS_LITTLE_ENDIAN
@@ -6608,10 +6562,8 @@
     PyObject *errorHandler = NULL;
     PyObject *exc = NULL;
 
-    if (size == 0) {
-        Py_INCREF(unicode_empty);
-        return unicode_empty;
-    }
+    if (size == 0)
+        _Py_RETURN_UNICODE_EMPTY();
 
     /* ASCII is equivalent to the first 128 ordinals in Unicode. */
     if (size == 1 && (unsigned char)s[0] < 128)
@@ -6990,8 +6942,7 @@
         if (chunk_size == 0 && done) {
             if (v != NULL)
                 break;
-            Py_INCREF(unicode_empty);
-            return unicode_empty;
+            _Py_RETURN_UNICODE_EMPTY();
         }
 
 
@@ -9553,9 +9504,7 @@
     /* If empty sequence, return u"". */
     if (seqlen == 0) {
         Py_DECREF(fseq);
-        Py_INCREF(unicode_empty);
-        res = unicode_empty;
-        return res;
+        _Py_RETURN_UNICODE_EMPTY();
     }
 
     /* If singleton sequence with an exact Unicode, return that. */
@@ -10255,7 +10204,9 @@
         }
         new_size = slen + n * (len2 - len1);
         if (new_size == 0) {
-            Py_INCREF(unicode_empty);
+            _Py_INCREF_UNICODE_EMPTY();
+            if (!unicode_empty)
+                goto error;
             u = unicode_empty;
             goto done;
         }
@@ -11722,10 +11673,8 @@
         PyErr_SetString(PyExc_IndexError, "string index out of range");
         return NULL;
     }
-    if (start >= length || end < start) {
-        Py_INCREF(unicode_empty);
-        return unicode_empty;
-    }
+    if (start >= length || end < start)
+        _Py_RETURN_UNICODE_EMPTY();
 
     length = end - start;
     if (PyUnicode_IS_ASCII(self)) {
@@ -11852,15 +11801,8 @@
     PyObject *u;
     Py_ssize_t nchars, n;
 
-<<<<<<< HEAD
-    if (len < 1) {
-        Py_INCREF(unicode_empty);
-        return unicode_empty;
-    }
-=======
     if (len < 1)
         _Py_RETURN_UNICODE_EMPTY();
->>>>>>> 05997253
 
     /* no repeat, return original string */
     if (len == 1)
@@ -12979,8 +12921,7 @@
 {
     if (writer->pos == 0) {
         Py_XDECREF(writer->buffer);
-        Py_INCREF(unicode_empty);
-        return unicode_empty;
+        _Py_RETURN_UNICODE_EMPTY();
     }
     if (writer->readonly) {
         assert(PyUnicode_GET_LENGTH(writer->buffer) == writer->pos);
@@ -13198,8 +13139,7 @@
         }
 
         if (slicelength <= 0) {
-            Py_INCREF(unicode_empty);
-            return unicode_empty;
+            _Py_RETURN_UNICODE_EMPTY();
         } else if (start == 0 && step == 1 &&
                    slicelength == PyUnicode_GET_LENGTH(self)) {
             return unicode_result_unchanged(self);
@@ -14029,10 +13969,8 @@
     if (!PyArg_ParseTupleAndKeywords(args, kwds, "|Oss:str",
                                      kwlist, &x, &encoding, &errors))
         return NULL;
-    if (x == NULL) {
-        Py_INCREF(unicode_empty);
-        return unicode_empty;
-    }
+    if (x == NULL)
+        _Py_RETURN_UNICODE_EMPTY();
     if (encoding == NULL && errors == NULL)
         return PyObject_Str(x);
     else
@@ -14214,18 +14152,10 @@
     };
 
     /* Init the implementation */
-<<<<<<< HEAD
-    unicode_empty = PyUnicode_New(0, 0);
+    _Py_INCREF_UNICODE_EMPTY();
     if (!unicode_empty)
         Py_FatalError("Can't create empty string");
-    assert(_PyUnicode_CheckConsistency(unicode_empty, 1));
-=======
-    if (!unicode_empty) {
-        unicode_empty = _PyUnicode_New(0);
-        if (!unicode_empty)
-            return;
-    }
->>>>>>> 05997253
+    Py_DECREF(unicode_empty);
 
     if (PyType_Ready(&PyUnicode_Type) < 0)
         Py_FatalError("Can't initialize 'unicode'");
@@ -14270,17 +14200,7 @@
 
     for (i = 0; i < 256; i++)
         Py_CLEAR(unicode_latin1[i]);
-
-<<<<<<< HEAD
-    for (i = 0; i < 256; i++) {
-        if (unicode_latin1[i]) {
-            Py_DECREF(unicode_latin1[i]);
-            unicode_latin1[i] = NULL;
-        }
-    }
     _PyUnicode_ClearStaticStrings();
-=======
->>>>>>> 05997253
     (void)PyUnicode_ClearFreeList();
 }
 
