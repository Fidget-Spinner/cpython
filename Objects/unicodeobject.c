/*

Unicode implementation based on original code by Fredrik Lundh,
modified by Marc-Andre Lemburg <mal@lemburg.com>.

Major speed upgrades to the method implementations at the Reykjavik
NeedForSpeed sprint, by Fredrik Lundh and Andrew Dalke.

Copyright (c) Corporation for National Research Initiatives.

--------------------------------------------------------------------
The original string type implementation is:

  Copyright (c) 1999 by Secret Labs AB
  Copyright (c) 1999 by Fredrik Lundh

By obtaining, using, and/or copying this software and/or its
associated documentation, you agree that you have read, understood,
and will comply with the following terms and conditions:

Permission to use, copy, modify, and distribute this software and its
associated documentation for any purpose and without fee is hereby
granted, provided that the above copyright notice appears in all
copies, and that both that copyright notice and this permission notice
appear in supporting documentation, and that the name of Secret Labs
AB or the author not be used in advertising or publicity pertaining to
distribution of the software without specific, written prior
permission.

SECRET LABS AB AND THE AUTHOR DISCLAIMS ALL WARRANTIES WITH REGARD TO
THIS SOFTWARE, INCLUDING ALL IMPLIED WARRANTIES OF MERCHANTABILITY AND
FITNESS.  IN NO EVENT SHALL SECRET LABS AB OR THE AUTHOR BE LIABLE FOR
ANY SPECIAL, INDIRECT OR CONSEQUENTIAL DAMAGES OR ANY DAMAGES
WHATSOEVER RESULTING FROM LOSS OF USE, DATA OR PROFITS, WHETHER IN AN
ACTION OF CONTRACT, NEGLIGENCE OR OTHER TORTIOUS ACTION, ARISING OUT
OF OR IN CONNECTION WITH THE USE OR PERFORMANCE OF THIS SOFTWARE.
--------------------------------------------------------------------

*/

#define PY_SSIZE_T_CLEAN
#include "Python.h"
#include "pycore_abstract.h"      // _PyIndex_Check()
#include "pycore_atomic_funcs.h"  // _Py_atomic_size_get()
#include "pycore_bytesobject.h"   // _PyBytes_Repeat()
#include "pycore_bytes_methods.h" // _Py_bytes_lower()
#include "pycore_format.h"        // F_LJUST
#include "pycore_initconfig.h"    // _PyStatus_OK()
#include "pycore_interp.h"        // PyInterpreterState.fs_codec
#include "pycore_long.h"          // _PyLong_FormatWriter()
#include "pycore_object.h"        // _PyObject_GC_TRACK(), _Py_FatalRefcountError()
#include "pycore_pathconfig.h"    // _Py_DumpPathConfig()
#include "pycore_pylifecycle.h"   // _Py_SetFileSystemEncoding()
#include "pycore_pystate.h"       // _PyInterpreterState_GET()
#include "pycore_ucnhash.h"       // _PyUnicode_Name_CAPI
#include "pycore_unicodeobject.h" // struct _Py_unicode_state
#include "pycore_unicodeobject_generated.h"  // _PyUnicode_InitStaticStrings()
#include "stringlib/eq.h"         // unicode_eq()

#ifdef MS_WINDOWS
#include <windows.h>
#endif

#ifdef HAVE_NON_UNICODE_WCHAR_T_REPRESENTATION
#  include "pycore_fileutils.h"   // _Py_LocaleUsesNonUnicodeWchar()
#endif

/* Uncomment to display statistics on interned strings at exit
   in _PyUnicode_ClearInterned(). */
/* #define INTERNED_STATS 1 */


/*[clinic input]
class str "PyObject *" "&PyUnicode_Type"
[clinic start generated code]*/
/*[clinic end generated code: output=da39a3ee5e6b4b0d input=4884c934de622cf6]*/

/*[python input]
class Py_UCS4_converter(CConverter):
    type = 'Py_UCS4'
    converter = 'convert_uc'

    def converter_init(self):
        if self.default is not unspecified:
            self.c_default = ascii(self.default)
            if len(self.c_default) > 4 or self.c_default[0] != "'":
                self.c_default = hex(ord(self.default))

[python start generated code]*/
/*[python end generated code: output=da39a3ee5e6b4b0d input=88f5dd06cd8e7a61]*/

/* --- Globals ------------------------------------------------------------

NOTE: In the interpreter's initialization phase, some globals are currently
      initialized dynamically as needed. In the process Unicode objects may
      be created before the Unicode type is ready.

*/


#ifdef __cplusplus
extern "C" {
#endif

// Maximum code point of Unicode 6.0: 0x10ffff (1,114,111).
// The value must be the same in fileutils.c.
#define MAX_UNICODE 0x10ffff

#ifdef Py_DEBUG
#  define _PyUnicode_CHECK(op) _PyUnicode_CheckConsistency(op, 0)
#else
#  define _PyUnicode_CHECK(op) PyUnicode_Check(op)
#endif

#define _PyUnicode_UTF8(op)                             \
    (_PyCompactUnicodeObject_CAST(op)->utf8)
#define PyUnicode_UTF8(op)                              \
    (assert(_PyUnicode_CHECK(op)),                      \
     PyUnicode_IS_COMPACT_ASCII(op) ?                   \
         ((char*)(_PyASCIIObject_CAST(op) + 1)) :       \
         _PyUnicode_UTF8(op))
#define _PyUnicode_UTF8_LENGTH(op)                      \
    (_PyCompactUnicodeObject_CAST(op)->utf8_length)
#define PyUnicode_UTF8_LENGTH(op)                       \
    (assert(_PyUnicode_CHECK(op)),                      \
     PyUnicode_IS_COMPACT_ASCII(op) ?                   \
         _PyASCIIObject_CAST(op)->length :              \
         _PyUnicode_UTF8_LENGTH(op))

#define _PyUnicode_LENGTH(op)                           \
    (_PyASCIIObject_CAST(op)->length)
#define _PyUnicode_STATE(op)                            \
    (_PyASCIIObject_CAST(op)->state)
#define _PyUnicode_HASH(op)                             \
    (_PyASCIIObject_CAST(op)->hash)
#define _PyUnicode_KIND(op)                             \
    (assert(_PyUnicode_CHECK(op)),                      \
     _PyASCIIObject_CAST(op)->state.kind)
#define _PyUnicode_GET_LENGTH(op)                       \
    (assert(_PyUnicode_CHECK(op)),                      \
     _PyASCIIObject_CAST(op)->length)
#define _PyUnicode_DATA_ANY(op)                         \
    (_PyUnicodeObject_CAST(op)->data.any)

#define _PyUnicode_SHARE_UTF8(op)                       \
    (assert(_PyUnicode_CHECK(op)),                      \
     assert(!PyUnicode_IS_COMPACT_ASCII(op)),           \
     (_PyUnicode_UTF8(op) == PyUnicode_DATA(op)))

/* true if the Unicode object has an allocated UTF-8 memory block
   (not shared with other data) */
#define _PyUnicode_HAS_UTF8_MEMORY(op)                  \
    ((!PyUnicode_IS_COMPACT_ASCII(op)                   \
      && _PyUnicode_UTF8(op)                            \
      && _PyUnicode_UTF8(op) != PyUnicode_DATA(op)))

/* Generic helper macro to convert characters of different types.
   from_type and to_type have to be valid type names, begin and end
   are pointers to the source characters which should be of type
   "from_type *".  to is a pointer of type "to_type *" and points to the
   buffer where the result characters are written to. */
#define _PyUnicode_CONVERT_BYTES(from_type, to_type, begin, end, to) \
    do {                                                \
        to_type *_to = (to_type *)(to);                 \
        const from_type *_iter = (const from_type *)(begin);\
        const from_type *_end = (const from_type *)(end);\
        Py_ssize_t n = (_end) - (_iter);                \
        const from_type *_unrolled_end =                \
            _iter + _Py_SIZE_ROUND_DOWN(n, 4);          \
        while (_iter < (_unrolled_end)) {               \
            _to[0] = (to_type) _iter[0];                \
            _to[1] = (to_type) _iter[1];                \
            _to[2] = (to_type) _iter[2];                \
            _to[3] = (to_type) _iter[3];                \
            _iter += 4; _to += 4;                       \
        }                                               \
        while (_iter < (_end))                          \
            *_to++ = (to_type) *_iter++;                \
    } while (0)

#define LATIN1(ch)  \
    (ch < 128 \
     ? (PyObject*)&_Py_SINGLETON(strings).ascii[ch] \
     : (PyObject*)&_Py_SINGLETON(strings).latin1[ch - 128])

#ifdef MS_WINDOWS
   /* On Windows, overallocate by 50% is the best factor */
#  define OVERALLOCATE_FACTOR 2
#else
   /* On Linux, overallocate by 25% is the best factor */
#  define OVERALLOCATE_FACTOR 4
#endif

/* Forward declaration */
static inline int
_PyUnicodeWriter_WriteCharInline(_PyUnicodeWriter *writer, Py_UCS4 ch);
static inline void
_PyUnicodeWriter_InitWithBuffer(_PyUnicodeWriter *writer, PyObject *buffer);
static PyObject *
unicode_encode_utf8(PyObject *unicode, _Py_error_handler error_handler,
                    const char *errors);
static PyObject *
unicode_decode_utf8(const char *s, Py_ssize_t size,
                    _Py_error_handler error_handler, const char *errors,
                    Py_ssize_t *consumed);
#ifdef Py_DEBUG
static inline int unicode_is_finalizing(void);
static int unicode_is_singleton(PyObject *unicode);
#endif


// Return a borrowed reference to the empty string singleton.
static inline PyObject* unicode_get_empty(void)
{
    _Py_DECLARE_STR(empty, "");
    return &_Py_STR(empty);
}


// Return a strong reference to the empty string singleton.
static inline PyObject* unicode_new_empty(void)
{
    PyObject *empty = unicode_get_empty();
    return Py_NewRef(empty);
}

/* This dictionary holds all interned unicode strings.  Note that references
   to strings in this dictionary are *not* counted in the string's ob_refcnt.
   When the interned string reaches a refcnt of 0 the string deallocation
   function will delete the reference from this dictionary.
   Another way to look at this is that to say that the actual reference
   count of a string is:  s->ob_refcnt + (s->state ? 2 : 0)
*/
static inline PyObject *get_interned_dict(void)
{
    return _Py_CACHED_OBJECT(interned_strings);
}

static inline void set_interned_dict(PyObject *dict)
{
    _Py_CACHED_OBJECT(interned_strings) = dict;
}

#define _Py_RETURN_UNICODE_EMPTY()   \
    do {                             \
        return unicode_new_empty();  \
    } while (0)

static inline void
unicode_fill(int kind, void *data, Py_UCS4 value,
             Py_ssize_t start, Py_ssize_t length)
{
    assert(0 <= start);
    switch (kind) {
    case PyUnicode_1BYTE_KIND: {
        assert(value <= 0xff);
        Py_UCS1 ch = (unsigned char)value;
        Py_UCS1 *to = (Py_UCS1 *)data + start;
        memset(to, ch, length);
        break;
    }
    case PyUnicode_2BYTE_KIND: {
        assert(value <= 0xffff);
        Py_UCS2 ch = (Py_UCS2)value;
        Py_UCS2 *to = (Py_UCS2 *)data + start;
        const Py_UCS2 *end = to + length;
        for (; to < end; ++to) *to = ch;
        break;
    }
    case PyUnicode_4BYTE_KIND: {
        assert(value <= MAX_UNICODE);
        Py_UCS4 ch = value;
        Py_UCS4 * to = (Py_UCS4 *)data + start;
        const Py_UCS4 *end = to + length;
        for (; to < end; ++to) *to = ch;
        break;
    }
    default: Py_UNREACHABLE();
    }
}


/* Fast detection of the most frequent whitespace characters */
const unsigned char _Py_ascii_whitespace[] = {
    0, 0, 0, 0, 0, 0, 0, 0,
/*     case 0x0009: * CHARACTER TABULATION */
/*     case 0x000A: * LINE FEED */
/*     case 0x000B: * LINE TABULATION */
/*     case 0x000C: * FORM FEED */
/*     case 0x000D: * CARRIAGE RETURN */
    0, 1, 1, 1, 1, 1, 0, 0,
    0, 0, 0, 0, 0, 0, 0, 0,
/*     case 0x001C: * FILE SEPARATOR */
/*     case 0x001D: * GROUP SEPARATOR */
/*     case 0x001E: * RECORD SEPARATOR */
/*     case 0x001F: * UNIT SEPARATOR */
    0, 0, 0, 0, 1, 1, 1, 1,
/*     case 0x0020: * SPACE */
    1, 0, 0, 0, 0, 0, 0, 0,
    0, 0, 0, 0, 0, 0, 0, 0,
    0, 0, 0, 0, 0, 0, 0, 0,
    0, 0, 0, 0, 0, 0, 0, 0,

    0, 0, 0, 0, 0, 0, 0, 0,
    0, 0, 0, 0, 0, 0, 0, 0,
    0, 0, 0, 0, 0, 0, 0, 0,
    0, 0, 0, 0, 0, 0, 0, 0,
    0, 0, 0, 0, 0, 0, 0, 0,
    0, 0, 0, 0, 0, 0, 0, 0,
    0, 0, 0, 0, 0, 0, 0, 0,
    0, 0, 0, 0, 0, 0, 0, 0
};

/* forward */
static PyObject* get_latin1_char(unsigned char ch);
static int unicode_modifiable(PyObject *unicode);


static PyObject *
_PyUnicode_FromUCS1(const Py_UCS1 *s, Py_ssize_t size);
static PyObject *
_PyUnicode_FromUCS2(const Py_UCS2 *s, Py_ssize_t size);
static PyObject *
_PyUnicode_FromUCS4(const Py_UCS4 *s, Py_ssize_t size);

static PyObject *
unicode_encode_call_errorhandler(const char *errors,
       PyObject **errorHandler,const char *encoding, const char *reason,
       PyObject *unicode, PyObject **exceptionObject,
       Py_ssize_t startpos, Py_ssize_t endpos, Py_ssize_t *newpos);

static void
raise_encode_exception(PyObject **exceptionObject,
                       const char *encoding,
                       PyObject *unicode,
                       Py_ssize_t startpos, Py_ssize_t endpos,
                       const char *reason);

/* Same for linebreaks */
static const unsigned char ascii_linebreak[] = {
    0, 0, 0, 0, 0, 0, 0, 0,
/*         0x000A, * LINE FEED */
/*         0x000B, * LINE TABULATION */
/*         0x000C, * FORM FEED */
/*         0x000D, * CARRIAGE RETURN */
    0, 0, 1, 1, 1, 1, 0, 0,
    0, 0, 0, 0, 0, 0, 0, 0,
/*         0x001C, * FILE SEPARATOR */
/*         0x001D, * GROUP SEPARATOR */
/*         0x001E, * RECORD SEPARATOR */
    0, 0, 0, 0, 1, 1, 1, 0,
    0, 0, 0, 0, 0, 0, 0, 0,
    0, 0, 0, 0, 0, 0, 0, 0,
    0, 0, 0, 0, 0, 0, 0, 0,
    0, 0, 0, 0, 0, 0, 0, 0,

    0, 0, 0, 0, 0, 0, 0, 0,
    0, 0, 0, 0, 0, 0, 0, 0,
    0, 0, 0, 0, 0, 0, 0, 0,
    0, 0, 0, 0, 0, 0, 0, 0,
    0, 0, 0, 0, 0, 0, 0, 0,
    0, 0, 0, 0, 0, 0, 0, 0,
    0, 0, 0, 0, 0, 0, 0, 0,
    0, 0, 0, 0, 0, 0, 0, 0
};

static int convert_uc(PyObject *obj, void *addr);

struct encoding_map;
#include "clinic/unicodeobject.c.h"

_Py_error_handler
_Py_GetErrorHandler(const char *errors)
{
    if (errors == NULL || strcmp(errors, "strict") == 0) {
        return _Py_ERROR_STRICT;
    }
    if (strcmp(errors, "surrogateescape") == 0) {
        return _Py_ERROR_SURROGATEESCAPE;
    }
    if (strcmp(errors, "replace") == 0) {
        return _Py_ERROR_REPLACE;
    }
    if (strcmp(errors, "ignore") == 0) {
        return _Py_ERROR_IGNORE;
    }
    if (strcmp(errors, "backslashreplace") == 0) {
        return _Py_ERROR_BACKSLASHREPLACE;
    }
    if (strcmp(errors, "surrogatepass") == 0) {
        return _Py_ERROR_SURROGATEPASS;
    }
    if (strcmp(errors, "xmlcharrefreplace") == 0) {
        return _Py_ERROR_XMLCHARREFREPLACE;
    }
    return _Py_ERROR_OTHER;
}


static _Py_error_handler
get_error_handler_wide(const wchar_t *errors)
{
    if (errors == NULL || wcscmp(errors, L"strict") == 0) {
        return _Py_ERROR_STRICT;
    }
    if (wcscmp(errors, L"surrogateescape") == 0) {
        return _Py_ERROR_SURROGATEESCAPE;
    }
    if (wcscmp(errors, L"replace") == 0) {
        return _Py_ERROR_REPLACE;
    }
    if (wcscmp(errors, L"ignore") == 0) {
        return _Py_ERROR_IGNORE;
    }
    if (wcscmp(errors, L"backslashreplace") == 0) {
        return _Py_ERROR_BACKSLASHREPLACE;
    }
    if (wcscmp(errors, L"surrogatepass") == 0) {
        return _Py_ERROR_SURROGATEPASS;
    }
    if (wcscmp(errors, L"xmlcharrefreplace") == 0) {
        return _Py_ERROR_XMLCHARREFREPLACE;
    }
    return _Py_ERROR_OTHER;
}


static inline int
unicode_check_encoding_errors(const char *encoding, const char *errors)
{
    if (encoding == NULL && errors == NULL) {
        return 0;
    }

    PyInterpreterState *interp = _PyInterpreterState_GET();
#ifndef Py_DEBUG
    /* In release mode, only check in development mode (-X dev) */
    if (!_PyInterpreterState_GetConfig(interp)->dev_mode) {
        return 0;
    }
#else
    /* Always check in debug mode */
#endif

    /* Avoid calling _PyCodec_Lookup() and PyCodec_LookupError() before the
       codec registry is ready: before_PyUnicode_InitEncodings() is called. */
    if (!interp->unicode.fs_codec.encoding) {
        return 0;
    }

    /* Disable checks during Python finalization. For example, it allows to
       call _PyObject_Dump() during finalization for debugging purpose. */
    if (interp->finalizing) {
        return 0;
    }

    if (encoding != NULL
        // Fast path for the most common built-in encodings. Even if the codec
        // is cached, _PyCodec_Lookup() decodes the bytes string from UTF-8 to
        // create a temporary Unicode string (the key in the cache).
        && strcmp(encoding, "utf-8") != 0
        && strcmp(encoding, "utf8") != 0
        && strcmp(encoding, "ascii") != 0)
    {
        PyObject *handler = _PyCodec_Lookup(encoding);
        if (handler == NULL) {
            return -1;
        }
        Py_DECREF(handler);
    }

    if (errors != NULL
        // Fast path for the most common built-in error handlers.
        && strcmp(errors, "strict") != 0
        && strcmp(errors, "ignore") != 0
        && strcmp(errors, "replace") != 0
        && strcmp(errors, "surrogateescape") != 0
        && strcmp(errors, "surrogatepass") != 0)
    {
        PyObject *handler = PyCodec_LookupError(errors);
        if (handler == NULL) {
            return -1;
        }
        Py_DECREF(handler);
    }
    return 0;
}


int
_PyUnicode_CheckConsistency(PyObject *op, int check_content)
{
#define CHECK(expr) \
    do { if (!(expr)) { _PyObject_ASSERT_FAILED_MSG(op, Py_STRINGIFY(expr)); } } while (0)

    assert(op != NULL);
    CHECK(PyUnicode_Check(op));

    PyASCIIObject *ascii = _PyASCIIObject_CAST(op);
    int kind = ascii->state.kind;

    if (ascii->state.ascii == 1 && ascii->state.compact == 1) {
        CHECK(kind == PyUnicode_1BYTE_KIND);
    }
    else {
        PyCompactUnicodeObject *compact = _PyCompactUnicodeObject_CAST(op);
        void *data;

        if (ascii->state.compact == 1) {
            data = compact + 1;
            CHECK(kind == PyUnicode_1BYTE_KIND
                                 || kind == PyUnicode_2BYTE_KIND
                                 || kind == PyUnicode_4BYTE_KIND);
            CHECK(ascii->state.ascii == 0);
            CHECK(compact->utf8 != data);
        }
        else {
            PyUnicodeObject *unicode = _PyUnicodeObject_CAST(op);

            data = unicode->data.any;
            CHECK(kind == PyUnicode_1BYTE_KIND
                     || kind == PyUnicode_2BYTE_KIND
                     || kind == PyUnicode_4BYTE_KIND);
            CHECK(ascii->state.compact == 0);
            CHECK(data != NULL);
            if (ascii->state.ascii) {
                CHECK(compact->utf8 == data);
                CHECK(compact->utf8_length == ascii->length);
            }
            else {
                CHECK(compact->utf8 != data);
            }
        }

        if (compact->utf8 == NULL)
            CHECK(compact->utf8_length == 0);
    }

    /* check that the best kind is used: O(n) operation */
    if (check_content) {
        Py_ssize_t i;
        Py_UCS4 maxchar = 0;
        const void *data;
        Py_UCS4 ch;

        data = PyUnicode_DATA(ascii);
        for (i=0; i < ascii->length; i++)
        {
            ch = PyUnicode_READ(kind, data, i);
            if (ch > maxchar)
                maxchar = ch;
        }
        if (kind == PyUnicode_1BYTE_KIND) {
            if (ascii->state.ascii == 0) {
                CHECK(maxchar >= 128);
                CHECK(maxchar <= 255);
            }
            else
                CHECK(maxchar < 128);
        }
        else if (kind == PyUnicode_2BYTE_KIND) {
            CHECK(maxchar >= 0x100);
            CHECK(maxchar <= 0xFFFF);
        }
        else {
            CHECK(maxchar >= 0x10000);
            CHECK(maxchar <= MAX_UNICODE);
        }
        CHECK(PyUnicode_READ(kind, data, ascii->length) == 0);
    }
    return 1;

#undef CHECK
}

static PyObject*
unicode_result(PyObject *unicode)
{
    assert(_PyUnicode_CHECK(unicode));

    Py_ssize_t length = PyUnicode_GET_LENGTH(unicode);
    if (length == 0) {
        PyObject *empty = unicode_get_empty();
        if (unicode != empty) {
            Py_DECREF(unicode);
            Py_INCREF(empty);
        }
        return empty;
    }

    if (length == 1) {
        int kind = PyUnicode_KIND(unicode);
        if (kind == PyUnicode_1BYTE_KIND) {
            const Py_UCS1 *data = PyUnicode_1BYTE_DATA(unicode);
            Py_UCS1 ch = data[0];
            PyObject *latin1_char = LATIN1(ch);
            if (unicode != latin1_char) {
                Py_INCREF(latin1_char);
                Py_DECREF(unicode);
            }
            return latin1_char;
        }
    }

    assert(_PyUnicode_CheckConsistency(unicode, 1));
    return unicode;
}

static PyObject*
unicode_result_unchanged(PyObject *unicode)
{
    if (PyUnicode_CheckExact(unicode)) {
        return Py_NewRef(unicode);
    }
    else
        /* Subtype -- return genuine unicode string with the same value. */
        return _PyUnicode_Copy(unicode);
}

/* Implementation of the "backslashreplace" error handler for 8-bit encodings:
   ASCII, Latin1, UTF-8, etc. */
static char*
backslashreplace(_PyBytesWriter *writer, char *str,
                 PyObject *unicode, Py_ssize_t collstart, Py_ssize_t collend)
{
    Py_ssize_t size, i;
    Py_UCS4 ch;
    int kind;
    const void *data;

    kind = PyUnicode_KIND(unicode);
    data = PyUnicode_DATA(unicode);

    size = 0;
    /* determine replacement size */
    for (i = collstart; i < collend; ++i) {
        Py_ssize_t incr;

        ch = PyUnicode_READ(kind, data, i);
        if (ch < 0x100)
            incr = 2+2;
        else if (ch < 0x10000)
            incr = 2+4;
        else {
            assert(ch <= MAX_UNICODE);
            incr = 2+8;
        }
        if (size > PY_SSIZE_T_MAX - incr) {
            PyErr_SetString(PyExc_OverflowError,
                            "encoded result is too long for a Python string");
            return NULL;
        }
        size += incr;
    }

    str = _PyBytesWriter_Prepare(writer, str, size);
    if (str == NULL)
        return NULL;

    /* generate replacement */
    for (i = collstart; i < collend; ++i) {
        ch = PyUnicode_READ(kind, data, i);
        *str++ = '\\';
        if (ch >= 0x00010000) {
            *str++ = 'U';
            *str++ = Py_hexdigits[(ch>>28)&0xf];
            *str++ = Py_hexdigits[(ch>>24)&0xf];
            *str++ = Py_hexdigits[(ch>>20)&0xf];
            *str++ = Py_hexdigits[(ch>>16)&0xf];
            *str++ = Py_hexdigits[(ch>>12)&0xf];
            *str++ = Py_hexdigits[(ch>>8)&0xf];
        }
        else if (ch >= 0x100) {
            *str++ = 'u';
            *str++ = Py_hexdigits[(ch>>12)&0xf];
            *str++ = Py_hexdigits[(ch>>8)&0xf];
        }
        else
            *str++ = 'x';
        *str++ = Py_hexdigits[(ch>>4)&0xf];
        *str++ = Py_hexdigits[ch&0xf];
    }
    return str;
}

/* Implementation of the "xmlcharrefreplace" error handler for 8-bit encodings:
   ASCII, Latin1, UTF-8, etc. */
static char*
xmlcharrefreplace(_PyBytesWriter *writer, char *str,
                  PyObject *unicode, Py_ssize_t collstart, Py_ssize_t collend)
{
    Py_ssize_t size, i;
    Py_UCS4 ch;
    int kind;
    const void *data;

    kind = PyUnicode_KIND(unicode);
    data = PyUnicode_DATA(unicode);

    size = 0;
    /* determine replacement size */
    for (i = collstart; i < collend; ++i) {
        Py_ssize_t incr;

        ch = PyUnicode_READ(kind, data, i);
        if (ch < 10)
            incr = 2+1+1;
        else if (ch < 100)
            incr = 2+2+1;
        else if (ch < 1000)
            incr = 2+3+1;
        else if (ch < 10000)
            incr = 2+4+1;
        else if (ch < 100000)
            incr = 2+5+1;
        else if (ch < 1000000)
            incr = 2+6+1;
        else {
            assert(ch <= MAX_UNICODE);
            incr = 2+7+1;
        }
        if (size > PY_SSIZE_T_MAX - incr) {
            PyErr_SetString(PyExc_OverflowError,
                            "encoded result is too long for a Python string");
            return NULL;
        }
        size += incr;
    }

    str = _PyBytesWriter_Prepare(writer, str, size);
    if (str == NULL)
        return NULL;

    /* generate replacement */
    for (i = collstart; i < collend; ++i) {
        size = sprintf(str, "&#%d;", PyUnicode_READ(kind, data, i));
        if (size < 0) {
            return NULL;
        }
        str += size;
    }
    return str;
}

/* --- Bloom Filters ----------------------------------------------------- */

/* stuff to implement simple "bloom filters" for Unicode characters.
   to keep things simple, we use a single bitmask, using the least 5
   bits from each unicode characters as the bit index. */

/* the linebreak mask is set up by _PyUnicode_Init() below */

#if LONG_BIT >= 128
#define BLOOM_WIDTH 128
#elif LONG_BIT >= 64
#define BLOOM_WIDTH 64
#elif LONG_BIT >= 32
#define BLOOM_WIDTH 32
#else
#error "LONG_BIT is smaller than 32"
#endif

#define BLOOM_MASK unsigned long

static BLOOM_MASK bloom_linebreak = ~(BLOOM_MASK)0;

#define BLOOM(mask, ch)     ((mask &  (1UL << ((ch) & (BLOOM_WIDTH - 1)))))

#define BLOOM_LINEBREAK(ch)                                             \
    ((ch) < 128U ? ascii_linebreak[(ch)] :                              \
     (BLOOM(bloom_linebreak, (ch)) && Py_UNICODE_ISLINEBREAK(ch)))

static inline BLOOM_MASK
make_bloom_mask(int kind, const void* ptr, Py_ssize_t len)
{
#define BLOOM_UPDATE(TYPE, MASK, PTR, LEN)             \
    do {                                               \
        TYPE *data = (TYPE *)PTR;                      \
        TYPE *end = data + LEN;                        \
        Py_UCS4 ch;                                    \
        for (; data != end; data++) {                  \
            ch = *data;                                \
            MASK |= (1UL << (ch & (BLOOM_WIDTH - 1))); \
        }                                              \
        break;                                         \
    } while (0)

    /* calculate simple bloom-style bitmask for a given unicode string */

    BLOOM_MASK mask;

    mask = 0;
    switch (kind) {
    case PyUnicode_1BYTE_KIND:
        BLOOM_UPDATE(Py_UCS1, mask, ptr, len);
        break;
    case PyUnicode_2BYTE_KIND:
        BLOOM_UPDATE(Py_UCS2, mask, ptr, len);
        break;
    case PyUnicode_4BYTE_KIND:
        BLOOM_UPDATE(Py_UCS4, mask, ptr, len);
        break;
    default:
        Py_UNREACHABLE();
    }
    return mask;

#undef BLOOM_UPDATE
}

static int
ensure_unicode(PyObject *obj)
{
    if (!PyUnicode_Check(obj)) {
        PyErr_Format(PyExc_TypeError,
                     "must be str, not %.100s",
                     Py_TYPE(obj)->tp_name);
        return -1;
    }
    return 0;
}

/* Compilation of templated routines */

#define STRINGLIB_GET_EMPTY() unicode_get_empty()

#include "stringlib/asciilib.h"
#include "stringlib/fastsearch.h"
#include "stringlib/partition.h"
#include "stringlib/split.h"
#include "stringlib/count.h"
#include "stringlib/find.h"
#include "stringlib/find_max_char.h"
#include "stringlib/undef.h"

#include "stringlib/ucs1lib.h"
#include "stringlib/fastsearch.h"
#include "stringlib/partition.h"
#include "stringlib/split.h"
#include "stringlib/count.h"
#include "stringlib/find.h"
#include "stringlib/replace.h"
#include "stringlib/find_max_char.h"
#include "stringlib/undef.h"

#include "stringlib/ucs2lib.h"
#include "stringlib/fastsearch.h"
#include "stringlib/partition.h"
#include "stringlib/split.h"
#include "stringlib/count.h"
#include "stringlib/find.h"
#include "stringlib/replace.h"
#include "stringlib/find_max_char.h"
#include "stringlib/undef.h"

#include "stringlib/ucs4lib.h"
#include "stringlib/fastsearch.h"
#include "stringlib/partition.h"
#include "stringlib/split.h"
#include "stringlib/count.h"
#include "stringlib/find.h"
#include "stringlib/replace.h"
#include "stringlib/find_max_char.h"
#include "stringlib/undef.h"

#undef STRINGLIB_GET_EMPTY

/* --- Unicode Object ----------------------------------------------------- */

static inline Py_ssize_t
findchar(const void *s, int kind,
         Py_ssize_t size, Py_UCS4 ch,
         int direction)
{
    switch (kind) {
    case PyUnicode_1BYTE_KIND:
        if ((Py_UCS1) ch != ch)
            return -1;
        if (direction > 0)
            return ucs1lib_find_char((const Py_UCS1 *) s, size, (Py_UCS1) ch);
        else
            return ucs1lib_rfind_char((const Py_UCS1 *) s, size, (Py_UCS1) ch);
    case PyUnicode_2BYTE_KIND:
        if ((Py_UCS2) ch != ch)
            return -1;
        if (direction > 0)
            return ucs2lib_find_char((const Py_UCS2 *) s, size, (Py_UCS2) ch);
        else
            return ucs2lib_rfind_char((const Py_UCS2 *) s, size, (Py_UCS2) ch);
    case PyUnicode_4BYTE_KIND:
        if (direction > 0)
            return ucs4lib_find_char((const Py_UCS4 *) s, size, ch);
        else
            return ucs4lib_rfind_char((const Py_UCS4 *) s, size, ch);
    default:
        Py_UNREACHABLE();
    }
}

#ifdef Py_DEBUG
/* Fill the data of a Unicode string with invalid characters to detect bugs
   earlier.

   _PyUnicode_CheckConsistency(str, 1) detects invalid characters, at least for
   ASCII and UCS-4 strings. U+00FF is invalid in ASCII and U+FFFFFFFF is an
   invalid character in Unicode 6.0. */
static void
unicode_fill_invalid(PyObject *unicode, Py_ssize_t old_length)
{
    int kind = PyUnicode_KIND(unicode);
    Py_UCS1 *data = PyUnicode_1BYTE_DATA(unicode);
    Py_ssize_t length = _PyUnicode_LENGTH(unicode);
    if (length <= old_length)
        return;
    memset(data + old_length * kind, 0xff, (length - old_length) * kind);
}
#endif

static PyObject*
resize_compact(PyObject *unicode, Py_ssize_t length)
{
    Py_ssize_t char_size;
    Py_ssize_t struct_size;
    Py_ssize_t new_size;
    PyObject *new_unicode;
#ifdef Py_DEBUG
    Py_ssize_t old_length = _PyUnicode_LENGTH(unicode);
#endif

    assert(unicode_modifiable(unicode));
    assert(PyUnicode_IS_COMPACT(unicode));

    char_size = PyUnicode_KIND(unicode);
    if (PyUnicode_IS_ASCII(unicode))
        struct_size = sizeof(PyASCIIObject);
    else
        struct_size = sizeof(PyCompactUnicodeObject);

    if (length > ((PY_SSIZE_T_MAX - struct_size) / char_size - 1)) {
        PyErr_NoMemory();
        return NULL;
    }
    new_size = (struct_size + (length + 1) * char_size);

    if (_PyUnicode_HAS_UTF8_MEMORY(unicode)) {
        PyObject_Free(_PyUnicode_UTF8(unicode));
        _PyUnicode_UTF8(unicode) = NULL;
        _PyUnicode_UTF8_LENGTH(unicode) = 0;
    }
#ifdef Py_TRACE_REFS
    _Py_ForgetReference(unicode);
#endif

    new_unicode = (PyObject *)PyObject_Realloc(unicode, new_size);
    if (new_unicode == NULL) {
        _Py_NewReferenceNoTotal(unicode);
        PyErr_NoMemory();
        return NULL;
    }
    unicode = new_unicode;
    _Py_NewReferenceNoTotal(unicode);

    _PyUnicode_LENGTH(unicode) = length;
#ifdef Py_DEBUG
    unicode_fill_invalid(unicode, old_length);
#endif
    PyUnicode_WRITE(PyUnicode_KIND(unicode), PyUnicode_DATA(unicode),
                    length, 0);
    assert(_PyUnicode_CheckConsistency(unicode, 0));
    return unicode;
}

static int
resize_inplace(PyObject *unicode, Py_ssize_t length)
{
    assert(!PyUnicode_IS_COMPACT(unicode));
    assert(Py_REFCNT(unicode) == 1);

    Py_ssize_t new_size;
    Py_ssize_t char_size;
    int share_utf8;
    void *data;
#ifdef Py_DEBUG
    Py_ssize_t old_length = _PyUnicode_LENGTH(unicode);
#endif

    data = _PyUnicode_DATA_ANY(unicode);
    char_size = PyUnicode_KIND(unicode);
    share_utf8 = _PyUnicode_SHARE_UTF8(unicode);

    if (length > (PY_SSIZE_T_MAX / char_size - 1)) {
        PyErr_NoMemory();
        return -1;
    }
    new_size = (length + 1) * char_size;

    if (!share_utf8 && _PyUnicode_HAS_UTF8_MEMORY(unicode))
    {
        PyObject_Free(_PyUnicode_UTF8(unicode));
        _PyUnicode_UTF8(unicode) = NULL;
        _PyUnicode_UTF8_LENGTH(unicode) = 0;
    }

    data = (PyObject *)PyObject_Realloc(data, new_size);
    if (data == NULL) {
        PyErr_NoMemory();
        return -1;
    }
    _PyUnicode_DATA_ANY(unicode) = data;
    if (share_utf8) {
        _PyUnicode_UTF8(unicode) = data;
        _PyUnicode_UTF8_LENGTH(unicode) = length;
    }
    _PyUnicode_LENGTH(unicode) = length;
    PyUnicode_WRITE(PyUnicode_KIND(unicode), data, length, 0);
#ifdef Py_DEBUG
    unicode_fill_invalid(unicode, old_length);
#endif

    /* check for integer overflow */
    if (length > PY_SSIZE_T_MAX / (Py_ssize_t)sizeof(wchar_t) - 1) {
        PyErr_NoMemory();
        return -1;
    }
    assert(_PyUnicode_CheckConsistency(unicode, 0));
    return 0;
}

static PyObject*
resize_copy(PyObject *unicode, Py_ssize_t length)
{
    Py_ssize_t copy_length;
    PyObject *copy;

    copy = PyUnicode_New(length, PyUnicode_MAX_CHAR_VALUE(unicode));
    if (copy == NULL)
        return NULL;

    copy_length = Py_MIN(length, PyUnicode_GET_LENGTH(unicode));
    _PyUnicode_FastCopyCharacters(copy, 0, unicode, 0, copy_length);
    return copy;
}

static const char*
unicode_kind_name(PyObject *unicode)
{
    /* don't check consistency: unicode_kind_name() is called from
       _PyUnicode_Dump() */
    if (!PyUnicode_IS_COMPACT(unicode))
    {
        switch (PyUnicode_KIND(unicode))
        {
        case PyUnicode_1BYTE_KIND:
            if (PyUnicode_IS_ASCII(unicode))
                return "legacy ascii";
            else
                return "legacy latin1";
        case PyUnicode_2BYTE_KIND:
            return "legacy UCS2";
        case PyUnicode_4BYTE_KIND:
            return "legacy UCS4";
        default:
            return "<legacy invalid kind>";
        }
    }
    switch (PyUnicode_KIND(unicode)) {
    case PyUnicode_1BYTE_KIND:
        if (PyUnicode_IS_ASCII(unicode))
            return "ascii";
        else
            return "latin1";
    case PyUnicode_2BYTE_KIND:
        return "UCS2";
    case PyUnicode_4BYTE_KIND:
        return "UCS4";
    default:
        return "<invalid compact kind>";
    }
}

#ifdef Py_DEBUG
/* Functions wrapping macros for use in debugger */
const char *_PyUnicode_utf8(void *unicode_raw){
    PyObject *unicode = _PyObject_CAST(unicode_raw);
    return PyUnicode_UTF8(unicode);
}

const void *_PyUnicode_compact_data(void *unicode_raw) {
    PyObject *unicode = _PyObject_CAST(unicode_raw);
    return _PyUnicode_COMPACT_DATA(unicode);
}
const void *_PyUnicode_data(void *unicode_raw) {
    PyObject *unicode = _PyObject_CAST(unicode_raw);
    printf("obj %p\n", (void*)unicode);
    printf("compact %d\n", PyUnicode_IS_COMPACT(unicode));
    printf("compact ascii %d\n", PyUnicode_IS_COMPACT_ASCII(unicode));
    printf("ascii op %p\n", (void*)(_PyASCIIObject_CAST(unicode) + 1));
    printf("compact op %p\n", (void*)(_PyCompactUnicodeObject_CAST(unicode) + 1));
    printf("compact data %p\n", _PyUnicode_COMPACT_DATA(unicode));
    return PyUnicode_DATA(unicode);
}

void
_PyUnicode_Dump(PyObject *op)
{
    PyASCIIObject *ascii = _PyASCIIObject_CAST(op);
    PyCompactUnicodeObject *compact = _PyCompactUnicodeObject_CAST(op);
    PyUnicodeObject *unicode = _PyUnicodeObject_CAST(op);
    const void *data;

    if (ascii->state.compact)
    {
        if (ascii->state.ascii)
            data = (ascii + 1);
        else
            data = (compact + 1);
    }
    else
        data = unicode->data.any;
    printf("%s: len=%zu, ", unicode_kind_name(op), ascii->length);

    if (!ascii->state.ascii) {
        printf("utf8=%p (%zu)", (void *)compact->utf8, compact->utf8_length);
    }
    printf(", data=%p\n", data);
}
#endif


PyObject *
PyUnicode_New(Py_ssize_t size, Py_UCS4 maxchar)
{
    /* Optimization for empty strings */
    if (size == 0) {
        return unicode_new_empty();
    }

    PyObject *obj;
    PyCompactUnicodeObject *unicode;
    void *data;
    int kind;
    int is_ascii;
    Py_ssize_t char_size;
    Py_ssize_t struct_size;

    is_ascii = 0;
    struct_size = sizeof(PyCompactUnicodeObject);
    if (maxchar < 128) {
        kind = PyUnicode_1BYTE_KIND;
        char_size = 1;
        is_ascii = 1;
        struct_size = sizeof(PyASCIIObject);
    }
    else if (maxchar < 256) {
        kind = PyUnicode_1BYTE_KIND;
        char_size = 1;
    }
    else if (maxchar < 65536) {
        kind = PyUnicode_2BYTE_KIND;
        char_size = 2;
    }
    else {
        if (maxchar > MAX_UNICODE) {
            PyErr_SetString(PyExc_SystemError,
                            "invalid maximum character passed to PyUnicode_New");
            return NULL;
        }
        kind = PyUnicode_4BYTE_KIND;
        char_size = 4;
    }

    /* Ensure we won't overflow the size. */
    if (size < 0) {
        PyErr_SetString(PyExc_SystemError,
                        "Negative size passed to PyUnicode_New");
        return NULL;
    }
    if (size > ((PY_SSIZE_T_MAX - struct_size) / char_size - 1))
        return PyErr_NoMemory();

    /* Duplicated allocation code from _PyObject_New() instead of a call to
     * PyObject_New() so we are able to allocate space for the object and
     * it's data buffer.
     */
    obj = (PyObject *) PyObject_Malloc(struct_size + (size + 1) * char_size);
    if (obj == NULL) {
        return PyErr_NoMemory();
    }
    _PyObject_Init(obj, &PyUnicode_Type);

    unicode = (PyCompactUnicodeObject *)obj;
    if (is_ascii)
        data = ((PyASCIIObject*)obj) + 1;
    else
        data = unicode + 1;
    _PyUnicode_LENGTH(unicode) = size;
    _PyUnicode_HASH(unicode) = -1;
    _PyUnicode_STATE(unicode).interned = 0;
    _PyUnicode_STATE(unicode).kind = kind;
    _PyUnicode_STATE(unicode).compact = 1;
    _PyUnicode_STATE(unicode).ascii = is_ascii;
    if (is_ascii) {
        ((char*)data)[size] = 0;
    }
    else if (kind == PyUnicode_1BYTE_KIND) {
        ((char*)data)[size] = 0;
        unicode->utf8 = NULL;
        unicode->utf8_length = 0;
    }
    else {
        unicode->utf8 = NULL;
        unicode->utf8_length = 0;
        if (kind == PyUnicode_2BYTE_KIND)
            ((Py_UCS2*)data)[size] = 0;
        else /* kind == PyUnicode_4BYTE_KIND */
            ((Py_UCS4*)data)[size] = 0;
    }
#ifdef Py_DEBUG
    unicode_fill_invalid((PyObject*)unicode, 0);
#endif
    assert(_PyUnicode_CheckConsistency((PyObject*)unicode, 0));
    return obj;
}

#if SIZEOF_WCHAR_T == 2
/* Helper function to convert a 16-bits wchar_t representation to UCS4, this
   will decode surrogate pairs, the other conversions are implemented as macros
   for efficiency.

   This function assumes that unicode can hold one more code point than wstr
   characters for a terminating null character. */
static void
unicode_convert_wchar_to_ucs4(const wchar_t *begin, const wchar_t *end,
                              PyObject *unicode)
{
    const wchar_t *iter;
    Py_UCS4 *ucs4_out;

    assert(unicode != NULL);
    assert(_PyUnicode_CHECK(unicode));
    assert(_PyUnicode_KIND(unicode) == PyUnicode_4BYTE_KIND);
    ucs4_out = PyUnicode_4BYTE_DATA(unicode);

    for (iter = begin; iter < end; ) {
        assert(ucs4_out < (PyUnicode_4BYTE_DATA(unicode) +
                           _PyUnicode_GET_LENGTH(unicode)));
        if (Py_UNICODE_IS_HIGH_SURROGATE(iter[0])
            && (iter+1) < end
            && Py_UNICODE_IS_LOW_SURROGATE(iter[1]))
        {
            *ucs4_out++ = Py_UNICODE_JOIN_SURROGATES(iter[0], iter[1]);
            iter += 2;
        }
        else {
            *ucs4_out++ = *iter;
            iter++;
        }
    }
    assert(ucs4_out == (PyUnicode_4BYTE_DATA(unicode) +
                        _PyUnicode_GET_LENGTH(unicode)));

}
#endif

static int
unicode_check_modifiable(PyObject *unicode)
{
    if (!unicode_modifiable(unicode)) {
        PyErr_SetString(PyExc_SystemError,
                        "Cannot modify a string currently used");
        return -1;
    }
    return 0;
}

static int
_copy_characters(PyObject *to, Py_ssize_t to_start,
                 PyObject *from, Py_ssize_t from_start,
                 Py_ssize_t how_many, int check_maxchar)
{
    int from_kind, to_kind;
    const void *from_data;
    void *to_data;

    assert(0 <= how_many);
    assert(0 <= from_start);
    assert(0 <= to_start);
    assert(PyUnicode_Check(from));
    assert(from_start + how_many <= PyUnicode_GET_LENGTH(from));

    assert(PyUnicode_Check(to));
    assert(to_start + how_many <= PyUnicode_GET_LENGTH(to));

    if (how_many == 0)
        return 0;

    from_kind = PyUnicode_KIND(from);
    from_data = PyUnicode_DATA(from);
    to_kind = PyUnicode_KIND(to);
    to_data = PyUnicode_DATA(to);

#ifdef Py_DEBUG
    if (!check_maxchar
        && PyUnicode_MAX_CHAR_VALUE(from) > PyUnicode_MAX_CHAR_VALUE(to))
    {
        Py_UCS4 to_maxchar = PyUnicode_MAX_CHAR_VALUE(to);
        Py_UCS4 ch;
        Py_ssize_t i;
        for (i=0; i < how_many; i++) {
            ch = PyUnicode_READ(from_kind, from_data, from_start + i);
            assert(ch <= to_maxchar);
        }
    }
#endif

    if (from_kind == to_kind) {
        if (check_maxchar
            && !PyUnicode_IS_ASCII(from) && PyUnicode_IS_ASCII(to))
        {
            /* Writing Latin-1 characters into an ASCII string requires to
               check that all written characters are pure ASCII */
            Py_UCS4 max_char;
            max_char = ucs1lib_find_max_char(from_data,
                                             (const Py_UCS1*)from_data + how_many);
            if (max_char >= 128)
                return -1;
        }
        memcpy((char*)to_data + to_kind * to_start,
                  (const char*)from_data + from_kind * from_start,
                  to_kind * how_many);
    }
    else if (from_kind == PyUnicode_1BYTE_KIND
             && to_kind == PyUnicode_2BYTE_KIND)
    {
        _PyUnicode_CONVERT_BYTES(
            Py_UCS1, Py_UCS2,
            PyUnicode_1BYTE_DATA(from) + from_start,
            PyUnicode_1BYTE_DATA(from) + from_start + how_many,
            PyUnicode_2BYTE_DATA(to) + to_start
            );
    }
    else if (from_kind == PyUnicode_1BYTE_KIND
             && to_kind == PyUnicode_4BYTE_KIND)
    {
        _PyUnicode_CONVERT_BYTES(
            Py_UCS1, Py_UCS4,
            PyUnicode_1BYTE_DATA(from) + from_start,
            PyUnicode_1BYTE_DATA(from) + from_start + how_many,
            PyUnicode_4BYTE_DATA(to) + to_start
            );
    }
    else if (from_kind == PyUnicode_2BYTE_KIND
             && to_kind == PyUnicode_4BYTE_KIND)
    {
        _PyUnicode_CONVERT_BYTES(
            Py_UCS2, Py_UCS4,
            PyUnicode_2BYTE_DATA(from) + from_start,
            PyUnicode_2BYTE_DATA(from) + from_start + how_many,
            PyUnicode_4BYTE_DATA(to) + to_start
            );
    }
    else {
        assert (PyUnicode_MAX_CHAR_VALUE(from) > PyUnicode_MAX_CHAR_VALUE(to));

        if (!check_maxchar) {
            if (from_kind == PyUnicode_2BYTE_KIND
                && to_kind == PyUnicode_1BYTE_KIND)
            {
                _PyUnicode_CONVERT_BYTES(
                    Py_UCS2, Py_UCS1,
                    PyUnicode_2BYTE_DATA(from) + from_start,
                    PyUnicode_2BYTE_DATA(from) + from_start + how_many,
                    PyUnicode_1BYTE_DATA(to) + to_start
                    );
            }
            else if (from_kind == PyUnicode_4BYTE_KIND
                     && to_kind == PyUnicode_1BYTE_KIND)
            {
                _PyUnicode_CONVERT_BYTES(
                    Py_UCS4, Py_UCS1,
                    PyUnicode_4BYTE_DATA(from) + from_start,
                    PyUnicode_4BYTE_DATA(from) + from_start + how_many,
                    PyUnicode_1BYTE_DATA(to) + to_start
                    );
            }
            else if (from_kind == PyUnicode_4BYTE_KIND
                     && to_kind == PyUnicode_2BYTE_KIND)
            {
                _PyUnicode_CONVERT_BYTES(
                    Py_UCS4, Py_UCS2,
                    PyUnicode_4BYTE_DATA(from) + from_start,
                    PyUnicode_4BYTE_DATA(from) + from_start + how_many,
                    PyUnicode_2BYTE_DATA(to) + to_start
                    );
            }
            else {
                Py_UNREACHABLE();
            }
        }
        else {
            const Py_UCS4 to_maxchar = PyUnicode_MAX_CHAR_VALUE(to);
            Py_UCS4 ch;
            Py_ssize_t i;

            for (i=0; i < how_many; i++) {
                ch = PyUnicode_READ(from_kind, from_data, from_start + i);
                if (ch > to_maxchar)
                    return -1;
                PyUnicode_WRITE(to_kind, to_data, to_start + i, ch);
            }
        }
    }
    return 0;
}

void
_PyUnicode_FastCopyCharacters(
    PyObject *to, Py_ssize_t to_start,
    PyObject *from, Py_ssize_t from_start, Py_ssize_t how_many)
{
    (void)_copy_characters(to, to_start, from, from_start, how_many, 0);
}

Py_ssize_t
PyUnicode_CopyCharacters(PyObject *to, Py_ssize_t to_start,
                         PyObject *from, Py_ssize_t from_start,
                         Py_ssize_t how_many)
{
    int err;

    if (!PyUnicode_Check(from) || !PyUnicode_Check(to)) {
        PyErr_BadInternalCall();
        return -1;
    }

    if ((size_t)from_start > (size_t)PyUnicode_GET_LENGTH(from)) {
        PyErr_SetString(PyExc_IndexError, "string index out of range");
        return -1;
    }
    if ((size_t)to_start > (size_t)PyUnicode_GET_LENGTH(to)) {
        PyErr_SetString(PyExc_IndexError, "string index out of range");
        return -1;
    }
    if (how_many < 0) {
        PyErr_SetString(PyExc_SystemError, "how_many cannot be negative");
        return -1;
    }
    how_many = Py_MIN(PyUnicode_GET_LENGTH(from)-from_start, how_many);
    if (to_start + how_many > PyUnicode_GET_LENGTH(to)) {
        PyErr_Format(PyExc_SystemError,
                     "Cannot write %zi characters at %zi "
                     "in a string of %zi characters",
                     how_many, to_start, PyUnicode_GET_LENGTH(to));
        return -1;
    }

    if (how_many == 0)
        return 0;

    if (unicode_check_modifiable(to))
        return -1;

    err = _copy_characters(to, to_start, from, from_start, how_many, 1);
    if (err) {
        PyErr_Format(PyExc_SystemError,
                     "Cannot copy %s characters "
                     "into a string of %s characters",
                     unicode_kind_name(from),
                     unicode_kind_name(to));
        return -1;
    }
    return how_many;
}

/* Find the maximum code point and count the number of surrogate pairs so a
   correct string length can be computed before converting a string to UCS4.
   This function counts single surrogates as a character and not as a pair.

   Return 0 on success, or -1 on error. */
static int
find_maxchar_surrogates(const wchar_t *begin, const wchar_t *end,
                        Py_UCS4 *maxchar, Py_ssize_t *num_surrogates)
{
    const wchar_t *iter;
    Py_UCS4 ch;

    assert(num_surrogates != NULL && maxchar != NULL);
    *num_surrogates = 0;
    *maxchar = 0;

    for (iter = begin; iter < end; ) {
#if SIZEOF_WCHAR_T == 2
        if (Py_UNICODE_IS_HIGH_SURROGATE(iter[0])
            && (iter+1) < end
            && Py_UNICODE_IS_LOW_SURROGATE(iter[1]))
        {
            ch = Py_UNICODE_JOIN_SURROGATES(iter[0], iter[1]);
            ++(*num_surrogates);
            iter += 2;
        }
        else
#endif
        {
            ch = *iter;
            iter++;
        }
        if (ch > *maxchar) {
            *maxchar = ch;
            if (*maxchar > MAX_UNICODE) {
                PyErr_Format(PyExc_ValueError,
                             "character U+%x is not in range [U+0000; U+%x]",
                             ch, MAX_UNICODE);
                return -1;
            }
        }
    }
    return 0;
}

static void
unicode_dealloc(PyObject *unicode)
{
#ifdef Py_DEBUG
    if (!unicode_is_finalizing() && unicode_is_singleton(unicode)) {
        _Py_FatalRefcountError("deallocating an Unicode singleton");
    }
#endif
    PyObject *interned = get_interned_dict();
    if (PyUnicode_CHECK_INTERNED(unicode)) {
        /* Revive the dead object temporarily. PyDict_DelItem() removes two
           references (key and value) which were ignored by
           PyUnicode_InternInPlace(). Use refcnt=3 rather than refcnt=2
           to prevent calling unicode_dealloc() again. Adjust refcnt after
           PyDict_DelItem(). */
        assert(Py_REFCNT(unicode) == 0);
        Py_SET_REFCNT(unicode, 3);
        if (PyDict_DelItem(interned, unicode) != 0) {
            _PyErr_WriteUnraisableMsg("deletion of interned string failed",
                                      NULL);
        }
        assert(Py_REFCNT(unicode) == 1);
        Py_SET_REFCNT(unicode, 0);
    }

    if (_PyUnicode_HAS_UTF8_MEMORY(unicode)) {
        PyObject_Free(_PyUnicode_UTF8(unicode));
    }
    if (!PyUnicode_IS_COMPACT(unicode) && _PyUnicode_DATA_ANY(unicode)) {
        PyObject_Free(_PyUnicode_DATA_ANY(unicode));
    }

    Py_TYPE(unicode)->tp_free(unicode);
}

#ifdef Py_DEBUG
static int
unicode_is_singleton(PyObject *unicode)
{
    if (unicode == &_Py_STR(empty)) {
        return 1;
    }

    PyASCIIObject *ascii = _PyASCIIObject_CAST(unicode);
    if (ascii->length == 1) {
        Py_UCS4 ch = PyUnicode_READ_CHAR(unicode, 0);
        if (ch < 256 && LATIN1(ch) == unicode) {
            return 1;
        }
    }
    return 0;
}
#endif

static int
unicode_modifiable(PyObject *unicode)
{
    assert(_PyUnicode_CHECK(unicode));
    if (Py_REFCNT(unicode) != 1)
        return 0;
    if (_PyUnicode_HASH(unicode) != -1)
        return 0;
    if (PyUnicode_CHECK_INTERNED(unicode))
        return 0;
    if (!PyUnicode_CheckExact(unicode))
        return 0;
#ifdef Py_DEBUG
    /* singleton refcount is greater than 1 */
    assert(!unicode_is_singleton(unicode));
#endif
    return 1;
}

static int
unicode_resize(PyObject **p_unicode, Py_ssize_t length)
{
    PyObject *unicode;
    Py_ssize_t old_length;

    assert(p_unicode != NULL);
    unicode = *p_unicode;

    assert(unicode != NULL);
    assert(PyUnicode_Check(unicode));
    assert(0 <= length);

    old_length = PyUnicode_GET_LENGTH(unicode);
    if (old_length == length)
        return 0;

    if (length == 0) {
        PyObject *empty = unicode_new_empty();
        Py_SETREF(*p_unicode, empty);
        return 0;
    }

    if (!unicode_modifiable(unicode)) {
        PyObject *copy = resize_copy(unicode, length);
        if (copy == NULL)
            return -1;
        Py_SETREF(*p_unicode, copy);
        return 0;
    }

    if (PyUnicode_IS_COMPACT(unicode)) {
        PyObject *new_unicode = resize_compact(unicode, length);
        if (new_unicode == NULL)
            return -1;
        *p_unicode = new_unicode;
        return 0;
    }
    return resize_inplace(unicode, length);
}

int
PyUnicode_Resize(PyObject **p_unicode, Py_ssize_t length)
{
    PyObject *unicode;
    if (p_unicode == NULL) {
        PyErr_BadInternalCall();
        return -1;
    }
    unicode = *p_unicode;
    if (unicode == NULL || !PyUnicode_Check(unicode) || length < 0)
    {
        PyErr_BadInternalCall();
        return -1;
    }
    return unicode_resize(p_unicode, length);
}

/* Copy an ASCII or latin1 char* string into a Python Unicode string.

   WARNING: The function doesn't copy the terminating null character and
   doesn't check the maximum character (may write a latin1 character in an
   ASCII string). */
static void
unicode_write_cstr(PyObject *unicode, Py_ssize_t index,
                   const char *str, Py_ssize_t len)
{
    int kind = PyUnicode_KIND(unicode);
    const void *data = PyUnicode_DATA(unicode);
    const char *end = str + len;

    assert(index + len <= PyUnicode_GET_LENGTH(unicode));
    switch (kind) {
    case PyUnicode_1BYTE_KIND: {
#ifdef Py_DEBUG
        if (PyUnicode_IS_ASCII(unicode)) {
            Py_UCS4 maxchar = ucs1lib_find_max_char(
                (const Py_UCS1*)str,
                (const Py_UCS1*)str + len);
            assert(maxchar < 128);
        }
#endif
        memcpy((char *) data + index, str, len);
        break;
    }
    case PyUnicode_2BYTE_KIND: {
        Py_UCS2 *start = (Py_UCS2 *)data + index;
        Py_UCS2 *ucs2 = start;

        for (; str < end; ++ucs2, ++str)
            *ucs2 = (Py_UCS2)*str;

        assert((ucs2 - start) <= PyUnicode_GET_LENGTH(unicode));
        break;
    }
    case PyUnicode_4BYTE_KIND: {
        Py_UCS4 *start = (Py_UCS4 *)data + index;
        Py_UCS4 *ucs4 = start;

        for (; str < end; ++ucs4, ++str)
            *ucs4 = (Py_UCS4)*str;

        assert((ucs4 - start) <= PyUnicode_GET_LENGTH(unicode));
        break;
    }
    default:
        Py_UNREACHABLE();
    }
}

static PyObject*
get_latin1_char(Py_UCS1 ch)
{
    return Py_NewRef(LATIN1(ch));
}

static PyObject*
unicode_char(Py_UCS4 ch)
{
    PyObject *unicode;

    assert(ch <= MAX_UNICODE);

    if (ch < 256) {
        return get_latin1_char(ch);
    }

    unicode = PyUnicode_New(1, ch);
    if (unicode == NULL)
        return NULL;

    assert(PyUnicode_KIND(unicode) != PyUnicode_1BYTE_KIND);
    if (PyUnicode_KIND(unicode) == PyUnicode_2BYTE_KIND) {
        PyUnicode_2BYTE_DATA(unicode)[0] = (Py_UCS2)ch;
    } else {
        assert(PyUnicode_KIND(unicode) == PyUnicode_4BYTE_KIND);
        PyUnicode_4BYTE_DATA(unicode)[0] = ch;
    }
    assert(_PyUnicode_CheckConsistency(unicode, 1));
    return unicode;
}

PyObject *
PyUnicode_FromWideChar(const wchar_t *u, Py_ssize_t size)
{
    PyObject *unicode;
    Py_UCS4 maxchar = 0;
    Py_ssize_t num_surrogates;

    if (u == NULL && size != 0) {
        PyErr_BadInternalCall();
        return NULL;
    }

    if (size == -1) {
        size = wcslen(u);
    }

    /* If the Unicode data is known at construction time, we can apply
       some optimizations which share commonly used objects. */

    /* Optimization for empty strings */
    if (size == 0)
        _Py_RETURN_UNICODE_EMPTY();

#ifdef HAVE_NON_UNICODE_WCHAR_T_REPRESENTATION
    /* Oracle Solaris uses non-Unicode internal wchar_t form for
       non-Unicode locales and hence needs conversion to UCS-4 first. */
    if (_Py_LocaleUsesNonUnicodeWchar()) {
        wchar_t* converted = _Py_DecodeNonUnicodeWchar(u, size);
        if (!converted) {
            return NULL;
        }
        PyObject *unicode = _PyUnicode_FromUCS4(converted, size);
        PyMem_Free(converted);
        return unicode;
    }
#endif

    /* Single character Unicode objects in the Latin-1 range are
       shared when using this constructor */
    if (size == 1 && (Py_UCS4)*u < 256)
        return get_latin1_char((unsigned char)*u);

    /* If not empty and not single character, copy the Unicode data
       into the new object */
    if (find_maxchar_surrogates(u, u + size,
                                &maxchar, &num_surrogates) == -1)
        return NULL;

    unicode = PyUnicode_New(size - num_surrogates, maxchar);
    if (!unicode)
        return NULL;

    switch (PyUnicode_KIND(unicode)) {
    case PyUnicode_1BYTE_KIND:
        _PyUnicode_CONVERT_BYTES(Py_UNICODE, unsigned char,
                                u, u + size, PyUnicode_1BYTE_DATA(unicode));
        break;
    case PyUnicode_2BYTE_KIND:
#if Py_UNICODE_SIZE == 2
        memcpy(PyUnicode_2BYTE_DATA(unicode), u, size * 2);
#else
        _PyUnicode_CONVERT_BYTES(Py_UNICODE, Py_UCS2,
                                u, u + size, PyUnicode_2BYTE_DATA(unicode));
#endif
        break;
    case PyUnicode_4BYTE_KIND:
#if SIZEOF_WCHAR_T == 2
        /* This is the only case which has to process surrogates, thus
           a simple copy loop is not enough and we need a function. */
        unicode_convert_wchar_to_ucs4(u, u + size, unicode);
#else
        assert(num_surrogates == 0);
        memcpy(PyUnicode_4BYTE_DATA(unicode), u, size * 4);
#endif
        break;
    default:
        Py_UNREACHABLE();
    }

    return unicode_result(unicode);
}

PyObject *
PyUnicode_FromStringAndSize(const char *u, Py_ssize_t size)
{
    if (size < 0) {
        PyErr_SetString(PyExc_SystemError,
                        "Negative size passed to PyUnicode_FromStringAndSize");
        return NULL;
    }
    if (u != NULL) {
        return PyUnicode_DecodeUTF8Stateful(u, size, NULL, NULL);
    }
    if (size > 0) {
        PyErr_SetString(PyExc_SystemError,
            "NULL string with positive size with NULL passed to PyUnicode_FromStringAndSize");
        return NULL;
    }
    return unicode_new_empty();
}

PyObject *
PyUnicode_FromString(const char *u)
{
    size_t size = strlen(u);
    if (size > PY_SSIZE_T_MAX) {
        PyErr_SetString(PyExc_OverflowError, "input too long");
        return NULL;
    }
    return PyUnicode_DecodeUTF8Stateful(u, (Py_ssize_t)size, NULL, NULL);
}


PyObject *
_PyUnicode_FromId(_Py_Identifier *id)
{
    PyInterpreterState *interp = _PyInterpreterState_GET();
    struct _Py_unicode_ids *ids = &interp->unicode.ids;

    Py_ssize_t index = _Py_atomic_size_get(&id->index);
    if (index < 0) {
        struct _Py_unicode_runtime_ids *rt_ids = &interp->runtime->unicode_state.ids;

        PyThread_acquire_lock(rt_ids->lock, WAIT_LOCK);
        // Check again to detect concurrent access. Another thread can have
        // initialized the index while this thread waited for the lock.
        index = _Py_atomic_size_get(&id->index);
        if (index < 0) {
            assert(rt_ids->next_index < PY_SSIZE_T_MAX);
            index = rt_ids->next_index;
            rt_ids->next_index++;
            _Py_atomic_size_set(&id->index, index);
        }
        PyThread_release_lock(rt_ids->lock);
    }
    assert(index >= 0);

    PyObject *obj;
    if (index < ids->size) {
        obj = ids->array[index];
        if (obj) {
            // Return a borrowed reference
            return obj;
        }
    }

    obj = PyUnicode_DecodeUTF8Stateful(id->string, strlen(id->string),
                                       NULL, NULL);
    if (!obj) {
        return NULL;
    }
    PyUnicode_InternInPlace(&obj);

    if (index >= ids->size) {
        // Overallocate to reduce the number of realloc
        Py_ssize_t new_size = Py_MAX(index * 2, 16);
        Py_ssize_t item_size = sizeof(ids->array[0]);
        PyObject **new_array = PyMem_Realloc(ids->array, new_size * item_size);
        if (new_array == NULL) {
            PyErr_NoMemory();
            return NULL;
        }
        memset(&new_array[ids->size], 0, (new_size - ids->size) * item_size);
        ids->array = new_array;
        ids->size = new_size;
    }

    // The array stores a strong reference
    ids->array[index] = obj;

    // Return a borrowed reference
    return obj;
}


static void
unicode_clear_identifiers(struct _Py_unicode_state *state)
{
    struct _Py_unicode_ids *ids = &state->ids;
    for (Py_ssize_t i=0; i < ids->size; i++) {
        Py_XDECREF(ids->array[i]);
    }
    ids->size = 0;
    PyMem_Free(ids->array);
    ids->array = NULL;
    // Don't reset _PyRuntime next_index: _Py_Identifier.id remains valid
    // after Py_Finalize().
}


/* Internal function, doesn't check maximum character */

PyObject*
_PyUnicode_FromASCII(const char *buffer, Py_ssize_t size)
{
    const unsigned char *s = (const unsigned char *)buffer;
    PyObject *unicode;
    if (size == 1) {
#ifdef Py_DEBUG
        assert((unsigned char)s[0] < 128);
#endif
        return get_latin1_char(s[0]);
    }
    unicode = PyUnicode_New(size, 127);
    if (!unicode)
        return NULL;
    memcpy(PyUnicode_1BYTE_DATA(unicode), s, size);
    assert(_PyUnicode_CheckConsistency(unicode, 1));
    return unicode;
}

static Py_UCS4
kind_maxchar_limit(int kind)
{
    switch (kind) {
    case PyUnicode_1BYTE_KIND:
        return 0x80;
    case PyUnicode_2BYTE_KIND:
        return 0x100;
    case PyUnicode_4BYTE_KIND:
        return 0x10000;
    default:
        Py_UNREACHABLE();
    }
}

static PyObject*
_PyUnicode_FromUCS1(const Py_UCS1* u, Py_ssize_t size)
{
    PyObject *res;
    unsigned char max_char;

    if (size == 0) {
        _Py_RETURN_UNICODE_EMPTY();
    }
    assert(size > 0);
    if (size == 1) {
        return get_latin1_char(u[0]);
    }

    max_char = ucs1lib_find_max_char(u, u + size);
    res = PyUnicode_New(size, max_char);
    if (!res)
        return NULL;
    memcpy(PyUnicode_1BYTE_DATA(res), u, size);
    assert(_PyUnicode_CheckConsistency(res, 1));
    return res;
}

static PyObject*
_PyUnicode_FromUCS2(const Py_UCS2 *u, Py_ssize_t size)
{
    PyObject *res;
    Py_UCS2 max_char;

    if (size == 0)
        _Py_RETURN_UNICODE_EMPTY();
    assert(size > 0);
    if (size == 1)
        return unicode_char(u[0]);

    max_char = ucs2lib_find_max_char(u, u + size);
    res = PyUnicode_New(size, max_char);
    if (!res)
        return NULL;
    if (max_char >= 256)
        memcpy(PyUnicode_2BYTE_DATA(res), u, sizeof(Py_UCS2)*size);
    else {
        _PyUnicode_CONVERT_BYTES(
            Py_UCS2, Py_UCS1, u, u + size, PyUnicode_1BYTE_DATA(res));
    }
    assert(_PyUnicode_CheckConsistency(res, 1));
    return res;
}

static PyObject*
_PyUnicode_FromUCS4(const Py_UCS4 *u, Py_ssize_t size)
{
    PyObject *res;
    Py_UCS4 max_char;

    if (size == 0)
        _Py_RETURN_UNICODE_EMPTY();
    assert(size > 0);
    if (size == 1)
        return unicode_char(u[0]);

    max_char = ucs4lib_find_max_char(u, u + size);
    res = PyUnicode_New(size, max_char);
    if (!res)
        return NULL;
    if (max_char < 256)
        _PyUnicode_CONVERT_BYTES(Py_UCS4, Py_UCS1, u, u + size,
                                 PyUnicode_1BYTE_DATA(res));
    else if (max_char < 0x10000)
        _PyUnicode_CONVERT_BYTES(Py_UCS4, Py_UCS2, u, u + size,
                                 PyUnicode_2BYTE_DATA(res));
    else
        memcpy(PyUnicode_4BYTE_DATA(res), u, sizeof(Py_UCS4)*size);
    assert(_PyUnicode_CheckConsistency(res, 1));
    return res;
}

PyObject*
PyUnicode_FromKindAndData(int kind, const void *buffer, Py_ssize_t size)
{
    if (size < 0) {
        PyErr_SetString(PyExc_ValueError, "size must be positive");
        return NULL;
    }
    switch (kind) {
    case PyUnicode_1BYTE_KIND:
        return _PyUnicode_FromUCS1(buffer, size);
    case PyUnicode_2BYTE_KIND:
        return _PyUnicode_FromUCS2(buffer, size);
    case PyUnicode_4BYTE_KIND:
        return _PyUnicode_FromUCS4(buffer, size);
    default:
        PyErr_SetString(PyExc_SystemError, "invalid kind");
        return NULL;
    }
}

Py_UCS4
_PyUnicode_FindMaxChar(PyObject *unicode, Py_ssize_t start, Py_ssize_t end)
{
    int kind;
    const void *startptr, *endptr;

    assert(0 <= start);
    assert(end <= PyUnicode_GET_LENGTH(unicode));
    assert(start <= end);

    if (start == 0 && end == PyUnicode_GET_LENGTH(unicode))
        return PyUnicode_MAX_CHAR_VALUE(unicode);

    if (start == end)
        return 127;

    if (PyUnicode_IS_ASCII(unicode))
        return 127;

    kind = PyUnicode_KIND(unicode);
    startptr = PyUnicode_DATA(unicode);
    endptr = (char *)startptr + end * kind;
    startptr = (char *)startptr + start * kind;
    switch(kind) {
    case PyUnicode_1BYTE_KIND:
        return ucs1lib_find_max_char(startptr, endptr);
    case PyUnicode_2BYTE_KIND:
        return ucs2lib_find_max_char(startptr, endptr);
    case PyUnicode_4BYTE_KIND:
        return ucs4lib_find_max_char(startptr, endptr);
    default:
        Py_UNREACHABLE();
    }
}

/* Ensure that a string uses the most efficient storage, if it is not the
   case: create a new string with of the right kind. Write NULL into *p_unicode
   on error. */
static void
unicode_adjust_maxchar(PyObject **p_unicode)
{
    PyObject *unicode, *copy;
    Py_UCS4 max_char;
    Py_ssize_t len;
    int kind;

    assert(p_unicode != NULL);
    unicode = *p_unicode;
    if (PyUnicode_IS_ASCII(unicode))
        return;

    len = PyUnicode_GET_LENGTH(unicode);
    kind = PyUnicode_KIND(unicode);
    if (kind == PyUnicode_1BYTE_KIND) {
        const Py_UCS1 *u = PyUnicode_1BYTE_DATA(unicode);
        max_char = ucs1lib_find_max_char(u, u + len);
        if (max_char >= 128)
            return;
    }
    else if (kind == PyUnicode_2BYTE_KIND) {
        const Py_UCS2 *u = PyUnicode_2BYTE_DATA(unicode);
        max_char = ucs2lib_find_max_char(u, u + len);
        if (max_char >= 256)
            return;
    }
    else if (kind == PyUnicode_4BYTE_KIND) {
        const Py_UCS4 *u = PyUnicode_4BYTE_DATA(unicode);
        max_char = ucs4lib_find_max_char(u, u + len);
        if (max_char >= 0x10000)
            return;
    }
    else
        Py_UNREACHABLE();

    copy = PyUnicode_New(len, max_char);
    if (copy != NULL)
        _PyUnicode_FastCopyCharacters(copy, 0, unicode, 0, len);
    Py_DECREF(unicode);
    *p_unicode = copy;
}

PyObject*
_PyUnicode_Copy(PyObject *unicode)
{
    Py_ssize_t length;
    PyObject *copy;

    if (!PyUnicode_Check(unicode)) {
        PyErr_BadInternalCall();
        return NULL;
    }

    length = PyUnicode_GET_LENGTH(unicode);
    copy = PyUnicode_New(length, PyUnicode_MAX_CHAR_VALUE(unicode));
    if (!copy)
        return NULL;
    assert(PyUnicode_KIND(copy) == PyUnicode_KIND(unicode));

    memcpy(PyUnicode_DATA(copy), PyUnicode_DATA(unicode),
              length * PyUnicode_KIND(unicode));
    assert(_PyUnicode_CheckConsistency(copy, 1));
    return copy;
}


/* Widen Unicode objects to larger buffers. Don't write terminating null
   character. Return NULL on error. */

static void*
unicode_askind(int skind, void const *data, Py_ssize_t len, int kind)
{
    void *result;

    assert(skind < kind);
    switch (kind) {
    case PyUnicode_2BYTE_KIND:
        result = PyMem_New(Py_UCS2, len);
        if (!result)
            return PyErr_NoMemory();
        assert(skind == PyUnicode_1BYTE_KIND);
        _PyUnicode_CONVERT_BYTES(
            Py_UCS1, Py_UCS2,
            (const Py_UCS1 *)data,
            ((const Py_UCS1 *)data) + len,
            result);
        return result;
    case PyUnicode_4BYTE_KIND:
        result = PyMem_New(Py_UCS4, len);
        if (!result)
            return PyErr_NoMemory();
        if (skind == PyUnicode_2BYTE_KIND) {
            _PyUnicode_CONVERT_BYTES(
                Py_UCS2, Py_UCS4,
                (const Py_UCS2 *)data,
                ((const Py_UCS2 *)data) + len,
                result);
        }
        else {
            assert(skind == PyUnicode_1BYTE_KIND);
            _PyUnicode_CONVERT_BYTES(
                Py_UCS1, Py_UCS4,
                (const Py_UCS1 *)data,
                ((const Py_UCS1 *)data) + len,
                result);
        }
        return result;
    default:
        Py_UNREACHABLE();
        return NULL;
    }
}

static Py_UCS4*
as_ucs4(PyObject *string, Py_UCS4 *target, Py_ssize_t targetsize,
        int copy_null)
{
    int kind;
    const void *data;
    Py_ssize_t len, targetlen;
    kind = PyUnicode_KIND(string);
    data = PyUnicode_DATA(string);
    len = PyUnicode_GET_LENGTH(string);
    targetlen = len;
    if (copy_null)
        targetlen++;
    if (!target) {
        target = PyMem_New(Py_UCS4, targetlen);
        if (!target) {
            PyErr_NoMemory();
            return NULL;
        }
    }
    else {
        if (targetsize < targetlen) {
            PyErr_Format(PyExc_SystemError,
                         "string is longer than the buffer");
            if (copy_null && 0 < targetsize)
                target[0] = 0;
            return NULL;
        }
    }
    if (kind == PyUnicode_1BYTE_KIND) {
        const Py_UCS1 *start = (const Py_UCS1 *) data;
        _PyUnicode_CONVERT_BYTES(Py_UCS1, Py_UCS4, start, start + len, target);
    }
    else if (kind == PyUnicode_2BYTE_KIND) {
        const Py_UCS2 *start = (const Py_UCS2 *) data;
        _PyUnicode_CONVERT_BYTES(Py_UCS2, Py_UCS4, start, start + len, target);
    }
    else if (kind == PyUnicode_4BYTE_KIND) {
        memcpy(target, data, len * sizeof(Py_UCS4));
    }
    else {
        Py_UNREACHABLE();
    }
    if (copy_null)
        target[len] = 0;
    return target;
}

Py_UCS4*
PyUnicode_AsUCS4(PyObject *string, Py_UCS4 *target, Py_ssize_t targetsize,
                 int copy_null)
{
    if (target == NULL || targetsize < 0) {
        PyErr_BadInternalCall();
        return NULL;
    }
    return as_ucs4(string, target, targetsize, copy_null);
}

Py_UCS4*
PyUnicode_AsUCS4Copy(PyObject *string)
{
    return as_ucs4(string, NULL, 0, 1);
}

/* maximum number of characters required for output of %lld or %p.
   We need at most ceil(log10(256)*SIZEOF_LONG_LONG) digits,
   plus 1 for the sign.  53/22 is an upper bound for log10(256). */
#define MAX_LONG_LONG_CHARS (2 + (SIZEOF_LONG_LONG*53-1) / 22)

static int
unicode_fromformat_write_str(_PyUnicodeWriter *writer, PyObject *str,
                             Py_ssize_t width, Py_ssize_t precision)
{
    Py_ssize_t length, fill, arglen;
    Py_UCS4 maxchar;

    length = PyUnicode_GET_LENGTH(str);
    if ((precision == -1 || precision >= length)
        && width <= length)
        return _PyUnicodeWriter_WriteStr(writer, str);

    if (precision != -1)
        length = Py_MIN(precision, length);

    arglen = Py_MAX(length, width);
    if (PyUnicode_MAX_CHAR_VALUE(str) > writer->maxchar)
        maxchar = _PyUnicode_FindMaxChar(str, 0, length);
    else
        maxchar = writer->maxchar;

    if (_PyUnicodeWriter_Prepare(writer, arglen, maxchar) == -1)
        return -1;

    if (width > length) {
        fill = width - length;
        if (PyUnicode_Fill(writer->buffer, writer->pos, fill, ' ') == -1)
            return -1;
        writer->pos += fill;
    }

    _PyUnicode_FastCopyCharacters(writer->buffer, writer->pos,
                                  str, 0, length);
    writer->pos += length;
    return 0;
}

static int
unicode_fromformat_write_cstr(_PyUnicodeWriter *writer, const char *str,
                              Py_ssize_t width, Py_ssize_t precision)
{
    /* UTF-8 */
    Py_ssize_t length;
    PyObject *unicode;
    int res;

    if (precision == -1) {
        length = strlen(str);
    }
    else {
        length = 0;
        while (length < precision && str[length]) {
            length++;
        }
    }
    unicode = PyUnicode_DecodeUTF8Stateful(str, length, "replace", NULL);
    if (unicode == NULL)
        return -1;

    res = unicode_fromformat_write_str(writer, unicode, width, -1);
    Py_DECREF(unicode);
    return res;
}

static const char*
unicode_fromformat_arg(_PyUnicodeWriter *writer,
                       const char *f, va_list *vargs)
{
    const char *p;
    Py_ssize_t len;
    int zeropad;
    Py_ssize_t width;
    Py_ssize_t precision;
    int longflag;
    int longlongflag;
    int size_tflag;
    Py_ssize_t fill;

    p = f;
    f++;
    if (*f == '%') {
        if (_PyUnicodeWriter_WriteCharInline(writer, '%') < 0)
            return NULL;
        f++;
        return f;
    }

    zeropad = 0;
    if (*f == '0') {
        zeropad = 1;
        f++;
    }

    /* parse the width.precision part, e.g. "%2.5s" => width=2, precision=5 */
    width = -1;
    if (Py_ISDIGIT((unsigned)*f)) {
        width = *f - '0';
        f++;
        while (Py_ISDIGIT((unsigned)*f)) {
            if (width > (PY_SSIZE_T_MAX - ((int)*f - '0')) / 10) {
                PyErr_SetString(PyExc_ValueError,
                                "width too big");
                return NULL;
            }
            width = (width * 10) + (*f - '0');
            f++;
        }
    }
    precision = -1;
    if (*f == '.') {
        f++;
        if (Py_ISDIGIT((unsigned)*f)) {
            precision = (*f - '0');
            f++;
            while (Py_ISDIGIT((unsigned)*f)) {
                if (precision > (PY_SSIZE_T_MAX - ((int)*f - '0')) / 10) {
                    PyErr_SetString(PyExc_ValueError,
                                    "precision too big");
                    return NULL;
                }
                precision = (precision * 10) + (*f - '0');
                f++;
            }
        }
    }

    /* Handle %ld, %lu, %lld and %llu. */
    longflag = 0;
    longlongflag = 0;
    size_tflag = 0;
    if (*f == 'l') {
        if (f[1] == 'd' || f[1] == 'u' || f[1] == 'i') {
            longflag = 1;
            ++f;
        }
        else if (f[1] == 'l' &&
                 (f[2] == 'd' || f[2] == 'u' || f[2] == 'i')) {
            longlongflag = 1;
            f += 2;
        }
    }
    /* handle the size_t flag. */
    else if (*f == 'z' && (f[1] == 'd' || f[1] == 'u' || f[1] == 'i')) {
        size_tflag = 1;
        ++f;
    }

    if (f[0] != '\0' && f[1] == '\0')
        writer->overallocate = 0;

    switch (*f) {
    case 'c':
    {
        int ordinal = va_arg(*vargs, int);
        if (ordinal < 0 || ordinal > MAX_UNICODE) {
            PyErr_SetString(PyExc_OverflowError,
                            "character argument not in range(0x110000)");
            return NULL;
        }
        if (_PyUnicodeWriter_WriteCharInline(writer, ordinal) < 0)
            return NULL;
        break;
    }

    case 'i':
    case 'd':
    case 'u':
    case 'x':
    {
        /* used by sprintf */
        char buffer[MAX_LONG_LONG_CHARS];
        Py_ssize_t arglen;

        if (*f == 'u') {
            if (longflag) {
                len = sprintf(buffer, "%lu", va_arg(*vargs, unsigned long));
            }
            else if (longlongflag) {
                len = sprintf(buffer, "%llu", va_arg(*vargs, unsigned long long));
            }
            else if (size_tflag) {
                len = sprintf(buffer, "%zu", va_arg(*vargs, size_t));
            }
            else {
                len = sprintf(buffer, "%u", va_arg(*vargs, unsigned int));
            }
        }
        else if (*f == 'x') {
            len = sprintf(buffer, "%x", va_arg(*vargs, int));
        }
        else {
            if (longflag) {
                len = sprintf(buffer, "%li", va_arg(*vargs, long));
            }
            else if (longlongflag) {
                len = sprintf(buffer, "%lli", va_arg(*vargs, long long));
            }
            else if (size_tflag) {
                len = sprintf(buffer, "%zi", va_arg(*vargs, Py_ssize_t));
            }
            else {
                len = sprintf(buffer, "%i", va_arg(*vargs, int));
            }
        }
        assert(len >= 0);

        int negative = (buffer[0] == '-');
        len -= negative;

        precision = Py_MAX(precision, len);
        width = Py_MAX(width, precision + negative);

        arglen = Py_MAX(precision, width);
        if (_PyUnicodeWriter_Prepare(writer, arglen, 127) == -1)
            return NULL;

        if (width > precision) {
            if (negative && zeropad) {
                if (_PyUnicodeWriter_WriteChar(writer, '-') == -1)
                    return NULL;
            }

            Py_UCS4 fillchar = zeropad?'0':' ';
            fill = width - precision - negative;
            if (PyUnicode_Fill(writer->buffer, writer->pos, fill, fillchar) == -1)
                return NULL;
            writer->pos += fill;

            if (negative && !zeropad) {
                if (_PyUnicodeWriter_WriteChar(writer, '-') == -1)
                    return NULL;
            }
        }

        if (precision > len) {
            fill = precision - len;
            if (PyUnicode_Fill(writer->buffer, writer->pos, fill, '0') == -1)
                return NULL;
            writer->pos += fill;
        }

        if (_PyUnicodeWriter_WriteASCIIString(writer, &buffer[negative], len) < 0)
            return NULL;
        break;
    }

    case 'p':
    {
        char number[MAX_LONG_LONG_CHARS];

        len = sprintf(number, "%p", va_arg(*vargs, void*));
        assert(len >= 0);

        /* %p is ill-defined:  ensure leading 0x. */
        if (number[1] == 'X')
            number[1] = 'x';
        else if (number[1] != 'x') {
            memmove(number + 2, number,
                    strlen(number) + 1);
            number[0] = '0';
            number[1] = 'x';
            len += 2;
        }

        if (_PyUnicodeWriter_WriteASCIIString(writer, number, len) < 0)
            return NULL;
        break;
    }

    case 's':
    {
        /* UTF-8 */
        const char *s = va_arg(*vargs, const char*);
        if (unicode_fromformat_write_cstr(writer, s, width, precision) < 0)
            return NULL;
        break;
    }

    case 'U':
    {
        PyObject *obj = va_arg(*vargs, PyObject *);
        assert(obj && _PyUnicode_CHECK(obj));

        if (unicode_fromformat_write_str(writer, obj, width, precision) == -1)
            return NULL;
        break;
    }

    case 'V':
    {
        PyObject *obj = va_arg(*vargs, PyObject *);
        const char *str = va_arg(*vargs, const char *);
        if (obj) {
            assert(_PyUnicode_CHECK(obj));
            if (unicode_fromformat_write_str(writer, obj, width, precision) == -1)
                return NULL;
        }
        else {
            assert(str != NULL);
            if (unicode_fromformat_write_cstr(writer, str, width, precision) < 0)
                return NULL;
        }
        break;
    }

    case 'S':
    {
        PyObject *obj = va_arg(*vargs, PyObject *);
        PyObject *str;
        assert(obj);
        str = PyObject_Str(obj);
        if (!str)
            return NULL;
        if (unicode_fromformat_write_str(writer, str, width, precision) == -1) {
            Py_DECREF(str);
            return NULL;
        }
        Py_DECREF(str);
        break;
    }

    case 'R':
    {
        PyObject *obj = va_arg(*vargs, PyObject *);
        PyObject *repr;
        assert(obj);
        repr = PyObject_Repr(obj);
        if (!repr)
            return NULL;
        if (unicode_fromformat_write_str(writer, repr, width, precision) == -1) {
            Py_DECREF(repr);
            return NULL;
        }
        Py_DECREF(repr);
        break;
    }

    case 'A':
    {
        PyObject *obj = va_arg(*vargs, PyObject *);
        PyObject *ascii;
        assert(obj);
        ascii = PyObject_ASCII(obj);
        if (!ascii)
            return NULL;
        if (unicode_fromformat_write_str(writer, ascii, width, precision) == -1) {
            Py_DECREF(ascii);
            return NULL;
        }
        Py_DECREF(ascii);
        break;
    }

    default:
        PyErr_Format(PyExc_SystemError, "invalid format string: %s", p);
        return NULL;
    }

    f++;
    return f;
}

PyObject *
PyUnicode_FromFormatV(const char *format, va_list vargs)
{
    va_list vargs2;
    const char *f;
    _PyUnicodeWriter writer;

    _PyUnicodeWriter_Init(&writer);
    writer.min_length = strlen(format) + 100;
    writer.overallocate = 1;

    // Copy varags to be able to pass a reference to a subfunction.
    va_copy(vargs2, vargs);

    for (f = format; *f; ) {
        if (*f == '%') {
            f = unicode_fromformat_arg(&writer, f, &vargs2);
            if (f == NULL)
                goto fail;
        }
        else {
            const char *p;
            Py_ssize_t len;

            p = f;
            do
            {
                if ((unsigned char)*p > 127) {
                    PyErr_Format(PyExc_ValueError,
                        "PyUnicode_FromFormatV() expects an ASCII-encoded format "
                        "string, got a non-ASCII byte: 0x%02x",
                        (unsigned char)*p);
                    goto fail;
                }
                p++;
            }
            while (*p != '\0' && *p != '%');
            len = p - f;

            if (*p == '\0')
                writer.overallocate = 0;

            if (_PyUnicodeWriter_WriteASCIIString(&writer, f, len) < 0)
                goto fail;

            f = p;
        }
    }
    va_end(vargs2);
    return _PyUnicodeWriter_Finish(&writer);

  fail:
    va_end(vargs2);
    _PyUnicodeWriter_Dealloc(&writer);
    return NULL;
}

PyObject *
PyUnicode_FromFormat(const char *format, ...)
{
    PyObject* ret;
    va_list vargs;

    va_start(vargs, format);
    ret = PyUnicode_FromFormatV(format, vargs);
    va_end(vargs);
    return ret;
}

static Py_ssize_t
unicode_get_widechar_size(PyObject *unicode)
{
    Py_ssize_t res;

    assert(unicode != NULL);
    assert(_PyUnicode_CHECK(unicode));

    res = _PyUnicode_LENGTH(unicode);
#if SIZEOF_WCHAR_T == 2
    if (PyUnicode_KIND(unicode) == PyUnicode_4BYTE_KIND) {
        const Py_UCS4 *s = PyUnicode_4BYTE_DATA(unicode);
        const Py_UCS4 *end = s + res;
        for (; s < end; ++s) {
            if (*s > 0xFFFF) {
                ++res;
            }
        }
    }
#endif
    return res;
}

static void
unicode_copy_as_widechar(PyObject *unicode, wchar_t *w, Py_ssize_t size)
{
    assert(unicode != NULL);
    assert(_PyUnicode_CHECK(unicode));

    if (PyUnicode_KIND(unicode) == sizeof(wchar_t)) {
        memcpy(w, PyUnicode_DATA(unicode), size * sizeof(wchar_t));
        return;
    }

    if (PyUnicode_KIND(unicode) == PyUnicode_1BYTE_KIND) {
        const Py_UCS1 *s = PyUnicode_1BYTE_DATA(unicode);
        for (; size--; ++s, ++w) {
            *w = *s;
        }
    }
    else {
#if SIZEOF_WCHAR_T == 4
        assert(PyUnicode_KIND(unicode) == PyUnicode_2BYTE_KIND);
        const Py_UCS2 *s = PyUnicode_2BYTE_DATA(unicode);
        for (; size--; ++s, ++w) {
            *w = *s;
        }
#else
        assert(PyUnicode_KIND(unicode) == PyUnicode_4BYTE_KIND);
        const Py_UCS4 *s = PyUnicode_4BYTE_DATA(unicode);
        for (; size--; ++s, ++w) {
            Py_UCS4 ch = *s;
            if (ch > 0xFFFF) {
                assert(ch <= MAX_UNICODE);
                /* encode surrogate pair in this case */
                *w++ = Py_UNICODE_HIGH_SURROGATE(ch);
                if (!size--)
                    break;
                *w = Py_UNICODE_LOW_SURROGATE(ch);
            }
            else {
                *w = ch;
            }
        }
#endif
    }
}

#ifdef HAVE_WCHAR_H

/* Convert a Unicode object to a wide character string.

   - If w is NULL: return the number of wide characters (including the null
     character) required to convert the unicode object. Ignore size argument.

   - Otherwise: return the number of wide characters (excluding the null
     character) written into w. Write at most size wide characters (including
     the null character). */
Py_ssize_t
PyUnicode_AsWideChar(PyObject *unicode,
                     wchar_t *w,
                     Py_ssize_t size)
{
    Py_ssize_t res;

    if (unicode == NULL) {
        PyErr_BadInternalCall();
        return -1;
    }
    if (!PyUnicode_Check(unicode)) {
        PyErr_BadArgument();
        return -1;
    }

    res = unicode_get_widechar_size(unicode);
    if (w == NULL) {
        return res + 1;
    }

    if (size > res) {
        size = res + 1;
    }
    else {
        res = size;
    }
    unicode_copy_as_widechar(unicode, w, size);

#ifdef HAVE_NON_UNICODE_WCHAR_T_REPRESENTATION
    /* Oracle Solaris uses non-Unicode internal wchar_t form for
       non-Unicode locales and hence needs conversion first. */
    if (_Py_LocaleUsesNonUnicodeWchar()) {
        if (_Py_EncodeNonUnicodeWchar_InPlace(w, size) < 0) {
            return -1;
        }
    }
#endif

    return res;
}

wchar_t*
PyUnicode_AsWideCharString(PyObject *unicode,
                           Py_ssize_t *size)
{
    wchar_t *buffer;
    Py_ssize_t buflen;

    if (unicode == NULL) {
        PyErr_BadInternalCall();
        return NULL;
    }
    if (!PyUnicode_Check(unicode)) {
        PyErr_BadArgument();
        return NULL;
    }

    buflen = unicode_get_widechar_size(unicode);
    buffer = (wchar_t *) PyMem_New(wchar_t, (buflen + 1));
    if (buffer == NULL) {
        PyErr_NoMemory();
        return NULL;
    }
    unicode_copy_as_widechar(unicode, buffer, buflen + 1);

#ifdef HAVE_NON_UNICODE_WCHAR_T_REPRESENTATION
    /* Oracle Solaris uses non-Unicode internal wchar_t form for
       non-Unicode locales and hence needs conversion first. */
    if (_Py_LocaleUsesNonUnicodeWchar()) {
        if (_Py_EncodeNonUnicodeWchar_InPlace(buffer, (buflen + 1)) < 0) {
            return NULL;
        }
    }
#endif

    if (size != NULL) {
        *size = buflen;
    }
    else if (wcslen(buffer) != (size_t)buflen) {
        PyMem_Free(buffer);
        PyErr_SetString(PyExc_ValueError,
                        "embedded null character");
        return NULL;
    }
    return buffer;
}

#endif /* HAVE_WCHAR_H */

int
_PyUnicode_WideCharString_Converter(PyObject *obj, void *ptr)
{
    wchar_t **p = (wchar_t **)ptr;
    if (obj == NULL) {
        PyMem_Free(*p);
        *p = NULL;
        return 1;
    }
    if (PyUnicode_Check(obj)) {
        *p = PyUnicode_AsWideCharString(obj, NULL);
        if (*p == NULL) {
            return 0;
        }
        return Py_CLEANUP_SUPPORTED;
    }
    PyErr_Format(PyExc_TypeError,
                 "argument must be str, not %.50s",
                 Py_TYPE(obj)->tp_name);
    return 0;
}

int
_PyUnicode_WideCharString_Opt_Converter(PyObject *obj, void *ptr)
{
    wchar_t **p = (wchar_t **)ptr;
    if (obj == NULL) {
        PyMem_Free(*p);
        *p = NULL;
        return 1;
    }
    if (obj == Py_None) {
        *p = NULL;
        return 1;
    }
    if (PyUnicode_Check(obj)) {
        *p = PyUnicode_AsWideCharString(obj, NULL);
        if (*p == NULL) {
            return 0;
        }
        return Py_CLEANUP_SUPPORTED;
    }
    PyErr_Format(PyExc_TypeError,
                 "argument must be str or None, not %.50s",
                 Py_TYPE(obj)->tp_name);
    return 0;
}

PyObject *
PyUnicode_FromOrdinal(int ordinal)
{
    if (ordinal < 0 || ordinal > MAX_UNICODE) {
        PyErr_SetString(PyExc_ValueError,
                        "chr() arg not in range(0x110000)");
        return NULL;
    }

    return unicode_char((Py_UCS4)ordinal);
}

PyObject *
PyUnicode_FromObject(PyObject *obj)
{
    /* XXX Perhaps we should make this API an alias of
       PyObject_Str() instead ?! */
    if (PyUnicode_CheckExact(obj)) {
        return Py_NewRef(obj);
    }
    if (PyUnicode_Check(obj)) {
        /* For a Unicode subtype that's not a Unicode object,
           return a true Unicode object with the same data. */
        return _PyUnicode_Copy(obj);
    }
    PyErr_Format(PyExc_TypeError,
                 "Can't convert '%.100s' object to str implicitly",
                 Py_TYPE(obj)->tp_name);
    return NULL;
}

PyObject *
PyUnicode_FromEncodedObject(PyObject *obj,
                            const char *encoding,
                            const char *errors)
{
    Py_buffer buffer;
    PyObject *v;

    if (obj == NULL) {
        PyErr_BadInternalCall();
        return NULL;
    }

    /* Decoding bytes objects is the most common case and should be fast */
    if (PyBytes_Check(obj)) {
        if (PyBytes_GET_SIZE(obj) == 0) {
            if (unicode_check_encoding_errors(encoding, errors) < 0) {
                return NULL;
            }
            _Py_RETURN_UNICODE_EMPTY();
        }
        return PyUnicode_Decode(
                PyBytes_AS_STRING(obj), PyBytes_GET_SIZE(obj),
                encoding, errors);
    }

    if (PyUnicode_Check(obj)) {
        PyErr_SetString(PyExc_TypeError,
                        "decoding str is not supported");
        return NULL;
    }

    /* Retrieve a bytes buffer view through the PEP 3118 buffer interface */
    if (PyObject_GetBuffer(obj, &buffer, PyBUF_SIMPLE) < 0) {
        PyErr_Format(PyExc_TypeError,
                     "decoding to str: need a bytes-like object, %.80s found",
                     Py_TYPE(obj)->tp_name);
        return NULL;
    }

    if (buffer.len == 0) {
        PyBuffer_Release(&buffer);
        if (unicode_check_encoding_errors(encoding, errors) < 0) {
            return NULL;
        }
        _Py_RETURN_UNICODE_EMPTY();
    }

    v = PyUnicode_Decode((char*) buffer.buf, buffer.len, encoding, errors);
    PyBuffer_Release(&buffer);
    return v;
}

/* Normalize an encoding name: similar to encodings.normalize_encoding(), but
   also convert to lowercase. Return 1 on success, or 0 on error (encoding is
   longer than lower_len-1). */
int
_Py_normalize_encoding(const char *encoding,
                       char *lower,
                       size_t lower_len)
{
    const char *e;
    char *l;
    char *l_end;
    int punct;

    assert(encoding != NULL);

    e = encoding;
    l = lower;
    l_end = &lower[lower_len - 1];
    punct = 0;
    while (1) {
        char c = *e;
        if (c == 0) {
            break;
        }

        if (Py_ISALNUM(c) || c == '.') {
            if (punct && l != lower) {
                if (l == l_end) {
                    return 0;
                }
                *l++ = '_';
            }
            punct = 0;

            if (l == l_end) {
                return 0;
            }
            *l++ = Py_TOLOWER(c);
        }
        else {
            punct = 1;
        }

        e++;
    }
    *l = '\0';
    return 1;
}

PyObject *
PyUnicode_Decode(const char *s,
                 Py_ssize_t size,
                 const char *encoding,
                 const char *errors)
{
    PyObject *buffer = NULL, *unicode;
    Py_buffer info;
    char buflower[11];   /* strlen("iso-8859-1\0") == 11, longest shortcut */

    if (unicode_check_encoding_errors(encoding, errors) < 0) {
        return NULL;
    }

    if (size == 0) {
        _Py_RETURN_UNICODE_EMPTY();
    }

    if (encoding == NULL) {
        return PyUnicode_DecodeUTF8Stateful(s, size, errors, NULL);
    }

    /* Shortcuts for common default encodings */
    if (_Py_normalize_encoding(encoding, buflower, sizeof(buflower))) {
        char *lower = buflower;

        /* Fast paths */
        if (lower[0] == 'u' && lower[1] == 't' && lower[2] == 'f') {
            lower += 3;
            if (*lower == '_') {
                /* Match "utf8" and "utf_8" */
                lower++;
            }

            if (lower[0] == '8' && lower[1] == 0) {
                return PyUnicode_DecodeUTF8Stateful(s, size, errors, NULL);
            }
            else if (lower[0] == '1' && lower[1] == '6' && lower[2] == 0) {
                return PyUnicode_DecodeUTF16(s, size, errors, 0);
            }
            else if (lower[0] == '3' && lower[1] == '2' && lower[2] == 0) {
                return PyUnicode_DecodeUTF32(s, size, errors, 0);
            }
        }
        else {
            if (strcmp(lower, "ascii") == 0
                || strcmp(lower, "us_ascii") == 0) {
                return PyUnicode_DecodeASCII(s, size, errors);
            }
    #ifdef MS_WINDOWS
            else if (strcmp(lower, "mbcs") == 0) {
                return PyUnicode_DecodeMBCS(s, size, errors);
            }
    #endif
            else if (strcmp(lower, "latin1") == 0
                     || strcmp(lower, "latin_1") == 0
                     || strcmp(lower, "iso_8859_1") == 0
                     || strcmp(lower, "iso8859_1") == 0) {
                return PyUnicode_DecodeLatin1(s, size, errors);
            }
        }
    }

    /* Decode via the codec registry */
    buffer = NULL;
    if (PyBuffer_FillInfo(&info, NULL, (void *)s, size, 1, PyBUF_FULL_RO) < 0)
        goto onError;
    buffer = PyMemoryView_FromBuffer(&info);
    if (buffer == NULL)
        goto onError;
    unicode = _PyCodec_DecodeText(buffer, encoding, errors);
    if (unicode == NULL)
        goto onError;
    if (!PyUnicode_Check(unicode)) {
        PyErr_Format(PyExc_TypeError,
                     "'%.400s' decoder returned '%.400s' instead of 'str'; "
                     "use codecs.decode() to decode to arbitrary types",
                     encoding,
                     Py_TYPE(unicode)->tp_name);
        Py_DECREF(unicode);
        goto onError;
    }
    Py_DECREF(buffer);
    return unicode_result(unicode);

  onError:
    Py_XDECREF(buffer);
    return NULL;
}

PyObject *
PyUnicode_AsDecodedObject(PyObject *unicode,
                          const char *encoding,
                          const char *errors)
{
    if (!PyUnicode_Check(unicode)) {
        PyErr_BadArgument();
        return NULL;
    }

    if (PyErr_WarnEx(PyExc_DeprecationWarning,
                     "PyUnicode_AsDecodedObject() is deprecated; "
                     "use PyCodec_Decode() to decode from str", 1) < 0)
        return NULL;

    if (encoding == NULL)
        encoding = PyUnicode_GetDefaultEncoding();

    /* Decode via the codec registry */
    return PyCodec_Decode(unicode, encoding, errors);
}

PyObject *
PyUnicode_AsDecodedUnicode(PyObject *unicode,
                           const char *encoding,
                           const char *errors)
{
    PyObject *v;

    if (!PyUnicode_Check(unicode)) {
        PyErr_BadArgument();
        goto onError;
    }

    if (PyErr_WarnEx(PyExc_DeprecationWarning,
                     "PyUnicode_AsDecodedUnicode() is deprecated; "
                     "use PyCodec_Decode() to decode from str to str", 1) < 0)
        return NULL;

    if (encoding == NULL)
        encoding = PyUnicode_GetDefaultEncoding();

    /* Decode via the codec registry */
    v = PyCodec_Decode(unicode, encoding, errors);
    if (v == NULL)
        goto onError;
    if (!PyUnicode_Check(v)) {
        PyErr_Format(PyExc_TypeError,
                     "'%.400s' decoder returned '%.400s' instead of 'str'; "
                     "use codecs.decode() to decode to arbitrary types",
                     encoding,
                     Py_TYPE(unicode)->tp_name);
        Py_DECREF(v);
        goto onError;
    }
    return unicode_result(v);

  onError:
    return NULL;
}

PyObject *
PyUnicode_AsEncodedObject(PyObject *unicode,
                          const char *encoding,
                          const char *errors)
{
    PyObject *v;

    if (!PyUnicode_Check(unicode)) {
        PyErr_BadArgument();
        goto onError;
    }

    if (PyErr_WarnEx(PyExc_DeprecationWarning,
                     "PyUnicode_AsEncodedObject() is deprecated; "
                     "use PyUnicode_AsEncodedString() to encode from str to bytes "
                     "or PyCodec_Encode() for generic encoding", 1) < 0)
        return NULL;

    if (encoding == NULL)
        encoding = PyUnicode_GetDefaultEncoding();

    /* Encode via the codec registry */
    v = PyCodec_Encode(unicode, encoding, errors);
    if (v == NULL)
        goto onError;
    return v;

  onError:
    return NULL;
}


static PyObject *
unicode_encode_locale(PyObject *unicode, _Py_error_handler error_handler,
                      int current_locale)
{
    Py_ssize_t wlen;
    wchar_t *wstr = PyUnicode_AsWideCharString(unicode, &wlen);
    if (wstr == NULL) {
        return NULL;
    }

    if ((size_t)wlen != wcslen(wstr)) {
        PyErr_SetString(PyExc_ValueError, "embedded null character");
        PyMem_Free(wstr);
        return NULL;
    }

    char *str;
    size_t error_pos;
    const char *reason;
    int res = _Py_EncodeLocaleEx(wstr, &str, &error_pos, &reason,
                                 current_locale, error_handler);
    PyMem_Free(wstr);

    if (res != 0) {
        if (res == -2) {
            PyObject *exc;
            exc = PyObject_CallFunction(PyExc_UnicodeEncodeError, "sOnns",
                    "locale", unicode,
                    (Py_ssize_t)error_pos,
                    (Py_ssize_t)(error_pos+1),
                    reason);
            if (exc != NULL) {
                PyCodec_StrictErrors(exc);
                Py_DECREF(exc);
            }
        }
        else if (res == -3) {
            PyErr_SetString(PyExc_ValueError, "unsupported error handler");
        }
        else {
            PyErr_NoMemory();
        }
        return NULL;
    }

    PyObject *bytes = PyBytes_FromString(str);
    PyMem_RawFree(str);
    return bytes;
}

PyObject *
PyUnicode_EncodeLocale(PyObject *unicode, const char *errors)
{
    _Py_error_handler error_handler = _Py_GetErrorHandler(errors);
    return unicode_encode_locale(unicode, error_handler, 1);
}

PyObject *
PyUnicode_EncodeFSDefault(PyObject *unicode)
{
    PyInterpreterState *interp = _PyInterpreterState_GET();
    struct _Py_unicode_fs_codec *fs_codec = &interp->unicode.fs_codec;
    if (fs_codec->utf8) {
        return unicode_encode_utf8(unicode,
                                   fs_codec->error_handler,
                                   fs_codec->errors);
    }
#ifndef _Py_FORCE_UTF8_FS_ENCODING
    else if (fs_codec->encoding) {
        return PyUnicode_AsEncodedString(unicode,
                                         fs_codec->encoding,
                                         fs_codec->errors);
    }
#endif
    else {
        /* Before _PyUnicode_InitEncodings() is called, the Python codec
           machinery is not ready and so cannot be used:
           use wcstombs() in this case. */
        const PyConfig *config = _PyInterpreterState_GetConfig(interp);
        const wchar_t *filesystem_errors = config->filesystem_errors;
        assert(filesystem_errors != NULL);
        _Py_error_handler errors = get_error_handler_wide(filesystem_errors);
        assert(errors != _Py_ERROR_UNKNOWN);
#ifdef _Py_FORCE_UTF8_FS_ENCODING
        return unicode_encode_utf8(unicode, errors, NULL);
#else
        return unicode_encode_locale(unicode, errors, 0);
#endif
    }
}

PyObject *
PyUnicode_AsEncodedString(PyObject *unicode,
                          const char *encoding,
                          const char *errors)
{
    PyObject *v;
    char buflower[11];   /* strlen("iso_8859_1\0") == 11, longest shortcut */

    if (!PyUnicode_Check(unicode)) {
        PyErr_BadArgument();
        return NULL;
    }

    if (unicode_check_encoding_errors(encoding, errors) < 0) {
        return NULL;
    }

    if (encoding == NULL) {
        return _PyUnicode_AsUTF8String(unicode, errors);
    }

    /* Shortcuts for common default encodings */
    if (_Py_normalize_encoding(encoding, buflower, sizeof(buflower))) {
        char *lower = buflower;

        /* Fast paths */
        if (lower[0] == 'u' && lower[1] == 't' && lower[2] == 'f') {
            lower += 3;
            if (*lower == '_') {
                /* Match "utf8" and "utf_8" */
                lower++;
            }

            if (lower[0] == '8' && lower[1] == 0) {
                return _PyUnicode_AsUTF8String(unicode, errors);
            }
            else if (lower[0] == '1' && lower[1] == '6' && lower[2] == 0) {
                return _PyUnicode_EncodeUTF16(unicode, errors, 0);
            }
            else if (lower[0] == '3' && lower[1] == '2' && lower[2] == 0) {
                return _PyUnicode_EncodeUTF32(unicode, errors, 0);
            }
        }
        else {
            if (strcmp(lower, "ascii") == 0
                || strcmp(lower, "us_ascii") == 0) {
                return _PyUnicode_AsASCIIString(unicode, errors);
            }
#ifdef MS_WINDOWS
            else if (strcmp(lower, "mbcs") == 0) {
                return PyUnicode_EncodeCodePage(CP_ACP, unicode, errors);
            }
#endif
            else if (strcmp(lower, "latin1") == 0 ||
                     strcmp(lower, "latin_1") == 0 ||
                     strcmp(lower, "iso_8859_1") == 0 ||
                     strcmp(lower, "iso8859_1") == 0) {
                return _PyUnicode_AsLatin1String(unicode, errors);
            }
        }
    }

    /* Encode via the codec registry */
    v = _PyCodec_EncodeText(unicode, encoding, errors);
    if (v == NULL)
        return NULL;

    /* The normal path */
    if (PyBytes_Check(v))
        return v;

    /* If the codec returns a buffer, raise a warning and convert to bytes */
    if (PyByteArray_Check(v)) {
        int error;
        PyObject *b;

        error = PyErr_WarnFormat(PyExc_RuntimeWarning, 1,
            "encoder %s returned bytearray instead of bytes; "
            "use codecs.encode() to encode to arbitrary types",
            encoding);
        if (error) {
            Py_DECREF(v);
            return NULL;
        }

        b = PyBytes_FromStringAndSize(PyByteArray_AS_STRING(v),
                                      PyByteArray_GET_SIZE(v));
        Py_DECREF(v);
        return b;
    }

    PyErr_Format(PyExc_TypeError,
                 "'%.400s' encoder returned '%.400s' instead of 'bytes'; "
                 "use codecs.encode() to encode to arbitrary types",
                 encoding,
                 Py_TYPE(v)->tp_name);
    Py_DECREF(v);
    return NULL;
}

PyObject *
PyUnicode_AsEncodedUnicode(PyObject *unicode,
                           const char *encoding,
                           const char *errors)
{
    PyObject *v;

    if (!PyUnicode_Check(unicode)) {
        PyErr_BadArgument();
        goto onError;
    }

    if (PyErr_WarnEx(PyExc_DeprecationWarning,
                     "PyUnicode_AsEncodedUnicode() is deprecated; "
                     "use PyCodec_Encode() to encode from str to str", 1) < 0)
        return NULL;

    if (encoding == NULL)
        encoding = PyUnicode_GetDefaultEncoding();

    /* Encode via the codec registry */
    v = PyCodec_Encode(unicode, encoding, errors);
    if (v == NULL)
        goto onError;
    if (!PyUnicode_Check(v)) {
        PyErr_Format(PyExc_TypeError,
                     "'%.400s' encoder returned '%.400s' instead of 'str'; "
                     "use codecs.encode() to encode to arbitrary types",
                     encoding,
                     Py_TYPE(v)->tp_name);
        Py_DECREF(v);
        goto onError;
    }
    return v;

  onError:
    return NULL;
}

static PyObject*
unicode_decode_locale(const char *str, Py_ssize_t len,
                      _Py_error_handler errors, int current_locale)
{
    if (str[len] != '\0' || (size_t)len != strlen(str))  {
        PyErr_SetString(PyExc_ValueError, "embedded null byte");
        return NULL;
    }

    wchar_t *wstr;
    size_t wlen;
    const char *reason;
    int res = _Py_DecodeLocaleEx(str, &wstr, &wlen, &reason,
                                 current_locale, errors);
    if (res != 0) {
        if (res == -2) {
            PyObject *exc;
            exc = PyObject_CallFunction(PyExc_UnicodeDecodeError, "sy#nns",
                                        "locale", str, len,
                                        (Py_ssize_t)wlen,
                                        (Py_ssize_t)(wlen + 1),
                                        reason);
            if (exc != NULL) {
                PyCodec_StrictErrors(exc);
                Py_DECREF(exc);
            }
        }
        else if (res == -3) {
            PyErr_SetString(PyExc_ValueError, "unsupported error handler");
        }
        else {
            PyErr_NoMemory();
        }
        return NULL;
    }

    PyObject *unicode = PyUnicode_FromWideChar(wstr, wlen);
    PyMem_RawFree(wstr);
    return unicode;
}

PyObject*
PyUnicode_DecodeLocaleAndSize(const char *str, Py_ssize_t len,
                              const char *errors)
{
    _Py_error_handler error_handler = _Py_GetErrorHandler(errors);
    return unicode_decode_locale(str, len, error_handler, 1);
}

PyObject*
PyUnicode_DecodeLocale(const char *str, const char *errors)
{
    Py_ssize_t size = (Py_ssize_t)strlen(str);
    _Py_error_handler error_handler = _Py_GetErrorHandler(errors);
    return unicode_decode_locale(str, size, error_handler, 1);
}


PyObject*
PyUnicode_DecodeFSDefault(const char *s) {
    Py_ssize_t size = (Py_ssize_t)strlen(s);
    return PyUnicode_DecodeFSDefaultAndSize(s, size);
}

PyObject*
PyUnicode_DecodeFSDefaultAndSize(const char *s, Py_ssize_t size)
{
    PyInterpreterState *interp = _PyInterpreterState_GET();
    struct _Py_unicode_fs_codec *fs_codec = &interp->unicode.fs_codec;
    if (fs_codec->utf8) {
        return unicode_decode_utf8(s, size,
                                   fs_codec->error_handler,
                                   fs_codec->errors,
                                   NULL);
    }
#ifndef _Py_FORCE_UTF8_FS_ENCODING
    else if (fs_codec->encoding) {
        return PyUnicode_Decode(s, size,
                                fs_codec->encoding,
                                fs_codec->errors);
    }
#endif
    else {
        /* Before _PyUnicode_InitEncodings() is called, the Python codec
           machinery is not ready and so cannot be used:
           use mbstowcs() in this case. */
        const PyConfig *config = _PyInterpreterState_GetConfig(interp);
        const wchar_t *filesystem_errors = config->filesystem_errors;
        assert(filesystem_errors != NULL);
        _Py_error_handler errors = get_error_handler_wide(filesystem_errors);
        assert(errors != _Py_ERROR_UNKNOWN);
#ifdef _Py_FORCE_UTF8_FS_ENCODING
        return unicode_decode_utf8(s, size, errors, NULL, NULL);
#else
        return unicode_decode_locale(s, size, errors, 0);
#endif
    }
}


int
PyUnicode_FSConverter(PyObject* arg, void* addr)
{
    PyObject *path = NULL;
    PyObject *output = NULL;
    Py_ssize_t size;
    const char *data;
    if (arg == NULL) {
        Py_DECREF(*(PyObject**)addr);
        *(PyObject**)addr = NULL;
        return 1;
    }
    path = PyOS_FSPath(arg);
    if (path == NULL) {
        return 0;
    }
    if (PyBytes_Check(path)) {
        output = path;
    }
    else {  // PyOS_FSPath() guarantees its returned value is bytes or str.
        output = PyUnicode_EncodeFSDefault(path);
        Py_DECREF(path);
        if (!output) {
            return 0;
        }
        assert(PyBytes_Check(output));
    }

    size = PyBytes_GET_SIZE(output);
    data = PyBytes_AS_STRING(output);
    if ((size_t)size != strlen(data)) {
        PyErr_SetString(PyExc_ValueError, "embedded null byte");
        Py_DECREF(output);
        return 0;
    }
    *(PyObject**)addr = output;
    return Py_CLEANUP_SUPPORTED;
}


int
PyUnicode_FSDecoder(PyObject* arg, void* addr)
{
    if (arg == NULL) {
        Py_DECREF(*(PyObject**)addr);
        *(PyObject**)addr = NULL;
        return 1;
    }

    PyObject *path = PyOS_FSPath(arg);
    if (path == NULL) {
        return 0;
    }

    PyObject *output = NULL;
    if (PyUnicode_Check(path)) {
        output = path;
    }
    else if (PyBytes_Check(path)) {
        output = PyUnicode_DecodeFSDefaultAndSize(PyBytes_AS_STRING(path),
                                                  PyBytes_GET_SIZE(path));
        Py_DECREF(path);
        if (!output) {
            return 0;
        }
    }
    else {
        PyErr_Format(PyExc_TypeError,
                     "path should be string, bytes, or os.PathLike, not %.200s",
                     Py_TYPE(arg)->tp_name);
        Py_DECREF(path);
        return 0;
    }

    if (findchar(PyUnicode_DATA(output), PyUnicode_KIND(output),
                 PyUnicode_GET_LENGTH(output), 0, 1) >= 0) {
        PyErr_SetString(PyExc_ValueError, "embedded null character");
        Py_DECREF(output);
        return 0;
    }
    *(PyObject**)addr = output;
    return Py_CLEANUP_SUPPORTED;
}


static int unicode_fill_utf8(PyObject *unicode);

const char *
PyUnicode_AsUTF8AndSize(PyObject *unicode, Py_ssize_t *psize)
{
    if (!PyUnicode_Check(unicode)) {
        PyErr_BadArgument();
        return NULL;
    }

    if (PyUnicode_UTF8(unicode) == NULL) {
        if (unicode_fill_utf8(unicode) == -1) {
            return NULL;
        }
    }

    if (psize)
        *psize = PyUnicode_UTF8_LENGTH(unicode);
    return PyUnicode_UTF8(unicode);
}

const char *
PyUnicode_AsUTF8(PyObject *unicode)
{
    return PyUnicode_AsUTF8AndSize(unicode, NULL);
}

/*
PyUnicode_GetSize() has been deprecated since Python 3.3
because it returned length of Py_UNICODE.

But this function is part of stable abi, because it don't
include Py_UNICODE in signature and it was not excluded from
stable abi in PEP 384.
*/
PyAPI_FUNC(Py_ssize_t)
PyUnicode_GetSize(PyObject *unicode)
{
    PyErr_SetString(PyExc_RuntimeError,
                    "PyUnicode_GetSize has been removed.");
    return -1;
}

Py_ssize_t
PyUnicode_GetLength(PyObject *unicode)
{
    if (!PyUnicode_Check(unicode)) {
        PyErr_BadArgument();
        return -1;
    }
    return PyUnicode_GET_LENGTH(unicode);
}

Py_UCS4
PyUnicode_ReadChar(PyObject *unicode, Py_ssize_t index)
{
    const void *data;
    int kind;

    if (!PyUnicode_Check(unicode)) {
        PyErr_BadArgument();
        return (Py_UCS4)-1;
    }
    if (index < 0 || index >= PyUnicode_GET_LENGTH(unicode)) {
        PyErr_SetString(PyExc_IndexError, "string index out of range");
        return (Py_UCS4)-1;
    }
    data = PyUnicode_DATA(unicode);
    kind = PyUnicode_KIND(unicode);
    return PyUnicode_READ(kind, data, index);
}

int
PyUnicode_WriteChar(PyObject *unicode, Py_ssize_t index, Py_UCS4 ch)
{
    if (!PyUnicode_Check(unicode) || !PyUnicode_IS_COMPACT(unicode)) {
        PyErr_BadArgument();
        return -1;
    }
    if (index < 0 || index >= PyUnicode_GET_LENGTH(unicode)) {
        PyErr_SetString(PyExc_IndexError, "string index out of range");
        return -1;
    }
    if (unicode_check_modifiable(unicode))
        return -1;
    if (ch > PyUnicode_MAX_CHAR_VALUE(unicode)) {
        PyErr_SetString(PyExc_ValueError, "character out of range");
        return -1;
    }
    PyUnicode_WRITE(PyUnicode_KIND(unicode), PyUnicode_DATA(unicode),
                    index, ch);
    return 0;
}

const char *
PyUnicode_GetDefaultEncoding(void)
{
    return "utf-8";
}

/* create or adjust a UnicodeDecodeError */
static void
make_decode_exception(PyObject **exceptionObject,
                      const char *encoding,
                      const char *input, Py_ssize_t length,
                      Py_ssize_t startpos, Py_ssize_t endpos,
                      const char *reason)
{
    if (*exceptionObject == NULL) {
        *exceptionObject = PyUnicodeDecodeError_Create(
            encoding, input, length, startpos, endpos, reason);
    }
    else {
        if (PyUnicodeDecodeError_SetStart(*exceptionObject, startpos))
            goto onError;
        if (PyUnicodeDecodeError_SetEnd(*exceptionObject, endpos))
            goto onError;
        if (PyUnicodeDecodeError_SetReason(*exceptionObject, reason))
            goto onError;
    }
    return;

onError:
    Py_CLEAR(*exceptionObject);
}

#ifdef MS_WINDOWS
static int
widechar_resize(wchar_t **buf, Py_ssize_t *size, Py_ssize_t newsize)
{
    if (newsize > *size) {
        wchar_t *newbuf = *buf;
        if (PyMem_Resize(newbuf, wchar_t, newsize) == NULL) {
            PyErr_NoMemory();
            return -1;
        }
        *buf = newbuf;
    }
    *size = newsize;
    return 0;
}

/* error handling callback helper:
   build arguments, call the callback and check the arguments,
   if no exception occurred, copy the replacement to the output
   and adjust various state variables.
   return 0 on success, -1 on error
*/

static int
unicode_decode_call_errorhandler_wchar(
    const char *errors, PyObject **errorHandler,
    const char *encoding, const char *reason,
    const char **input, const char **inend, Py_ssize_t *startinpos,
    Py_ssize_t *endinpos, PyObject **exceptionObject, const char **inptr,
    wchar_t **buf, Py_ssize_t *bufsize, Py_ssize_t *outpos)
{
    static const char *argparse = "Un;decoding error handler must return (str, int) tuple";

    PyObject *restuple = NULL;
    PyObject *repunicode = NULL;
    Py_ssize_t outsize;
    Py_ssize_t insize;
    Py_ssize_t requiredsize;
    Py_ssize_t newpos;
    PyObject *inputobj = NULL;
    Py_ssize_t repwlen;

    if (*errorHandler == NULL) {
        *errorHandler = PyCodec_LookupError(errors);
        if (*errorHandler == NULL)
            goto onError;
    }

    make_decode_exception(exceptionObject,
        encoding,
        *input, *inend - *input,
        *startinpos, *endinpos,
        reason);
    if (*exceptionObject == NULL)
        goto onError;

    restuple = PyObject_CallOneArg(*errorHandler, *exceptionObject);
    if (restuple == NULL)
        goto onError;
    if (!PyTuple_Check(restuple)) {
        PyErr_SetString(PyExc_TypeError, &argparse[3]);
        goto onError;
    }
    if (!PyArg_ParseTuple(restuple, argparse, &repunicode, &newpos))
        goto onError;

    /* Copy back the bytes variables, which might have been modified by the
       callback */
    inputobj = PyUnicodeDecodeError_GetObject(*exceptionObject);
    if (!inputobj)
        goto onError;
    *input = PyBytes_AS_STRING(inputobj);
    insize = PyBytes_GET_SIZE(inputobj);
    *inend = *input + insize;
    /* we can DECREF safely, as the exception has another reference,
       so the object won't go away. */
    Py_DECREF(inputobj);

    if (newpos<0)
        newpos = insize+newpos;
    if (newpos<0 || newpos>insize) {
        PyErr_Format(PyExc_IndexError, "position %zd from error handler out of bounds", newpos);
        goto onError;
    }

    repwlen = PyUnicode_AsWideChar(repunicode, NULL, 0);
    if (repwlen < 0)
        goto onError;
    repwlen--;
    /* need more space? (at least enough for what we
       have+the replacement+the rest of the string (starting
       at the new input position), so we won't have to check space
       when there are no errors in the rest of the string) */
    requiredsize = *outpos;
    if (requiredsize > PY_SSIZE_T_MAX - repwlen)
        goto overflow;
    requiredsize += repwlen;
    if (requiredsize > PY_SSIZE_T_MAX - (insize - newpos))
        goto overflow;
    requiredsize += insize - newpos;
    outsize = *bufsize;
    if (requiredsize > outsize) {
        if (outsize <= PY_SSIZE_T_MAX/2 && requiredsize < 2*outsize)
            requiredsize = 2*outsize;
        if (widechar_resize(buf, bufsize, requiredsize) < 0) {
            goto onError;
        }
    }
    PyUnicode_AsWideChar(repunicode, *buf + *outpos, repwlen);
    *outpos += repwlen;
    *endinpos = newpos;
    *inptr = *input + newpos;

    /* we made it! */
    Py_DECREF(restuple);
    return 0;

  overflow:
    PyErr_SetString(PyExc_OverflowError,
                    "decoded result is too long for a Python string");

  onError:
    Py_XDECREF(restuple);
    return -1;
}
#endif   /* MS_WINDOWS */

static int
unicode_decode_call_errorhandler_writer(
    const char *errors, PyObject **errorHandler,
    const char *encoding, const char *reason,
    const char **input, const char **inend, Py_ssize_t *startinpos,
    Py_ssize_t *endinpos, PyObject **exceptionObject, const char **inptr,
    _PyUnicodeWriter *writer /* PyObject **output, Py_ssize_t *outpos */)
{
    static const char *argparse = "Un;decoding error handler must return (str, int) tuple";

    PyObject *restuple = NULL;
    PyObject *repunicode = NULL;
    Py_ssize_t insize;
    Py_ssize_t newpos;
    Py_ssize_t replen;
    Py_ssize_t remain;
    PyObject *inputobj = NULL;
    int need_to_grow = 0;
    const char *new_inptr;

    if (*errorHandler == NULL) {
        *errorHandler = PyCodec_LookupError(errors);
        if (*errorHandler == NULL)
            goto onError;
    }

    make_decode_exception(exceptionObject,
        encoding,
        *input, *inend - *input,
        *startinpos, *endinpos,
        reason);
    if (*exceptionObject == NULL)
        goto onError;

    restuple = PyObject_CallOneArg(*errorHandler, *exceptionObject);
    if (restuple == NULL)
        goto onError;
    if (!PyTuple_Check(restuple)) {
        PyErr_SetString(PyExc_TypeError, &argparse[3]);
        goto onError;
    }
    if (!PyArg_ParseTuple(restuple, argparse, &repunicode, &newpos))
        goto onError;

    /* Copy back the bytes variables, which might have been modified by the
       callback */
    inputobj = PyUnicodeDecodeError_GetObject(*exceptionObject);
    if (!inputobj)
        goto onError;
    remain = *inend - *input - *endinpos;
    *input = PyBytes_AS_STRING(inputobj);
    insize = PyBytes_GET_SIZE(inputobj);
    *inend = *input + insize;
    /* we can DECREF safely, as the exception has another reference,
       so the object won't go away. */
    Py_DECREF(inputobj);

    if (newpos<0)
        newpos = insize+newpos;
    if (newpos<0 || newpos>insize) {
        PyErr_Format(PyExc_IndexError, "position %zd from error handler out of bounds", newpos);
        goto onError;
    }

    replen = PyUnicode_GET_LENGTH(repunicode);
    if (replen > 1) {
        writer->min_length += replen - 1;
        need_to_grow = 1;
    }
    new_inptr = *input + newpos;
    if (*inend - new_inptr > remain) {
        /* We don't know the decoding algorithm here so we make the worst
           assumption that one byte decodes to one unicode character.
           If unfortunately one byte could decode to more unicode characters,
           the decoder may write out-of-bound then.  Is it possible for the
           algorithms using this function? */
        writer->min_length += *inend - new_inptr - remain;
        need_to_grow = 1;
    }
    if (need_to_grow) {
        writer->overallocate = 1;
        if (_PyUnicodeWriter_Prepare(writer, writer->min_length - writer->pos,
                            PyUnicode_MAX_CHAR_VALUE(repunicode)) == -1)
            goto onError;
    }
    if (_PyUnicodeWriter_WriteStr(writer, repunicode) == -1)
        goto onError;

    *endinpos = newpos;
    *inptr = new_inptr;

    /* we made it! */
    Py_DECREF(restuple);
    return 0;

  onError:
    Py_XDECREF(restuple);
    return -1;
}

/* --- UTF-7 Codec -------------------------------------------------------- */

/* See RFC2152 for details.  We encode conservatively and decode liberally. */

/* Three simple macros defining base-64. */

/* Is c a base-64 character? */

#define IS_BASE64(c) \
    (((c) >= 'A' && (c) <= 'Z') ||     \
     ((c) >= 'a' && (c) <= 'z') ||     \
     ((c) >= '0' && (c) <= '9') ||     \
     (c) == '+' || (c) == '/')

/* given that c is a base-64 character, what is its base-64 value? */

#define FROM_BASE64(c)                                                  \
    (((c) >= 'A' && (c) <= 'Z') ? (c) - 'A' :                           \
     ((c) >= 'a' && (c) <= 'z') ? (c) - 'a' + 26 :                      \
     ((c) >= '0' && (c) <= '9') ? (c) - '0' + 52 :                      \
     (c) == '+' ? 62 : 63)

/* What is the base-64 character of the bottom 6 bits of n? */

#define TO_BASE64(n)  \
    ("ABCDEFGHIJKLMNOPQRSTUVWXYZabcdefghijklmnopqrstuvwxyz0123456789+/"[(n) & 0x3f])

/* DECODE_DIRECT: this byte encountered in a UTF-7 string should be
 * decoded as itself.  We are permissive on decoding; the only ASCII
 * byte not decoding to itself is the + which begins a base64
 * string. */

#define DECODE_DIRECT(c)                                \
    ((c) <= 127 && (c) != '+')

/* The UTF-7 encoder treats ASCII characters differently according to
 * whether they are Set D, Set O, Whitespace, or special (i.e. none of
 * the above).  See RFC2152.  This array identifies these different
 * sets:
 * 0 : "Set D"
 *     alphanumeric and '(),-./:?
 * 1 : "Set O"
 *     !"#$%&*;<=>@[]^_`{|}
 * 2 : "whitespace"
 *     ht nl cr sp
 * 3 : special (must be base64 encoded)
 *     everything else (i.e. +\~ and non-printing codes 0-8 11-12 14-31 127)
 */

static
char utf7_category[128] = {
/* nul soh stx etx eot enq ack bel bs  ht  nl  vt  np  cr  so  si  */
    3,  3,  3,  3,  3,  3,  3,  3,  3,  2,  2,  3,  3,  2,  3,  3,
/* dle dc1 dc2 dc3 dc4 nak syn etb can em  sub esc fs  gs  rs  us  */
    3,  3,  3,  3,  3,  3,  3,  3,  3,  3,  3,  3,  3,  3,  3,  3,
/* sp   !   "   #   $   %   &   '   (   )   *   +   ,   -   .   /  */
    2,  1,  1,  1,  1,  1,  1,  0,  0,  0,  1,  3,  0,  0,  0,  0,
/*  0   1   2   3   4   5   6   7   8   9   :   ;   <   =   >   ?  */
    0,  0,  0,  0,  0,  0,  0,  0,  0,  0,  0,  1,  1,  1,  1,  0,
/*  @   A   B   C   D   E   F   G   H   I   J   K   L   M   N   O  */
    1,  0,  0,  0,  0,  0,  0,  0,  0,  0,  0,  0,  0,  0,  0,  0,
/*  P   Q   R   S   T   U   V   W   X   Y   Z   [   \   ]   ^   _  */
    0,  0,  0,  0,  0,  0,  0,  0,  0,  0,  0,  1,  3,  1,  1,  1,
/*  `   a   b   c   d   e   f   g   h   i   j   k   l   m   n   o  */
    1,  0,  0,  0,  0,  0,  0,  0,  0,  0,  0,  0,  0,  0,  0,  0,
/*  p   q   r   s   t   u   v   w   x   y   z   {   |   }   ~  del */
    0,  0,  0,  0,  0,  0,  0,  0,  0,  0,  0,  1,  1,  1,  3,  3,
};

/* ENCODE_DIRECT: this character should be encoded as itself.  The
 * answer depends on whether we are encoding set O as itself, and also
 * on whether we are encoding whitespace as itself.  RFC2152 makes it
 * clear that the answers to these questions vary between
 * applications, so this code needs to be flexible.  */

#define ENCODE_DIRECT(c, directO, directWS)             \
    ((c) < 128 && (c) > 0 &&                            \
     ((utf7_category[(c)] == 0) ||                      \
      (directWS && (utf7_category[(c)] == 2)) ||        \
      (directO && (utf7_category[(c)] == 1))))

PyObject *
PyUnicode_DecodeUTF7(const char *s,
                     Py_ssize_t size,
                     const char *errors)
{
    return PyUnicode_DecodeUTF7Stateful(s, size, errors, NULL);
}

/* The decoder.  The only state we preserve is our read position,
 * i.e. how many characters we have consumed.  So if we end in the
 * middle of a shift sequence we have to back off the read position
 * and the output to the beginning of the sequence, otherwise we lose
 * all the shift state (seen bits, number of bits seen, high
 * surrogate). */

PyObject *
PyUnicode_DecodeUTF7Stateful(const char *s,
                             Py_ssize_t size,
                             const char *errors,
                             Py_ssize_t *consumed)
{
    const char *starts = s;
    Py_ssize_t startinpos;
    Py_ssize_t endinpos;
    const char *e;
    _PyUnicodeWriter writer;
    const char *errmsg = "";
    int inShift = 0;
    Py_ssize_t shiftOutStart;
    unsigned int base64bits = 0;
    unsigned long base64buffer = 0;
    Py_UCS4 surrogate = 0;
    PyObject *errorHandler = NULL;
    PyObject *exc = NULL;

    if (size == 0) {
        if (consumed)
            *consumed = 0;
        _Py_RETURN_UNICODE_EMPTY();
    }

    /* Start off assuming it's all ASCII. Widen later as necessary. */
    _PyUnicodeWriter_Init(&writer);
    writer.min_length = size;

    shiftOutStart = 0;
    e = s + size;

    while (s < e) {
        Py_UCS4 ch;
      restart:
        ch = (unsigned char) *s;

        if (inShift) { /* in a base-64 section */
            if (IS_BASE64(ch)) { /* consume a base-64 character */
                base64buffer = (base64buffer << 6) | FROM_BASE64(ch);
                base64bits += 6;
                s++;
                if (base64bits >= 16) {
                    /* we have enough bits for a UTF-16 value */
                    Py_UCS4 outCh = (Py_UCS4)(base64buffer >> (base64bits-16));
                    base64bits -= 16;
                    base64buffer &= (1 << base64bits) - 1; /* clear high bits */
                    assert(outCh <= 0xffff);
                    if (surrogate) {
                        /* expecting a second surrogate */
                        if (Py_UNICODE_IS_LOW_SURROGATE(outCh)) {
                            Py_UCS4 ch2 = Py_UNICODE_JOIN_SURROGATES(surrogate, outCh);
                            if (_PyUnicodeWriter_WriteCharInline(&writer, ch2) < 0)
                                goto onError;
                            surrogate = 0;
                            continue;
                        }
                        else {
                            if (_PyUnicodeWriter_WriteCharInline(&writer, surrogate) < 0)
                                goto onError;
                            surrogate = 0;
                        }
                    }
                    if (Py_UNICODE_IS_HIGH_SURROGATE(outCh)) {
                        /* first surrogate */
                        surrogate = outCh;
                    }
                    else {
                        if (_PyUnicodeWriter_WriteCharInline(&writer, outCh) < 0)
                            goto onError;
                    }
                }
            }
            else { /* now leaving a base-64 section */
                inShift = 0;
                if (base64bits > 0) { /* left-over bits */
                    if (base64bits >= 6) {
                        /* We've seen at least one base-64 character */
                        s++;
                        errmsg = "partial character in shift sequence";
                        goto utf7Error;
                    }
                    else {
                        /* Some bits remain; they should be zero */
                        if (base64buffer != 0) {
                            s++;
                            errmsg = "non-zero padding bits in shift sequence";
                            goto utf7Error;
                        }
                    }
                }
                if (surrogate && DECODE_DIRECT(ch)) {
                    if (_PyUnicodeWriter_WriteCharInline(&writer, surrogate) < 0)
                        goto onError;
                }
                surrogate = 0;
                if (ch == '-') {
                    /* '-' is absorbed; other terminating
                       characters are preserved */
                    s++;
                }
            }
        }
        else if ( ch == '+' ) {
            startinpos = s-starts;
            s++; /* consume '+' */
            if (s < e && *s == '-') { /* '+-' encodes '+' */
                s++;
                if (_PyUnicodeWriter_WriteCharInline(&writer, '+') < 0)
                    goto onError;
            }
            else if (s < e && !IS_BASE64(*s)) {
                s++;
                errmsg = "ill-formed sequence";
                goto utf7Error;
            }
            else { /* begin base64-encoded section */
                inShift = 1;
                surrogate = 0;
                shiftOutStart = writer.pos;
                base64bits = 0;
                base64buffer = 0;
            }
        }
        else if (DECODE_DIRECT(ch)) { /* character decodes as itself */
            s++;
            if (_PyUnicodeWriter_WriteCharInline(&writer, ch) < 0)
                goto onError;
        }
        else {
            startinpos = s-starts;
            s++;
            errmsg = "unexpected special character";
            goto utf7Error;
        }
        continue;
utf7Error:
        endinpos = s-starts;
        if (unicode_decode_call_errorhandler_writer(
                errors, &errorHandler,
                "utf7", errmsg,
                &starts, &e, &startinpos, &endinpos, &exc, &s,
                &writer))
            goto onError;
    }

    /* end of string */

    if (inShift && !consumed) { /* in shift sequence, no more to follow */
        /* if we're in an inconsistent state, that's an error */
        inShift = 0;
        if (surrogate ||
                (base64bits >= 6) ||
                (base64bits > 0 && base64buffer != 0)) {
            endinpos = size;
            if (unicode_decode_call_errorhandler_writer(
                    errors, &errorHandler,
                    "utf7", "unterminated shift sequence",
                    &starts, &e, &startinpos, &endinpos, &exc, &s,
                    &writer))
                goto onError;
            if (s < e)
                goto restart;
        }
    }

    /* return state */
    if (consumed) {
        if (inShift) {
            *consumed = startinpos;
            if (writer.pos != shiftOutStart && writer.maxchar > 127) {
                PyObject *result = PyUnicode_FromKindAndData(
                        writer.kind, writer.data, shiftOutStart);
                Py_XDECREF(errorHandler);
                Py_XDECREF(exc);
                _PyUnicodeWriter_Dealloc(&writer);
                return result;
            }
            writer.pos = shiftOutStart; /* back off output */
        }
        else {
            *consumed = s-starts;
        }
    }

    Py_XDECREF(errorHandler);
    Py_XDECREF(exc);
    return _PyUnicodeWriter_Finish(&writer);

  onError:
    Py_XDECREF(errorHandler);
    Py_XDECREF(exc);
    _PyUnicodeWriter_Dealloc(&writer);
    return NULL;
}


PyObject *
_PyUnicode_EncodeUTF7(PyObject *str,
                      int base64SetO,
                      int base64WhiteSpace,
                      const char *errors)
{
    int kind;
    const void *data;
    Py_ssize_t len;
    PyObject *v;
    int inShift = 0;
    Py_ssize_t i;
    unsigned int base64bits = 0;
    unsigned long base64buffer = 0;
    char * out;
    const char * start;

    kind = PyUnicode_KIND(str);
    data = PyUnicode_DATA(str);
    len = PyUnicode_GET_LENGTH(str);

    if (len == 0)
        return PyBytes_FromStringAndSize(NULL, 0);

    /* It might be possible to tighten this worst case */
    if (len > PY_SSIZE_T_MAX / 8)
        return PyErr_NoMemory();
    v = PyBytes_FromStringAndSize(NULL, len * 8);
    if (v == NULL)
        return NULL;

    start = out = PyBytes_AS_STRING(v);
    for (i = 0; i < len; ++i) {
        Py_UCS4 ch = PyUnicode_READ(kind, data, i);

        if (inShift) {
            if (ENCODE_DIRECT(ch, !base64SetO, !base64WhiteSpace)) {
                /* shifting out */
                if (base64bits) { /* output remaining bits */
                    *out++ = TO_BASE64(base64buffer << (6-base64bits));
                    base64buffer = 0;
                    base64bits = 0;
                }
                inShift = 0;
                /* Characters not in the BASE64 set implicitly unshift the sequence
                   so no '-' is required, except if the character is itself a '-' */
                if (IS_BASE64(ch) || ch == '-') {
                    *out++ = '-';
                }
                *out++ = (char) ch;
            }
            else {
                goto encode_char;
            }
        }
        else { /* not in a shift sequence */
            if (ch == '+') {
                *out++ = '+';
                        *out++ = '-';
            }
            else if (ENCODE_DIRECT(ch, !base64SetO, !base64WhiteSpace)) {
                *out++ = (char) ch;
            }
            else {
                *out++ = '+';
                inShift = 1;
                goto encode_char;
            }
        }
        continue;
encode_char:
        if (ch >= 0x10000) {
            assert(ch <= MAX_UNICODE);

            /* code first surrogate */
            base64bits += 16;
            base64buffer = (base64buffer << 16) | Py_UNICODE_HIGH_SURROGATE(ch);
            while (base64bits >= 6) {
                *out++ = TO_BASE64(base64buffer >> (base64bits-6));
                base64bits -= 6;
            }
            /* prepare second surrogate */
            ch = Py_UNICODE_LOW_SURROGATE(ch);
        }
        base64bits += 16;
        base64buffer = (base64buffer << 16) | ch;
        while (base64bits >= 6) {
            *out++ = TO_BASE64(base64buffer >> (base64bits-6));
            base64bits -= 6;
        }
    }
    if (base64bits)
        *out++= TO_BASE64(base64buffer << (6-base64bits) );
    if (inShift)
        *out++ = '-';
    if (_PyBytes_Resize(&v, out - start) < 0)
        return NULL;
    return v;
}

#undef IS_BASE64
#undef FROM_BASE64
#undef TO_BASE64
#undef DECODE_DIRECT
#undef ENCODE_DIRECT

/* --- UTF-8 Codec -------------------------------------------------------- */

PyObject *
PyUnicode_DecodeUTF8(const char *s,
                     Py_ssize_t size,
                     const char *errors)
{
    return PyUnicode_DecodeUTF8Stateful(s, size, errors, NULL);
}

#include "stringlib/asciilib.h"
#include "stringlib/codecs.h"
#include "stringlib/undef.h"

#include "stringlib/ucs1lib.h"
#include "stringlib/codecs.h"
#include "stringlib/undef.h"

#include "stringlib/ucs2lib.h"
#include "stringlib/codecs.h"
#include "stringlib/undef.h"

#include "stringlib/ucs4lib.h"
#include "stringlib/codecs.h"
#include "stringlib/undef.h"

/* Mask to quickly check whether a C 'size_t' contains a
   non-ASCII, UTF8-encoded char. */
#if (SIZEOF_SIZE_T == 8)
# define ASCII_CHAR_MASK 0x8080808080808080ULL
#elif (SIZEOF_SIZE_T == 4)
# define ASCII_CHAR_MASK 0x80808080U
#else
# error C 'size_t' size should be either 4 or 8!
#endif

static Py_ssize_t
ascii_decode(const char *start, const char *end, Py_UCS1 *dest)
{
    const char *p = start;

#if SIZEOF_SIZE_T <= SIZEOF_VOID_P
    assert(_Py_IS_ALIGNED(dest, ALIGNOF_SIZE_T));
    if (_Py_IS_ALIGNED(p, ALIGNOF_SIZE_T)) {
        /* Fast path, see in STRINGLIB(utf8_decode) for
           an explanation. */
        /* Help allocation */
        const char *_p = p;
        Py_UCS1 * q = dest;
        while (_p + SIZEOF_SIZE_T <= end) {
            size_t value = *(const size_t *) _p;
            if (value & ASCII_CHAR_MASK)
                break;
            *((size_t *)q) = value;
            _p += SIZEOF_SIZE_T;
            q += SIZEOF_SIZE_T;
        }
        p = _p;
        while (p < end) {
            if ((unsigned char)*p & 0x80)
                break;
            *q++ = *p++;
        }
        return p - start;
    }
#endif
    while (p < end) {
        /* Fast path, see in STRINGLIB(utf8_decode) in stringlib/codecs.h
           for an explanation. */
        if (_Py_IS_ALIGNED(p, ALIGNOF_SIZE_T)) {
            /* Help allocation */
            const char *_p = p;
            while (_p + SIZEOF_SIZE_T <= end) {
                size_t value = *(const size_t *) _p;
                if (value & ASCII_CHAR_MASK)
                    break;
                _p += SIZEOF_SIZE_T;
            }
            p = _p;
            if (_p == end)
                break;
        }
        if ((unsigned char)*p & 0x80)
            break;
        ++p;
    }
    memcpy(dest, start, p - start);
    return p - start;
}

static PyObject *
unicode_decode_utf8(const char *s, Py_ssize_t size,
                    _Py_error_handler error_handler, const char *errors,
                    Py_ssize_t *consumed)
{
    if (size == 0) {
        if (consumed)
            *consumed = 0;
        _Py_RETURN_UNICODE_EMPTY();
    }

    /* ASCII is equivalent to the first 128 ordinals in Unicode. */
    if (size == 1 && (unsigned char)s[0] < 128) {
        if (consumed) {
            *consumed = 1;
        }
        return get_latin1_char((unsigned char)s[0]);
    }

    const char *starts = s;
    const char *end = s + size;

    // fast path: try ASCII string.
    PyObject *u = PyUnicode_New(size, 127);
    if (u == NULL) {
        return NULL;
    }
    s += ascii_decode(s, end, PyUnicode_1BYTE_DATA(u));
    if (s == end) {
        if (consumed) {
            *consumed = size;
        }
        return u;
    }

    // Use _PyUnicodeWriter after fast path is failed.
    _PyUnicodeWriter writer;
    _PyUnicodeWriter_InitWithBuffer(&writer, u);
    writer.pos = s - starts;

    Py_ssize_t startinpos, endinpos;
    const char *errmsg = "";
    PyObject *error_handler_obj = NULL;
    PyObject *exc = NULL;

    while (s < end) {
        Py_UCS4 ch;
        int kind = writer.kind;

        if (kind == PyUnicode_1BYTE_KIND) {
            if (PyUnicode_IS_ASCII(writer.buffer))
                ch = asciilib_utf8_decode(&s, end, writer.data, &writer.pos);
            else
                ch = ucs1lib_utf8_decode(&s, end, writer.data, &writer.pos);
        } else if (kind == PyUnicode_2BYTE_KIND) {
            ch = ucs2lib_utf8_decode(&s, end, writer.data, &writer.pos);
        } else {
            assert(kind == PyUnicode_4BYTE_KIND);
            ch = ucs4lib_utf8_decode(&s, end, writer.data, &writer.pos);
        }

        switch (ch) {
        case 0:
            if (s == end || consumed)
                goto End;
            errmsg = "unexpected end of data";
            startinpos = s - starts;
            endinpos = end - starts;
            break;
        case 1:
            errmsg = "invalid start byte";
            startinpos = s - starts;
            endinpos = startinpos + 1;
            break;
        case 2:
            if (consumed && (unsigned char)s[0] == 0xED && end - s == 2
                && (unsigned char)s[1] >= 0xA0 && (unsigned char)s[1] <= 0xBF)
            {
                /* Truncated surrogate code in range D800-DFFF */
                goto End;
            }
            /* fall through */
        case 3:
        case 4:
            errmsg = "invalid continuation byte";
            startinpos = s - starts;
            endinpos = startinpos + ch - 1;
            break;
        default:
            if (_PyUnicodeWriter_WriteCharInline(&writer, ch) < 0)
                goto onError;
            continue;
        }

        if (error_handler == _Py_ERROR_UNKNOWN)
            error_handler = _Py_GetErrorHandler(errors);

        switch (error_handler) {
        case _Py_ERROR_IGNORE:
            s += (endinpos - startinpos);
            break;

        case _Py_ERROR_REPLACE:
            if (_PyUnicodeWriter_WriteCharInline(&writer, 0xfffd) < 0)
                goto onError;
            s += (endinpos - startinpos);
            break;

        case _Py_ERROR_SURROGATEESCAPE:
        {
            Py_ssize_t i;

            if (_PyUnicodeWriter_PrepareKind(&writer, PyUnicode_2BYTE_KIND) < 0)
                goto onError;
            for (i=startinpos; i<endinpos; i++) {
                ch = (Py_UCS4)(unsigned char)(starts[i]);
                PyUnicode_WRITE(writer.kind, writer.data, writer.pos,
                                ch + 0xdc00);
                writer.pos++;
            }
            s += (endinpos - startinpos);
            break;
        }

        default:
            if (unicode_decode_call_errorhandler_writer(
                    errors, &error_handler_obj,
                    "utf-8", errmsg,
                    &starts, &end, &startinpos, &endinpos, &exc, &s,
                    &writer))
                goto onError;
        }
    }

End:
    if (consumed)
        *consumed = s - starts;

    Py_XDECREF(error_handler_obj);
    Py_XDECREF(exc);
    return _PyUnicodeWriter_Finish(&writer);

onError:
    Py_XDECREF(error_handler_obj);
    Py_XDECREF(exc);
    _PyUnicodeWriter_Dealloc(&writer);
    return NULL;
}


PyObject *
PyUnicode_DecodeUTF8Stateful(const char *s,
                             Py_ssize_t size,
                             const char *errors,
                             Py_ssize_t *consumed)
{
    return unicode_decode_utf8(s, size, _Py_ERROR_UNKNOWN, errors, consumed);
}


/* UTF-8 decoder: use surrogateescape error handler if 'surrogateescape' is
   non-zero, use strict error handler otherwise.

   On success, write a pointer to a newly allocated wide character string into
   *wstr (use PyMem_RawFree() to free the memory) and write the output length
   (in number of wchar_t units) into *wlen (if wlen is set).

   On memory allocation failure, return -1.

   On decoding error (if surrogateescape is zero), return -2. If wlen is
   non-NULL, write the start of the illegal byte sequence into *wlen. If reason
   is not NULL, write the decoding error message into *reason. */
int
_Py_DecodeUTF8Ex(const char *s, Py_ssize_t size, wchar_t **wstr, size_t *wlen,
                 const char **reason, _Py_error_handler errors)
{
    const char *orig_s = s;
    const char *e;
    wchar_t *unicode;
    Py_ssize_t outpos;

    int surrogateescape = 0;
    int surrogatepass = 0;
    switch (errors)
    {
    case _Py_ERROR_STRICT:
        break;
    case _Py_ERROR_SURROGATEESCAPE:
        surrogateescape = 1;
        break;
    case _Py_ERROR_SURROGATEPASS:
        surrogatepass = 1;
        break;
    default:
        return -3;
    }

    /* Note: size will always be longer than the resulting Unicode
       character count */
    if (PY_SSIZE_T_MAX / (Py_ssize_t)sizeof(wchar_t) - 1 < size) {
        return -1;
    }

    unicode = PyMem_RawMalloc((size + 1) * sizeof(wchar_t));
    if (!unicode) {
        return -1;
    }

    /* Unpack UTF-8 encoded data */
    e = s + size;
    outpos = 0;
    while (s < e) {
        Py_UCS4 ch;
#if SIZEOF_WCHAR_T == 4
        ch = ucs4lib_utf8_decode(&s, e, (Py_UCS4 *)unicode, &outpos);
#else
        ch = ucs2lib_utf8_decode(&s, e, (Py_UCS2 *)unicode, &outpos);
#endif
        if (ch > 0xFF) {
#if SIZEOF_WCHAR_T == 4
            Py_UNREACHABLE();
#else
            assert(ch > 0xFFFF && ch <= MAX_UNICODE);
            /* write a surrogate pair */
            unicode[outpos++] = (wchar_t)Py_UNICODE_HIGH_SURROGATE(ch);
            unicode[outpos++] = (wchar_t)Py_UNICODE_LOW_SURROGATE(ch);
#endif
        }
        else {
            if (!ch && s == e) {
                break;
            }

            if (surrogateescape) {
                unicode[outpos++] = 0xDC00 + (unsigned char)*s++;
            }
            else {
                /* Is it a valid three-byte code? */
                if (surrogatepass
                    && (e - s) >= 3
                    && (s[0] & 0xf0) == 0xe0
                    && (s[1] & 0xc0) == 0x80
                    && (s[2] & 0xc0) == 0x80)
                {
                    ch = ((s[0] & 0x0f) << 12) + ((s[1] & 0x3f) << 6) + (s[2] & 0x3f);
                    s += 3;
                    unicode[outpos++] = ch;
                }
                else {
                    PyMem_RawFree(unicode );
                    if (reason != NULL) {
                        switch (ch) {
                        case 0:
                            *reason = "unexpected end of data";
                            break;
                        case 1:
                            *reason = "invalid start byte";
                            break;
                        /* 2, 3, 4 */
                        default:
                            *reason = "invalid continuation byte";
                            break;
                        }
                    }
                    if (wlen != NULL) {
                        *wlen = s - orig_s;
                    }
                    return -2;
                }
            }
        }
    }
    unicode[outpos] = L'\0';
    if (wlen) {
        *wlen = outpos;
    }
    *wstr = unicode;
    return 0;
}


wchar_t*
_Py_DecodeUTF8_surrogateescape(const char *arg, Py_ssize_t arglen,
                               size_t *wlen)
{
    wchar_t *wstr;
    int res = _Py_DecodeUTF8Ex(arg, arglen,
                               &wstr, wlen,
                               NULL, _Py_ERROR_SURROGATEESCAPE);
    if (res != 0) {
        /* _Py_DecodeUTF8Ex() must support _Py_ERROR_SURROGATEESCAPE */
        assert(res != -3);
        if (wlen) {
            *wlen = (size_t)res;
        }
        return NULL;
    }
    return wstr;
}


/* UTF-8 encoder using the surrogateescape error handler .

   On success, return 0 and write the newly allocated character string (use
   PyMem_Free() to free the memory) into *str.

   On encoding failure, return -2 and write the position of the invalid
   surrogate character into *error_pos (if error_pos is set) and the decoding
   error message into *reason (if reason is set).

   On memory allocation failure, return -1. */
int
_Py_EncodeUTF8Ex(const wchar_t *text, char **str, size_t *error_pos,
                 const char **reason, int raw_malloc, _Py_error_handler errors)
{
    const Py_ssize_t max_char_size = 4;
    Py_ssize_t len = wcslen(text);

    assert(len >= 0);

    int surrogateescape = 0;
    int surrogatepass = 0;
    switch (errors)
    {
    case _Py_ERROR_STRICT:
        break;
    case _Py_ERROR_SURROGATEESCAPE:
        surrogateescape = 1;
        break;
    case _Py_ERROR_SURROGATEPASS:
        surrogatepass = 1;
        break;
    default:
        return -3;
    }

    if (len > PY_SSIZE_T_MAX / max_char_size - 1) {
        return -1;
    }
    char *bytes;
    if (raw_malloc) {
        bytes = PyMem_RawMalloc((len + 1) * max_char_size);
    }
    else {
        bytes = PyMem_Malloc((len + 1) * max_char_size);
    }
    if (bytes == NULL) {
        return -1;
    }

    char *p = bytes;
    Py_ssize_t i;
    for (i = 0; i < len; ) {
        Py_ssize_t ch_pos = i;
        Py_UCS4 ch = text[i];
        i++;
#if Py_UNICODE_SIZE == 2
        if (Py_UNICODE_IS_HIGH_SURROGATE(ch)
            && i < len
            && Py_UNICODE_IS_LOW_SURROGATE(text[i]))
        {
            ch = Py_UNICODE_JOIN_SURROGATES(ch, text[i]);
            i++;
        }
#endif

        if (ch < 0x80) {
            /* Encode ASCII */
            *p++ = (char) ch;

        }
        else if (ch < 0x0800) {
            /* Encode Latin-1 */
            *p++ = (char)(0xc0 | (ch >> 6));
            *p++ = (char)(0x80 | (ch & 0x3f));
        }
        else if (Py_UNICODE_IS_SURROGATE(ch) && !surrogatepass) {
            /* surrogateescape error handler */
            if (!surrogateescape || !(0xDC80 <= ch && ch <= 0xDCFF)) {
                if (error_pos != NULL) {
                    *error_pos = (size_t)ch_pos;
                }
                if (reason != NULL) {
                    *reason = "encoding error";
                }
                if (raw_malloc) {
                    PyMem_RawFree(bytes);
                }
                else {
                    PyMem_Free(bytes);
                }
                return -2;
            }
            *p++ = (char)(ch & 0xff);
        }
        else if (ch < 0x10000) {
            *p++ = (char)(0xe0 | (ch >> 12));
            *p++ = (char)(0x80 | ((ch >> 6) & 0x3f));
            *p++ = (char)(0x80 | (ch & 0x3f));
        }
        else {  /* ch >= 0x10000 */
            assert(ch <= MAX_UNICODE);
            /* Encode UCS4 Unicode ordinals */
            *p++ = (char)(0xf0 | (ch >> 18));
            *p++ = (char)(0x80 | ((ch >> 12) & 0x3f));
            *p++ = (char)(0x80 | ((ch >> 6) & 0x3f));
            *p++ = (char)(0x80 | (ch & 0x3f));
        }
    }
    *p++ = '\0';

    size_t final_size = (p - bytes);
    char *bytes2;
    if (raw_malloc) {
        bytes2 = PyMem_RawRealloc(bytes, final_size);
    }
    else {
        bytes2 = PyMem_Realloc(bytes, final_size);
    }
    if (bytes2 == NULL) {
        if (error_pos != NULL) {
            *error_pos = (size_t)-1;
        }
        if (raw_malloc) {
            PyMem_RawFree(bytes);
        }
        else {
            PyMem_Free(bytes);
        }
        return -1;
    }
    *str = bytes2;
    return 0;
}


/* Primary internal function which creates utf8 encoded bytes objects.

   Allocation strategy:  if the string is short, convert into a stack buffer
   and allocate exactly as much space needed at the end.  Else allocate the
   maximum possible needed (4 result bytes per Unicode character), and return
   the excess memory at the end.
*/
static PyObject *
unicode_encode_utf8(PyObject *unicode, _Py_error_handler error_handler,
                    const char *errors)
{
    if (!PyUnicode_Check(unicode)) {
        PyErr_BadArgument();
        return NULL;
    }

    if (PyUnicode_UTF8(unicode))
        return PyBytes_FromStringAndSize(PyUnicode_UTF8(unicode),
                                         PyUnicode_UTF8_LENGTH(unicode));

    int kind = PyUnicode_KIND(unicode);
    const void *data = PyUnicode_DATA(unicode);
    Py_ssize_t size = PyUnicode_GET_LENGTH(unicode);

    _PyBytesWriter writer;
    char *end;

    switch (kind) {
    default:
        Py_UNREACHABLE();
    case PyUnicode_1BYTE_KIND:
        /* the string cannot be ASCII, or PyUnicode_UTF8() would be set */
        assert(!PyUnicode_IS_ASCII(unicode));
        end = ucs1lib_utf8_encoder(&writer, unicode, data, size, error_handler, errors);
        break;
    case PyUnicode_2BYTE_KIND:
        end = ucs2lib_utf8_encoder(&writer, unicode, data, size, error_handler, errors);
        break;
    case PyUnicode_4BYTE_KIND:
        end = ucs4lib_utf8_encoder(&writer, unicode, data, size, error_handler, errors);
        break;
    }

    if (end == NULL) {
        _PyBytesWriter_Dealloc(&writer);
        return NULL;
    }
    return _PyBytesWriter_Finish(&writer, end);
}

static int
unicode_fill_utf8(PyObject *unicode)
{
    /* the string cannot be ASCII, or PyUnicode_UTF8() would be set */
    assert(!PyUnicode_IS_ASCII(unicode));

    int kind = PyUnicode_KIND(unicode);
    const void *data = PyUnicode_DATA(unicode);
    Py_ssize_t size = PyUnicode_GET_LENGTH(unicode);

    _PyBytesWriter writer;
    char *end;

    switch (kind) {
    default:
        Py_UNREACHABLE();
    case PyUnicode_1BYTE_KIND:
        end = ucs1lib_utf8_encoder(&writer, unicode, data, size,
                                   _Py_ERROR_STRICT, NULL);
        break;
    case PyUnicode_2BYTE_KIND:
        end = ucs2lib_utf8_encoder(&writer, unicode, data, size,
                                   _Py_ERROR_STRICT, NULL);
        break;
    case PyUnicode_4BYTE_KIND:
        end = ucs4lib_utf8_encoder(&writer, unicode, data, size,
                                   _Py_ERROR_STRICT, NULL);
        break;
    }
    if (end == NULL) {
        _PyBytesWriter_Dealloc(&writer);
        return -1;
    }

    const char *start = writer.use_small_buffer ? writer.small_buffer :
                    PyBytes_AS_STRING(writer.buffer);
    Py_ssize_t len = end - start;

    char *cache = PyObject_Malloc(len + 1);
    if (cache == NULL) {
        _PyBytesWriter_Dealloc(&writer);
        PyErr_NoMemory();
        return -1;
    }
    _PyUnicode_UTF8(unicode) = cache;
    _PyUnicode_UTF8_LENGTH(unicode) = len;
    memcpy(cache, start, len);
    cache[len] = '\0';
    _PyBytesWriter_Dealloc(&writer);
    return 0;
}

PyObject *
_PyUnicode_AsUTF8String(PyObject *unicode, const char *errors)
{
    return unicode_encode_utf8(unicode, _Py_ERROR_UNKNOWN, errors);
}


PyObject *
PyUnicode_AsUTF8String(PyObject *unicode)
{
    return _PyUnicode_AsUTF8String(unicode, NULL);
}

/* --- UTF-32 Codec ------------------------------------------------------- */

PyObject *
PyUnicode_DecodeUTF32(const char *s,
                      Py_ssize_t size,
                      const char *errors,
                      int *byteorder)
{
    return PyUnicode_DecodeUTF32Stateful(s, size, errors, byteorder, NULL);
}

PyObject *
PyUnicode_DecodeUTF32Stateful(const char *s,
                              Py_ssize_t size,
                              const char *errors,
                              int *byteorder,
                              Py_ssize_t *consumed)
{
    const char *starts = s;
    Py_ssize_t startinpos;
    Py_ssize_t endinpos;
    _PyUnicodeWriter writer;
    const unsigned char *q, *e;
    int le, bo = 0;       /* assume native ordering by default */
    const char *encoding;
    const char *errmsg = "";
    PyObject *errorHandler = NULL;
    PyObject *exc = NULL;

    q = (const unsigned char *)s;
    e = q + size;

    if (byteorder)
        bo = *byteorder;

    /* Check for BOM marks (U+FEFF) in the input and adjust current
       byte order setting accordingly. In native mode, the leading BOM
       mark is skipped, in all other modes, it is copied to the output
       stream as-is (giving a ZWNBSP character). */
    if (bo == 0 && size >= 4) {
        Py_UCS4 bom = ((unsigned int)q[3] << 24) | (q[2] << 16) | (q[1] << 8) | q[0];
        if (bom == 0x0000FEFF) {
            bo = -1;
            q += 4;
        }
        else if (bom == 0xFFFE0000) {
            bo = 1;
            q += 4;
        }
        if (byteorder)
            *byteorder = bo;
    }

    if (q == e) {
        if (consumed)
            *consumed = size;
        _Py_RETURN_UNICODE_EMPTY();
    }

#ifdef WORDS_BIGENDIAN
    le = bo < 0;
#else
    le = bo <= 0;
#endif
    encoding = le ? "utf-32-le" : "utf-32-be";

    _PyUnicodeWriter_Init(&writer);
    writer.min_length = (e - q + 3) / 4;
    if (_PyUnicodeWriter_Prepare(&writer, writer.min_length, 127) == -1)
        goto onError;

    while (1) {
        Py_UCS4 ch = 0;
        Py_UCS4 maxch = PyUnicode_MAX_CHAR_VALUE(writer.buffer);

        if (e - q >= 4) {
            int kind = writer.kind;
            void *data = writer.data;
            const unsigned char *last = e - 4;
            Py_ssize_t pos = writer.pos;
            if (le) {
                do {
                    ch = ((unsigned int)q[3] << 24) | (q[2] << 16) | (q[1] << 8) | q[0];
                    if (ch > maxch)
                        break;
                    if (kind != PyUnicode_1BYTE_KIND &&
                        Py_UNICODE_IS_SURROGATE(ch))
                        break;
                    PyUnicode_WRITE(kind, data, pos++, ch);
                    q += 4;
                } while (q <= last);
            }
            else {
                do {
                    ch = ((unsigned int)q[0] << 24) | (q[1] << 16) | (q[2] << 8) | q[3];
                    if (ch > maxch)
                        break;
                    if (kind != PyUnicode_1BYTE_KIND &&
                        Py_UNICODE_IS_SURROGATE(ch))
                        break;
                    PyUnicode_WRITE(kind, data, pos++, ch);
                    q += 4;
                } while (q <= last);
            }
            writer.pos = pos;
        }

        if (Py_UNICODE_IS_SURROGATE(ch)) {
            errmsg = "code point in surrogate code point range(0xd800, 0xe000)";
            startinpos = ((const char *)q) - starts;
            endinpos = startinpos + 4;
        }
        else if (ch <= maxch) {
            if (q == e || consumed)
                break;
            /* remaining bytes at the end? (size should be divisible by 4) */
            errmsg = "truncated data";
            startinpos = ((const char *)q) - starts;
            endinpos = ((const char *)e) - starts;
        }
        else {
            if (ch < 0x110000) {
                if (_PyUnicodeWriter_WriteCharInline(&writer, ch) < 0)
                    goto onError;
                q += 4;
                continue;
            }
            errmsg = "code point not in range(0x110000)";
            startinpos = ((const char *)q) - starts;
            endinpos = startinpos + 4;
        }

        /* The remaining input chars are ignored if the callback
           chooses to skip the input */
        if (unicode_decode_call_errorhandler_writer(
                errors, &errorHandler,
                encoding, errmsg,
                &starts, (const char **)&e, &startinpos, &endinpos, &exc, (const char **)&q,
                &writer))
            goto onError;
    }

    if (consumed)
        *consumed = (const char *)q-starts;

    Py_XDECREF(errorHandler);
    Py_XDECREF(exc);
    return _PyUnicodeWriter_Finish(&writer);

  onError:
    _PyUnicodeWriter_Dealloc(&writer);
    Py_XDECREF(errorHandler);
    Py_XDECREF(exc);
    return NULL;
}

PyObject *
_PyUnicode_EncodeUTF32(PyObject *str,
                       const char *errors,
                       int byteorder)
{
    int kind;
    const void *data;
    Py_ssize_t len;
    PyObject *v;
    uint32_t *out;
#if PY_LITTLE_ENDIAN
    int native_ordering = byteorder <= 0;
#else
    int native_ordering = byteorder >= 0;
#endif
    const char *encoding;
    Py_ssize_t nsize, pos;
    PyObject *errorHandler = NULL;
    PyObject *exc = NULL;
    PyObject *rep = NULL;

    if (!PyUnicode_Check(str)) {
        PyErr_BadArgument();
        return NULL;
    }
    kind = PyUnicode_KIND(str);
    data = PyUnicode_DATA(str);
    len = PyUnicode_GET_LENGTH(str);

    if (len > PY_SSIZE_T_MAX / 4 - (byteorder == 0))
        return PyErr_NoMemory();
    nsize = len + (byteorder == 0);
    v = PyBytes_FromStringAndSize(NULL, nsize * 4);
    if (v == NULL)
        return NULL;

    /* output buffer is 4-bytes aligned */
    assert(_Py_IS_ALIGNED(PyBytes_AS_STRING(v), 4));
    out = (uint32_t *)PyBytes_AS_STRING(v);
    if (byteorder == 0)
        *out++ = 0xFEFF;
    if (len == 0)
        goto done;

    if (byteorder == -1)
        encoding = "utf-32-le";
    else if (byteorder == 1)
        encoding = "utf-32-be";
    else
        encoding = "utf-32";

    if (kind == PyUnicode_1BYTE_KIND) {
        ucs1lib_utf32_encode((const Py_UCS1 *)data, len, &out, native_ordering);
        goto done;
    }

    pos = 0;
    while (pos < len) {
        Py_ssize_t newpos, repsize, moreunits;

        if (kind == PyUnicode_2BYTE_KIND) {
            pos += ucs2lib_utf32_encode((const Py_UCS2 *)data + pos, len - pos,
                                        &out, native_ordering);
        }
        else {
            assert(kind == PyUnicode_4BYTE_KIND);
            pos += ucs4lib_utf32_encode((const Py_UCS4 *)data + pos, len - pos,
                                        &out, native_ordering);
        }
        if (pos == len)
            break;

        rep = unicode_encode_call_errorhandler(
                errors, &errorHandler,
                encoding, "surrogates not allowed",
                str, &exc, pos, pos + 1, &newpos);
        if (!rep)
            goto error;

        if (PyBytes_Check(rep)) {
            repsize = PyBytes_GET_SIZE(rep);
            if (repsize & 3) {
                raise_encode_exception(&exc, encoding,
                                       str, pos, pos + 1,
                                       "surrogates not allowed");
                goto error;
            }
            moreunits = repsize / 4;
        }
        else {
            assert(PyUnicode_Check(rep));
            moreunits = repsize = PyUnicode_GET_LENGTH(rep);
            if (!PyUnicode_IS_ASCII(rep)) {
                raise_encode_exception(&exc, encoding,
                                       str, pos, pos + 1,
                                       "surrogates not allowed");
                goto error;
            }
        }
        moreunits += pos - newpos;
        pos = newpos;

        /* four bytes are reserved for each surrogate */
        if (moreunits > 0) {
            Py_ssize_t outpos = out - (uint32_t*) PyBytes_AS_STRING(v);
            if (moreunits >= (PY_SSIZE_T_MAX - PyBytes_GET_SIZE(v)) / 4) {
                /* integer overflow */
                PyErr_NoMemory();
                goto error;
            }
            if (_PyBytes_Resize(&v, PyBytes_GET_SIZE(v) + 4 * moreunits) < 0)
                goto error;
            out = (uint32_t*) PyBytes_AS_STRING(v) + outpos;
        }

        if (PyBytes_Check(rep)) {
            memcpy(out, PyBytes_AS_STRING(rep), repsize);
            out += repsize / 4;
        } else /* rep is unicode */ {
            assert(PyUnicode_KIND(rep) == PyUnicode_1BYTE_KIND);
            ucs1lib_utf32_encode(PyUnicode_1BYTE_DATA(rep), repsize,
                                 &out, native_ordering);
        }

        Py_CLEAR(rep);
    }

    /* Cut back to size actually needed. This is necessary for, for example,
       encoding of a string containing isolated surrogates and the 'ignore'
       handler is used. */
    nsize = (unsigned char*) out - (unsigned char*) PyBytes_AS_STRING(v);
    if (nsize != PyBytes_GET_SIZE(v))
      _PyBytes_Resize(&v, nsize);
    Py_XDECREF(errorHandler);
    Py_XDECREF(exc);
  done:
    return v;
  error:
    Py_XDECREF(rep);
    Py_XDECREF(errorHandler);
    Py_XDECREF(exc);
    Py_XDECREF(v);
    return NULL;
}

PyObject *
PyUnicode_AsUTF32String(PyObject *unicode)
{
    return _PyUnicode_EncodeUTF32(unicode, NULL, 0);
}

/* --- UTF-16 Codec ------------------------------------------------------- */

PyObject *
PyUnicode_DecodeUTF16(const char *s,
                      Py_ssize_t size,
                      const char *errors,
                      int *byteorder)
{
    return PyUnicode_DecodeUTF16Stateful(s, size, errors, byteorder, NULL);
}

PyObject *
PyUnicode_DecodeUTF16Stateful(const char *s,
                              Py_ssize_t size,
                              const char *errors,
                              int *byteorder,
                              Py_ssize_t *consumed)
{
    const char *starts = s;
    Py_ssize_t startinpos;
    Py_ssize_t endinpos;
    _PyUnicodeWriter writer;
    const unsigned char *q, *e;
    int bo = 0;       /* assume native ordering by default */
    int native_ordering;
    const char *errmsg = "";
    PyObject *errorHandler = NULL;
    PyObject *exc = NULL;
    const char *encoding;

    q = (const unsigned char *)s;
    e = q + size;

    if (byteorder)
        bo = *byteorder;

    /* Check for BOM marks (U+FEFF) in the input and adjust current
       byte order setting accordingly. In native mode, the leading BOM
       mark is skipped, in all other modes, it is copied to the output
       stream as-is (giving a ZWNBSP character). */
    if (bo == 0 && size >= 2) {
        const Py_UCS4 bom = (q[1] << 8) | q[0];
        if (bom == 0xFEFF) {
            q += 2;
            bo = -1;
        }
        else if (bom == 0xFFFE) {
            q += 2;
            bo = 1;
        }
        if (byteorder)
            *byteorder = bo;
    }

    if (q == e) {
        if (consumed)
            *consumed = size;
        _Py_RETURN_UNICODE_EMPTY();
    }

#if PY_LITTLE_ENDIAN
    native_ordering = bo <= 0;
    encoding = bo <= 0 ? "utf-16-le" : "utf-16-be";
#else
    native_ordering = bo >= 0;
    encoding = bo >= 0 ? "utf-16-be" : "utf-16-le";
#endif

    /* Note: size will always be longer than the resulting Unicode
       character count normally.  Error handler will take care of
       resizing when needed. */
    _PyUnicodeWriter_Init(&writer);
    writer.min_length = (e - q + 1) / 2;
    if (_PyUnicodeWriter_Prepare(&writer, writer.min_length, 127) == -1)
        goto onError;

    while (1) {
        Py_UCS4 ch = 0;
        if (e - q >= 2) {
            int kind = writer.kind;
            if (kind == PyUnicode_1BYTE_KIND) {
                if (PyUnicode_IS_ASCII(writer.buffer))
                    ch = asciilib_utf16_decode(&q, e,
                            (Py_UCS1*)writer.data, &writer.pos,
                            native_ordering);
                else
                    ch = ucs1lib_utf16_decode(&q, e,
                            (Py_UCS1*)writer.data, &writer.pos,
                            native_ordering);
            } else if (kind == PyUnicode_2BYTE_KIND) {
                ch = ucs2lib_utf16_decode(&q, e,
                        (Py_UCS2*)writer.data, &writer.pos,
                        native_ordering);
            } else {
                assert(kind == PyUnicode_4BYTE_KIND);
                ch = ucs4lib_utf16_decode(&q, e,
                        (Py_UCS4*)writer.data, &writer.pos,
                        native_ordering);
            }
        }

        switch (ch)
        {
        case 0:
            /* remaining byte at the end? (size should be even) */
            if (q == e || consumed)
                goto End;
            errmsg = "truncated data";
            startinpos = ((const char *)q) - starts;
            endinpos = ((const char *)e) - starts;
            break;
            /* The remaining input chars are ignored if the callback
               chooses to skip the input */
        case 1:
            q -= 2;
            if (consumed)
                goto End;
            errmsg = "unexpected end of data";
            startinpos = ((const char *)q) - starts;
            endinpos = ((const char *)e) - starts;
            break;
        case 2:
            errmsg = "illegal encoding";
            startinpos = ((const char *)q) - 2 - starts;
            endinpos = startinpos + 2;
            break;
        case 3:
            errmsg = "illegal UTF-16 surrogate";
            startinpos = ((const char *)q) - 4 - starts;
            endinpos = startinpos + 2;
            break;
        default:
            if (_PyUnicodeWriter_WriteCharInline(&writer, ch) < 0)
                goto onError;
            continue;
        }

        if (unicode_decode_call_errorhandler_writer(
                errors,
                &errorHandler,
                encoding, errmsg,
                &starts,
                (const char **)&e,
                &startinpos,
                &endinpos,
                &exc,
                (const char **)&q,
                &writer))
            goto onError;
    }

End:
    if (consumed)
        *consumed = (const char *)q-starts;

    Py_XDECREF(errorHandler);
    Py_XDECREF(exc);
    return _PyUnicodeWriter_Finish(&writer);

  onError:
    _PyUnicodeWriter_Dealloc(&writer);
    Py_XDECREF(errorHandler);
    Py_XDECREF(exc);
    return NULL;
}

PyObject *
_PyUnicode_EncodeUTF16(PyObject *str,
                       const char *errors,
                       int byteorder)
{
    int kind;
    const void *data;
    Py_ssize_t len;
    PyObject *v;
    unsigned short *out;
    Py_ssize_t pairs;
#if PY_BIG_ENDIAN
    int native_ordering = byteorder >= 0;
#else
    int native_ordering = byteorder <= 0;
#endif
    const char *encoding;
    Py_ssize_t nsize, pos;
    PyObject *errorHandler = NULL;
    PyObject *exc = NULL;
    PyObject *rep = NULL;

    if (!PyUnicode_Check(str)) {
        PyErr_BadArgument();
        return NULL;
    }
    kind = PyUnicode_KIND(str);
    data = PyUnicode_DATA(str);
    len = PyUnicode_GET_LENGTH(str);

    pairs = 0;
    if (kind == PyUnicode_4BYTE_KIND) {
        const Py_UCS4 *in = (const Py_UCS4 *)data;
        const Py_UCS4 *end = in + len;
        while (in < end) {
            if (*in++ >= 0x10000) {
                pairs++;
            }
        }
    }
    if (len > PY_SSIZE_T_MAX / 2 - pairs - (byteorder == 0)) {
        return PyErr_NoMemory();
    }
    nsize = len + pairs + (byteorder == 0);
    v = PyBytes_FromStringAndSize(NULL, nsize * 2);
    if (v == NULL) {
        return NULL;
    }

    /* output buffer is 2-bytes aligned */
    assert(_Py_IS_ALIGNED(PyBytes_AS_STRING(v), 2));
    out = (unsigned short *)PyBytes_AS_STRING(v);
    if (byteorder == 0) {
        *out++ = 0xFEFF;
    }
    if (len == 0) {
        goto done;
    }

    if (kind == PyUnicode_1BYTE_KIND) {
        ucs1lib_utf16_encode((const Py_UCS1 *)data, len, &out, native_ordering);
        goto done;
    }

    if (byteorder < 0) {
        encoding = "utf-16-le";
    }
    else if (byteorder > 0) {
        encoding = "utf-16-be";
    }
    else {
        encoding = "utf-16";
    }

    pos = 0;
    while (pos < len) {
        Py_ssize_t newpos, repsize, moreunits;

        if (kind == PyUnicode_2BYTE_KIND) {
            pos += ucs2lib_utf16_encode((const Py_UCS2 *)data + pos, len - pos,
                                        &out, native_ordering);
        }
        else {
            assert(kind == PyUnicode_4BYTE_KIND);
            pos += ucs4lib_utf16_encode((const Py_UCS4 *)data + pos, len - pos,
                                        &out, native_ordering);
        }
        if (pos == len)
            break;

        rep = unicode_encode_call_errorhandler(
                errors, &errorHandler,
                encoding, "surrogates not allowed",
                str, &exc, pos, pos + 1, &newpos);
        if (!rep)
            goto error;

        if (PyBytes_Check(rep)) {
            repsize = PyBytes_GET_SIZE(rep);
            if (repsize & 1) {
                raise_encode_exception(&exc, encoding,
                                       str, pos, pos + 1,
                                       "surrogates not allowed");
                goto error;
            }
            moreunits = repsize / 2;
        }
        else {
            assert(PyUnicode_Check(rep));
            moreunits = repsize = PyUnicode_GET_LENGTH(rep);
            if (!PyUnicode_IS_ASCII(rep)) {
                raise_encode_exception(&exc, encoding,
                                       str, pos, pos + 1,
                                       "surrogates not allowed");
                goto error;
            }
        }
        moreunits += pos - newpos;
        pos = newpos;

        /* two bytes are reserved for each surrogate */
        if (moreunits > 0) {
            Py_ssize_t outpos = out - (unsigned short*) PyBytes_AS_STRING(v);
            if (moreunits >= (PY_SSIZE_T_MAX - PyBytes_GET_SIZE(v)) / 2) {
                /* integer overflow */
                PyErr_NoMemory();
                goto error;
            }
            if (_PyBytes_Resize(&v, PyBytes_GET_SIZE(v) + 2 * moreunits) < 0)
                goto error;
            out = (unsigned short*) PyBytes_AS_STRING(v) + outpos;
        }

        if (PyBytes_Check(rep)) {
            memcpy(out, PyBytes_AS_STRING(rep), repsize);
            out += repsize / 2;
        } else /* rep is unicode */ {
            assert(PyUnicode_KIND(rep) == PyUnicode_1BYTE_KIND);
            ucs1lib_utf16_encode(PyUnicode_1BYTE_DATA(rep), repsize,
                                 &out, native_ordering);
        }

        Py_CLEAR(rep);
    }

    /* Cut back to size actually needed. This is necessary for, for example,
    encoding of a string containing isolated surrogates and the 'ignore' handler
    is used. */
    nsize = (unsigned char*) out - (unsigned char*) PyBytes_AS_STRING(v);
    if (nsize != PyBytes_GET_SIZE(v))
      _PyBytes_Resize(&v, nsize);
    Py_XDECREF(errorHandler);
    Py_XDECREF(exc);
  done:
    return v;
  error:
    Py_XDECREF(rep);
    Py_XDECREF(errorHandler);
    Py_XDECREF(exc);
    Py_XDECREF(v);
    return NULL;
#undef STORECHAR
}

PyObject *
PyUnicode_AsUTF16String(PyObject *unicode)
{
    return _PyUnicode_EncodeUTF16(unicode, NULL, 0);
}

/* --- Unicode Escape Codec ----------------------------------------------- */

PyObject *
_PyUnicode_DecodeUnicodeEscapeInternal(const char *s,
                               Py_ssize_t size,
                               const char *errors,
                               Py_ssize_t *consumed,
                               const char **first_invalid_escape)
{
    const char *starts = s;
    _PyUnicodeWriter writer;
    const char *end;
    PyObject *errorHandler = NULL;
    PyObject *exc = NULL;
    _PyUnicode_Name_CAPI *ucnhash_capi;
    PyInterpreterState *interp = _PyInterpreterState_Get();

    // so we can remember if we've seen an invalid escape char or not
    *first_invalid_escape = NULL;

    if (size == 0) {
        if (consumed) {
            *consumed = 0;
        }
        _Py_RETURN_UNICODE_EMPTY();
    }
    /* Escaped strings will always be longer than the resulting
       Unicode string, so we start with size here and then reduce the
       length after conversion to the true value.
       (but if the error callback returns a long replacement string
       we'll have to allocate more space) */
    _PyUnicodeWriter_Init(&writer);
    writer.min_length = size;
    if (_PyUnicodeWriter_Prepare(&writer, size, 127) < 0) {
        goto onError;
    }

    end = s + size;
    while (s < end) {
        unsigned char c = (unsigned char) *s++;
        Py_UCS4 ch;
        int count;
        const char *message;

#define WRITE_ASCII_CHAR(ch)                                                  \
            do {                                                              \
                assert(ch <= 127);                                            \
                assert(writer.pos < writer.size);                             \
                PyUnicode_WRITE(writer.kind, writer.data, writer.pos++, ch);  \
            } while(0)

#define WRITE_CHAR(ch)                                                        \
            do {                                                              \
                if (ch <= writer.maxchar) {                                   \
                    assert(writer.pos < writer.size);                         \
                    PyUnicode_WRITE(writer.kind, writer.data, writer.pos++, ch); \
                }                                                             \
                else if (_PyUnicodeWriter_WriteCharInline(&writer, ch) < 0) { \
                    goto onError;                                             \
                }                                                             \
            } while(0)

        /* Non-escape characters are interpreted as Unicode ordinals */
        if (c != '\\') {
            WRITE_CHAR(c);
            continue;
        }

        Py_ssize_t startinpos = s - starts - 1;
        /* \ - Escapes */
        if (s >= end) {
            message = "\\ at end of string";
            goto incomplete;
        }
        c = (unsigned char) *s++;

        assert(writer.pos < writer.size);
        switch (c) {

            /* \x escapes */
        case '\n': continue;
        case '\\': WRITE_ASCII_CHAR('\\'); continue;
        case '\'': WRITE_ASCII_CHAR('\''); continue;
        case '\"': WRITE_ASCII_CHAR('\"'); continue;
        case 'b': WRITE_ASCII_CHAR('\b'); continue;
        /* FF */
        case 'f': WRITE_ASCII_CHAR('\014'); continue;
        case 't': WRITE_ASCII_CHAR('\t'); continue;
        case 'n': WRITE_ASCII_CHAR('\n'); continue;
        case 'r': WRITE_ASCII_CHAR('\r'); continue;
        /* VT */
        case 'v': WRITE_ASCII_CHAR('\013'); continue;
        /* BEL, not classic C */
        case 'a': WRITE_ASCII_CHAR('\007'); continue;

            /* \OOO (octal) escapes */
        case '0': case '1': case '2': case '3':
        case '4': case '5': case '6': case '7':
            ch = c - '0';
            if (s < end && '0' <= *s && *s <= '7') {
                ch = (ch<<3) + *s++ - '0';
                if (s < end && '0' <= *s && *s <= '7') {
                    ch = (ch<<3) + *s++ - '0';
                }
            }
            if (ch > 0377) {
                if (*first_invalid_escape == NULL) {
                    *first_invalid_escape = s-3; /* Back up 3 chars, since we've
                                                    already incremented s. */
                }
            }
            WRITE_CHAR(ch);
            continue;

            /* hex escapes */
            /* \xXX */
        case 'x':
            count = 2;
            message = "truncated \\xXX escape";
            goto hexescape;

            /* \uXXXX */
        case 'u':
            count = 4;
            message = "truncated \\uXXXX escape";
            goto hexescape;

            /* \UXXXXXXXX */
        case 'U':
            count = 8;
            message = "truncated \\UXXXXXXXX escape";
        hexescape:
            for (ch = 0; count; ++s, --count) {
                if (s >= end) {
                    goto incomplete;
                }
                c = (unsigned char)*s;
                ch <<= 4;
                if (c >= '0' && c <= '9') {
                    ch += c - '0';
                }
                else if (c >= 'a' && c <= 'f') {
                    ch += c - ('a' - 10);
                }
                else if (c >= 'A' && c <= 'F') {
                    ch += c - ('A' - 10);
                }
                else {
                    goto error;
                }
            }

            /* when we get here, ch is a 32-bit unicode character */
            if (ch > MAX_UNICODE) {
                message = "illegal Unicode character";
                goto error;
            }

            WRITE_CHAR(ch);
            continue;

            /* \N{name} */
        case 'N':
            ucnhash_capi = interp->unicode.ucnhash_capi;
            if (ucnhash_capi == NULL) {
                /* load the unicode data module */
                ucnhash_capi = (_PyUnicode_Name_CAPI *)PyCapsule_Import(
                                                PyUnicodeData_CAPSULE_NAME, 1);
                if (ucnhash_capi == NULL) {
                    PyErr_SetString(
                        PyExc_UnicodeError,
                        "\\N escapes not supported (can't load unicodedata module)"
                        );
                    goto onError;
                }
                interp->unicode.ucnhash_capi = ucnhash_capi;
            }

            message = "malformed \\N character escape";
            if (s >= end) {
                goto incomplete;
            }
            if (*s == '{') {
                const char *start = ++s;
                size_t namelen;
                /* look for the closing brace */
                while (s < end && *s != '}')
                    s++;
                if (s >= end) {
                    goto incomplete;
                }
                namelen = s - start;
                if (namelen) {
                    /* found a name.  look it up in the unicode database */
                    s++;
                    ch = 0xffffffff; /* in case 'getcode' messes up */
                    if (namelen <= INT_MAX &&
                        ucnhash_capi->getcode(start, (int)namelen,
                                              &ch, 0)) {
                        assert(ch <= MAX_UNICODE);
                        WRITE_CHAR(ch);
                        continue;
                    }
                    message = "unknown Unicode character name";
                }
            }
            goto error;

        default:
            if (*first_invalid_escape == NULL) {
                *first_invalid_escape = s-1; /* Back up one char, since we've
                                                already incremented s. */
            }
            WRITE_ASCII_CHAR('\\');
            WRITE_CHAR(c);
            continue;
        }

      incomplete:
        if (consumed) {
            *consumed = startinpos;
            break;
        }
      error:;
        Py_ssize_t endinpos = s-starts;
        writer.min_length = end - s + writer.pos;
        if (unicode_decode_call_errorhandler_writer(
                errors, &errorHandler,
                "unicodeescape", message,
                &starts, &end, &startinpos, &endinpos, &exc, &s,
                &writer)) {
            goto onError;
        }
        assert(end - s <= writer.size - writer.pos);

#undef WRITE_ASCII_CHAR
#undef WRITE_CHAR
    }

    Py_XDECREF(errorHandler);
    Py_XDECREF(exc);
    return _PyUnicodeWriter_Finish(&writer);

  onError:
    _PyUnicodeWriter_Dealloc(&writer);
    Py_XDECREF(errorHandler);
    Py_XDECREF(exc);
    return NULL;
}

PyObject *
_PyUnicode_DecodeUnicodeEscapeStateful(const char *s,
                              Py_ssize_t size,
                              const char *errors,
                              Py_ssize_t *consumed)
{
    const char *first_invalid_escape;
    PyObject *result = _PyUnicode_DecodeUnicodeEscapeInternal(s, size, errors,
                                                      consumed,
                                                      &first_invalid_escape);
    if (result == NULL)
        return NULL;
    if (first_invalid_escape != NULL) {
        unsigned char c = *first_invalid_escape;
        if ('4' <= c && c <= '7') {
            if (PyErr_WarnFormat(PyExc_DeprecationWarning, 1,
                                 "invalid octal escape sequence '\\%.3s'",
                                 first_invalid_escape) < 0)
            {
                Py_DECREF(result);
                return NULL;
            }
        }
        else {
            if (PyErr_WarnFormat(PyExc_DeprecationWarning, 1,
                                 "invalid escape sequence '\\%c'",
                                 c) < 0)
            {
                Py_DECREF(result);
                return NULL;
            }
        }
    }
    return result;
}

PyObject *
PyUnicode_DecodeUnicodeEscape(const char *s,
                              Py_ssize_t size,
                              const char *errors)
{
    return _PyUnicode_DecodeUnicodeEscapeStateful(s, size, errors, NULL);
}

/* Return a Unicode-Escape string version of the Unicode object. */

PyObject *
PyUnicode_AsUnicodeEscapeString(PyObject *unicode)
{
    Py_ssize_t i, len;
    PyObject *repr;
    char *p;
    int kind;
    const void *data;
    Py_ssize_t expandsize;

    /* Initial allocation is based on the longest-possible character
       escape.

       For UCS1 strings it's '\xxx', 4 bytes per source character.
       For UCS2 strings it's '\uxxxx', 6 bytes per source character.
       For UCS4 strings it's '\U00xxxxxx', 10 bytes per source character.
    */

    if (!PyUnicode_Check(unicode)) {
        PyErr_BadArgument();
        return NULL;
    }

    len = PyUnicode_GET_LENGTH(unicode);
    if (len == 0) {
        return PyBytes_FromStringAndSize(NULL, 0);
    }

    kind = PyUnicode_KIND(unicode);
    data = PyUnicode_DATA(unicode);
    /* 4 byte characters can take up 10 bytes, 2 byte characters can take up 6
       bytes, and 1 byte characters 4. */
    expandsize = kind * 2 + 2;
    if (len > PY_SSIZE_T_MAX / expandsize) {
        return PyErr_NoMemory();
    }
    repr = PyBytes_FromStringAndSize(NULL, expandsize * len);
    if (repr == NULL) {
        return NULL;
    }

    p = PyBytes_AS_STRING(repr);
    for (i = 0; i < len; i++) {
        Py_UCS4 ch = PyUnicode_READ(kind, data, i);

        /* U+0000-U+00ff range */
        if (ch < 0x100) {
            if (ch >= ' ' && ch < 127) {
                if (ch != '\\') {
                    /* Copy printable US ASCII as-is */
                    *p++ = (char) ch;
                }
                /* Escape backslashes */
                else {
                    *p++ = '\\';
                    *p++ = '\\';
                }
            }

            /* Map special whitespace to '\t', \n', '\r' */
            else if (ch == '\t') {
                *p++ = '\\';
                *p++ = 't';
            }
            else if (ch == '\n') {
                *p++ = '\\';
                *p++ = 'n';
            }
            else if (ch == '\r') {
                *p++ = '\\';
                *p++ = 'r';
            }

            /* Map non-printable US ASCII and 8-bit characters to '\xHH' */
            else {
                *p++ = '\\';
                *p++ = 'x';
                *p++ = Py_hexdigits[(ch >> 4) & 0x000F];
                *p++ = Py_hexdigits[ch & 0x000F];
            }
        }
        /* U+0100-U+ffff range: Map 16-bit characters to '\uHHHH' */
        else if (ch < 0x10000) {
            *p++ = '\\';
            *p++ = 'u';
            *p++ = Py_hexdigits[(ch >> 12) & 0x000F];
            *p++ = Py_hexdigits[(ch >> 8) & 0x000F];
            *p++ = Py_hexdigits[(ch >> 4) & 0x000F];
            *p++ = Py_hexdigits[ch & 0x000F];
        }
        /* U+010000-U+10ffff range: Map 21-bit characters to '\U00HHHHHH' */
        else {

            /* Make sure that the first two digits are zero */
            assert(ch <= MAX_UNICODE && MAX_UNICODE <= 0x10ffff);
            *p++ = '\\';
            *p++ = 'U';
            *p++ = '0';
            *p++ = '0';
            *p++ = Py_hexdigits[(ch >> 20) & 0x0000000F];
            *p++ = Py_hexdigits[(ch >> 16) & 0x0000000F];
            *p++ = Py_hexdigits[(ch >> 12) & 0x0000000F];
            *p++ = Py_hexdigits[(ch >> 8) & 0x0000000F];
            *p++ = Py_hexdigits[(ch >> 4) & 0x0000000F];
            *p++ = Py_hexdigits[ch & 0x0000000F];
        }
    }

    assert(p - PyBytes_AS_STRING(repr) > 0);
    if (_PyBytes_Resize(&repr, p - PyBytes_AS_STRING(repr)) < 0) {
        return NULL;
    }
    return repr;
}

/* --- Raw Unicode Escape Codec ------------------------------------------- */

PyObject *
_PyUnicode_DecodeRawUnicodeEscapeStateful(const char *s,
                                          Py_ssize_t size,
                                          const char *errors,
                                          Py_ssize_t *consumed)
{
    const char *starts = s;
    _PyUnicodeWriter writer;
    const char *end;
    PyObject *errorHandler = NULL;
    PyObject *exc = NULL;

    if (size == 0) {
        if (consumed) {
            *consumed = 0;
        }
        _Py_RETURN_UNICODE_EMPTY();
    }

    /* Escaped strings will always be longer than the resulting
       Unicode string, so we start with size here and then reduce the
       length after conversion to the true value. (But decoding error
       handler might have to resize the string) */
    _PyUnicodeWriter_Init(&writer);
    writer.min_length = size;
    if (_PyUnicodeWriter_Prepare(&writer, size, 127) < 0) {
        goto onError;
    }

    end = s + size;
    while (s < end) {
        unsigned char c = (unsigned char) *s++;
        Py_UCS4 ch;
        int count;
        const char *message;

#define WRITE_CHAR(ch)                                                        \
            do {                                                              \
                if (ch <= writer.maxchar) {                                   \
                    assert(writer.pos < writer.size);                         \
                    PyUnicode_WRITE(writer.kind, writer.data, writer.pos++, ch); \
                }                                                             \
                else if (_PyUnicodeWriter_WriteCharInline(&writer, ch) < 0) { \
                    goto onError;                                             \
                }                                                             \
            } while(0)

        /* Non-escape characters are interpreted as Unicode ordinals */
        if (c != '\\' || (s >= end && !consumed)) {
            WRITE_CHAR(c);
            continue;
        }

        Py_ssize_t startinpos = s - starts - 1;
        /* \ - Escapes */
        if (s >= end) {
            assert(consumed);
            // Set message to silent compiler warning.
            // Actually it is never used.
            message = "\\ at end of string";
            goto incomplete;
        }

        c = (unsigned char) *s++;
        if (c == 'u') {
            count = 4;
            message = "truncated \\uXXXX escape";
        }
        else if (c == 'U') {
            count = 8;
            message = "truncated \\UXXXXXXXX escape";
        }
        else {
            assert(writer.pos < writer.size);
            PyUnicode_WRITE(writer.kind, writer.data, writer.pos++, '\\');
            WRITE_CHAR(c);
            continue;
        }

        /* \uHHHH with 4 hex digits, \U00HHHHHH with 8 */
        for (ch = 0; count; ++s, --count) {
            if (s >= end) {
                goto incomplete;
            }
            c = (unsigned char)*s;
            ch <<= 4;
            if (c >= '0' && c <= '9') {
                ch += c - '0';
            }
            else if (c >= 'a' && c <= 'f') {
                ch += c - ('a' - 10);
            }
            else if (c >= 'A' && c <= 'F') {
                ch += c - ('A' - 10);
            }
            else {
                goto error;
            }
        }
        if (ch > MAX_UNICODE) {
            message = "\\Uxxxxxxxx out of range";
            goto error;
        }
        WRITE_CHAR(ch);
        continue;

      incomplete:
        if (consumed) {
            *consumed = startinpos;
            break;
        }
      error:;
        Py_ssize_t endinpos = s-starts;
        writer.min_length = end - s + writer.pos;
        if (unicode_decode_call_errorhandler_writer(
                errors, &errorHandler,
                "rawunicodeescape", message,
                &starts, &end, &startinpos, &endinpos, &exc, &s,
                &writer)) {
            goto onError;
        }
        assert(end - s <= writer.size - writer.pos);

#undef WRITE_CHAR
    }
    Py_XDECREF(errorHandler);
    Py_XDECREF(exc);
    return _PyUnicodeWriter_Finish(&writer);

  onError:
    _PyUnicodeWriter_Dealloc(&writer);
    Py_XDECREF(errorHandler);
    Py_XDECREF(exc);
    return NULL;
}

PyObject *
PyUnicode_DecodeRawUnicodeEscape(const char *s,
                                 Py_ssize_t size,
                                 const char *errors)
{
    return _PyUnicode_DecodeRawUnicodeEscapeStateful(s, size, errors, NULL);
}


PyObject *
PyUnicode_AsRawUnicodeEscapeString(PyObject *unicode)
{
    PyObject *repr;
    char *p;
    Py_ssize_t expandsize, pos;
    int kind;
    const void *data;
    Py_ssize_t len;

    if (!PyUnicode_Check(unicode)) {
        PyErr_BadArgument();
        return NULL;
    }
    kind = PyUnicode_KIND(unicode);
    data = PyUnicode_DATA(unicode);
    len = PyUnicode_GET_LENGTH(unicode);
    if (kind == PyUnicode_1BYTE_KIND) {
        return PyBytes_FromStringAndSize(data, len);
    }

    /* 4 byte characters can take up 10 bytes, 2 byte characters can take up 6
       bytes, and 1 byte characters 4. */
    expandsize = kind * 2 + 2;

    if (len > PY_SSIZE_T_MAX / expandsize) {
        return PyErr_NoMemory();
    }
    repr = PyBytes_FromStringAndSize(NULL, expandsize * len);
    if (repr == NULL) {
        return NULL;
    }
    if (len == 0) {
        return repr;
    }

    p = PyBytes_AS_STRING(repr);
    for (pos = 0; pos < len; pos++) {
        Py_UCS4 ch = PyUnicode_READ(kind, data, pos);

        /* U+0000-U+00ff range: Copy 8-bit characters as-is */
        if (ch < 0x100) {
            *p++ = (char) ch;
        }
        /* U+0100-U+ffff range: Map 16-bit characters to '\uHHHH' */
        else if (ch < 0x10000) {
            *p++ = '\\';
            *p++ = 'u';
            *p++ = Py_hexdigits[(ch >> 12) & 0xf];
            *p++ = Py_hexdigits[(ch >> 8) & 0xf];
            *p++ = Py_hexdigits[(ch >> 4) & 0xf];
            *p++ = Py_hexdigits[ch & 15];
        }
        /* U+010000-U+10ffff range: Map 32-bit characters to '\U00HHHHHH' */
        else {
            assert(ch <= MAX_UNICODE && MAX_UNICODE <= 0x10ffff);
            *p++ = '\\';
            *p++ = 'U';
            *p++ = '0';
            *p++ = '0';
            *p++ = Py_hexdigits[(ch >> 20) & 0xf];
            *p++ = Py_hexdigits[(ch >> 16) & 0xf];
            *p++ = Py_hexdigits[(ch >> 12) & 0xf];
            *p++ = Py_hexdigits[(ch >> 8) & 0xf];
            *p++ = Py_hexdigits[(ch >> 4) & 0xf];
            *p++ = Py_hexdigits[ch & 15];
        }
    }

    assert(p > PyBytes_AS_STRING(repr));
    if (_PyBytes_Resize(&repr, p - PyBytes_AS_STRING(repr)) < 0) {
        return NULL;
    }
    return repr;
}

/* --- Latin-1 Codec ------------------------------------------------------ */

PyObject *
PyUnicode_DecodeLatin1(const char *s,
                       Py_ssize_t size,
                       const char *errors)
{
    /* Latin-1 is equivalent to the first 256 ordinals in Unicode. */
    return _PyUnicode_FromUCS1((const unsigned char*)s, size);
}

/* create or adjust a UnicodeEncodeError */
static void
make_encode_exception(PyObject **exceptionObject,
                      const char *encoding,
                      PyObject *unicode,
                      Py_ssize_t startpos, Py_ssize_t endpos,
                      const char *reason)
{
    if (*exceptionObject == NULL) {
        *exceptionObject = PyObject_CallFunction(
            PyExc_UnicodeEncodeError, "sOnns",
            encoding, unicode, startpos, endpos, reason);
    }
    else {
        if (PyUnicodeEncodeError_SetStart(*exceptionObject, startpos))
            goto onError;
        if (PyUnicodeEncodeError_SetEnd(*exceptionObject, endpos))
            goto onError;
        if (PyUnicodeEncodeError_SetReason(*exceptionObject, reason))
            goto onError;
        return;
      onError:
        Py_CLEAR(*exceptionObject);
    }
}

/* raises a UnicodeEncodeError */
static void
raise_encode_exception(PyObject **exceptionObject,
                       const char *encoding,
                       PyObject *unicode,
                       Py_ssize_t startpos, Py_ssize_t endpos,
                       const char *reason)
{
    make_encode_exception(exceptionObject,
                          encoding, unicode, startpos, endpos, reason);
    if (*exceptionObject != NULL)
        PyCodec_StrictErrors(*exceptionObject);
}

/* error handling callback helper:
   build arguments, call the callback and check the arguments,
   put the result into newpos and return the replacement string, which
   has to be freed by the caller */
static PyObject *
unicode_encode_call_errorhandler(const char *errors,
                                 PyObject **errorHandler,
                                 const char *encoding, const char *reason,
                                 PyObject *unicode, PyObject **exceptionObject,
                                 Py_ssize_t startpos, Py_ssize_t endpos,
                                 Py_ssize_t *newpos)
{
    static const char *argparse = "On;encoding error handler must return (str/bytes, int) tuple";
    Py_ssize_t len;
    PyObject *restuple;
    PyObject *resunicode;

    if (*errorHandler == NULL) {
        *errorHandler = PyCodec_LookupError(errors);
        if (*errorHandler == NULL)
            return NULL;
    }

    len = PyUnicode_GET_LENGTH(unicode);

    make_encode_exception(exceptionObject,
                          encoding, unicode, startpos, endpos, reason);
    if (*exceptionObject == NULL)
        return NULL;

    restuple = PyObject_CallOneArg(*errorHandler, *exceptionObject);
    if (restuple == NULL)
        return NULL;
    if (!PyTuple_Check(restuple)) {
        PyErr_SetString(PyExc_TypeError, &argparse[3]);
        Py_DECREF(restuple);
        return NULL;
    }
    if (!PyArg_ParseTuple(restuple, argparse,
                          &resunicode, newpos)) {
        Py_DECREF(restuple);
        return NULL;
    }
    if (!PyUnicode_Check(resunicode) && !PyBytes_Check(resunicode)) {
        PyErr_SetString(PyExc_TypeError, &argparse[3]);
        Py_DECREF(restuple);
        return NULL;
    }
    if (*newpos<0)
        *newpos = len + *newpos;
    if (*newpos<0 || *newpos>len) {
        PyErr_Format(PyExc_IndexError, "position %zd from error handler out of bounds", *newpos);
        Py_DECREF(restuple);
        return NULL;
    }
    Py_INCREF(resunicode);
    Py_DECREF(restuple);
    return resunicode;
}

static PyObject *
unicode_encode_ucs1(PyObject *unicode,
                    const char *errors,
                    const Py_UCS4 limit)
{
    /* input state */
    Py_ssize_t pos=0, size;
    int kind;
    const void *data;
    /* pointer into the output */
    char *str;
    const char *encoding = (limit == 256) ? "latin-1" : "ascii";
    const char *reason = (limit == 256) ? "ordinal not in range(256)" : "ordinal not in range(128)";
    PyObject *error_handler_obj = NULL;
    PyObject *exc = NULL;
    _Py_error_handler error_handler = _Py_ERROR_UNKNOWN;
    PyObject *rep = NULL;
    /* output object */
    _PyBytesWriter writer;

    size = PyUnicode_GET_LENGTH(unicode);
    kind = PyUnicode_KIND(unicode);
    data = PyUnicode_DATA(unicode);
    /* allocate enough for a simple encoding without
       replacements, if we need more, we'll resize */
    if (size == 0)
        return PyBytes_FromStringAndSize(NULL, 0);

    _PyBytesWriter_Init(&writer);
    str = _PyBytesWriter_Alloc(&writer, size);
    if (str == NULL)
        return NULL;

    while (pos < size) {
        Py_UCS4 ch = PyUnicode_READ(kind, data, pos);

        /* can we encode this? */
        if (ch < limit) {
            /* no overflow check, because we know that the space is enough */
            *str++ = (char)ch;
            ++pos;
        }
        else {
            Py_ssize_t newpos, i;
            /* startpos for collecting unencodable chars */
            Py_ssize_t collstart = pos;
            Py_ssize_t collend = collstart + 1;
            /* find all unecodable characters */

            while ((collend < size) && (PyUnicode_READ(kind, data, collend) >= limit))
                ++collend;

            /* Only overallocate the buffer if it's not the last write */
            writer.overallocate = (collend < size);

            /* cache callback name lookup (if not done yet, i.e. it's the first error) */
            if (error_handler == _Py_ERROR_UNKNOWN)
                error_handler = _Py_GetErrorHandler(errors);

            switch (error_handler) {
            case _Py_ERROR_STRICT:
                raise_encode_exception(&exc, encoding, unicode, collstart, collend, reason);
                goto onError;

            case _Py_ERROR_REPLACE:
                memset(str, '?', collend - collstart);
                str += (collend - collstart);
                /* fall through */
            case _Py_ERROR_IGNORE:
                pos = collend;
                break;

            case _Py_ERROR_BACKSLASHREPLACE:
                /* subtract preallocated bytes */
                writer.min_size -= (collend - collstart);
                str = backslashreplace(&writer, str,
                                       unicode, collstart, collend);
                if (str == NULL)
                    goto onError;
                pos = collend;
                break;

            case _Py_ERROR_XMLCHARREFREPLACE:
                /* subtract preallocated bytes */
                writer.min_size -= (collend - collstart);
                str = xmlcharrefreplace(&writer, str,
                                        unicode, collstart, collend);
                if (str == NULL)
                    goto onError;
                pos = collend;
                break;

            case _Py_ERROR_SURROGATEESCAPE:
                for (i = collstart; i < collend; ++i) {
                    ch = PyUnicode_READ(kind, data, i);
                    if (ch < 0xdc80 || 0xdcff < ch) {
                        /* Not a UTF-8b surrogate */
                        break;
                    }
                    *str++ = (char)(ch - 0xdc00);
                    ++pos;
                }
                if (i >= collend)
                    break;
                collstart = pos;
                assert(collstart != collend);
                /* fall through */

            default:
                rep = unicode_encode_call_errorhandler(errors, &error_handler_obj,
                                                       encoding, reason, unicode, &exc,
                                                       collstart, collend, &newpos);
                if (rep == NULL)
                    goto onError;

                if (newpos < collstart) {
                    writer.overallocate = 1;
                    str = _PyBytesWriter_Prepare(&writer, str,
                                                 collstart - newpos);
                    if (str == NULL)
                        goto onError;
                }
                else {
                    /* subtract preallocated bytes */
                    writer.min_size -= newpos - collstart;
                    /* Only overallocate the buffer if it's not the last write */
                    writer.overallocate = (newpos < size);
                }

                if (PyBytes_Check(rep)) {
                    /* Directly copy bytes result to output. */
                    str = _PyBytesWriter_WriteBytes(&writer, str,
                                                    PyBytes_AS_STRING(rep),
                                                    PyBytes_GET_SIZE(rep));
                }
                else {
                    assert(PyUnicode_Check(rep));

                    if (limit == 256 ?
                        PyUnicode_KIND(rep) != PyUnicode_1BYTE_KIND :
                        !PyUnicode_IS_ASCII(rep))
                    {
                        /* Not all characters are smaller than limit */
                        raise_encode_exception(&exc, encoding, unicode,
                                               collstart, collend, reason);
                        goto onError;
                    }
                    assert(PyUnicode_KIND(rep) == PyUnicode_1BYTE_KIND);
                    str = _PyBytesWriter_WriteBytes(&writer, str,
                                                    PyUnicode_DATA(rep),
                                                    PyUnicode_GET_LENGTH(rep));
                }
                if (str == NULL)
                    goto onError;

                pos = newpos;
                Py_CLEAR(rep);
            }

            /* If overallocation was disabled, ensure that it was the last
               write. Otherwise, we missed an optimization */
            assert(writer.overallocate || pos == size);
        }
    }

    Py_XDECREF(error_handler_obj);
    Py_XDECREF(exc);
    return _PyBytesWriter_Finish(&writer, str);

  onError:
    Py_XDECREF(rep);
    _PyBytesWriter_Dealloc(&writer);
    Py_XDECREF(error_handler_obj);
    Py_XDECREF(exc);
    return NULL;
}

PyObject *
_PyUnicode_AsLatin1String(PyObject *unicode, const char *errors)
{
    if (!PyUnicode_Check(unicode)) {
        PyErr_BadArgument();
        return NULL;
    }
    /* Fast path: if it is a one-byte string, construct
       bytes object directly. */
    if (PyUnicode_KIND(unicode) == PyUnicode_1BYTE_KIND)
        return PyBytes_FromStringAndSize(PyUnicode_DATA(unicode),
                                         PyUnicode_GET_LENGTH(unicode));
    /* Non-Latin-1 characters present. Defer to above function to
       raise the exception. */
    return unicode_encode_ucs1(unicode, errors, 256);
}

PyObject*
PyUnicode_AsLatin1String(PyObject *unicode)
{
    return _PyUnicode_AsLatin1String(unicode, NULL);
}

/* --- 7-bit ASCII Codec -------------------------------------------------- */

PyObject *
PyUnicode_DecodeASCII(const char *s,
                      Py_ssize_t size,
                      const char *errors)
{
    const char *starts = s;
    const char *e = s + size;
    PyObject *error_handler_obj = NULL;
    PyObject *exc = NULL;
    _Py_error_handler error_handler = _Py_ERROR_UNKNOWN;

    if (size == 0)
        _Py_RETURN_UNICODE_EMPTY();

    /* ASCII is equivalent to the first 128 ordinals in Unicode. */
    if (size == 1 && (unsigned char)s[0] < 128) {
        return get_latin1_char((unsigned char)s[0]);
    }

    // Shortcut for simple case
    PyObject *u = PyUnicode_New(size, 127);
    if (u == NULL) {
        return NULL;
    }
    Py_ssize_t outpos = ascii_decode(s, e, PyUnicode_1BYTE_DATA(u));
    if (outpos == size) {
        return u;
    }

    _PyUnicodeWriter writer;
    _PyUnicodeWriter_InitWithBuffer(&writer, u);
    writer.pos = outpos;

    s += outpos;
    int kind = writer.kind;
    void *data = writer.data;
    Py_ssize_t startinpos, endinpos;

    while (s < e) {
        unsigned char c = (unsigned char)*s;
        if (c < 128) {
            PyUnicode_WRITE(kind, data, writer.pos, c);
            writer.pos++;
            ++s;
            continue;
        }

        /* byte outsize range 0x00..0x7f: call the error handler */

        if (error_handler == _Py_ERROR_UNKNOWN)
            error_handler = _Py_GetErrorHandler(errors);

        switch (error_handler)
        {
        case _Py_ERROR_REPLACE:
        case _Py_ERROR_SURROGATEESCAPE:
            /* Fast-path: the error handler only writes one character,
               but we may switch to UCS2 at the first write */
            if (_PyUnicodeWriter_PrepareKind(&writer, PyUnicode_2BYTE_KIND) < 0)
                goto onError;
            kind = writer.kind;
            data = writer.data;

            if (error_handler == _Py_ERROR_REPLACE)
                PyUnicode_WRITE(kind, data, writer.pos, 0xfffd);
            else
                PyUnicode_WRITE(kind, data, writer.pos, c + 0xdc00);
            writer.pos++;
            ++s;
            break;

        case _Py_ERROR_IGNORE:
            ++s;
            break;

        default:
            startinpos = s-starts;
            endinpos = startinpos + 1;
            if (unicode_decode_call_errorhandler_writer(
                    errors, &error_handler_obj,
                    "ascii", "ordinal not in range(128)",
                    &starts, &e, &startinpos, &endinpos, &exc, &s,
                    &writer))
                goto onError;
            kind = writer.kind;
            data = writer.data;
        }
    }
    Py_XDECREF(error_handler_obj);
    Py_XDECREF(exc);
    return _PyUnicodeWriter_Finish(&writer);

  onError:
    _PyUnicodeWriter_Dealloc(&writer);
    Py_XDECREF(error_handler_obj);
    Py_XDECREF(exc);
    return NULL;
}

PyObject *
_PyUnicode_AsASCIIString(PyObject *unicode, const char *errors)
{
    if (!PyUnicode_Check(unicode)) {
        PyErr_BadArgument();
        return NULL;
    }
    /* Fast path: if it is an ASCII-only string, construct bytes object
       directly. Else defer to above function to raise the exception. */
    if (PyUnicode_IS_ASCII(unicode))
        return PyBytes_FromStringAndSize(PyUnicode_DATA(unicode),
                                         PyUnicode_GET_LENGTH(unicode));
    return unicode_encode_ucs1(unicode, errors, 128);
}

PyObject *
PyUnicode_AsASCIIString(PyObject *unicode)
{
    return _PyUnicode_AsASCIIString(unicode, NULL);
}

#ifdef MS_WINDOWS

/* --- MBCS codecs for Windows -------------------------------------------- */

#if SIZEOF_INT < SIZEOF_SIZE_T
#define NEED_RETRY
#endif

/* INT_MAX is the theoretical largest chunk (or INT_MAX / 2 when
   transcoding from UTF-16), but INT_MAX / 4 performs better in
   both cases also and avoids partial characters overrunning the
   length limit in MultiByteToWideChar on Windows */
#define DECODING_CHUNK_SIZE (INT_MAX/4)

#ifndef WC_ERR_INVALID_CHARS
#  define WC_ERR_INVALID_CHARS 0x0080
#endif

static const char*
code_page_name(UINT code_page, PyObject **obj)
{
    *obj = NULL;
    if (code_page == CP_ACP)
        return "mbcs";
    if (code_page == CP_UTF7)
        return "CP_UTF7";
    if (code_page == CP_UTF8)
        return "CP_UTF8";

    *obj = PyBytes_FromFormat("cp%u", code_page);
    if (*obj == NULL)
        return NULL;
    return PyBytes_AS_STRING(*obj);
}

static DWORD
decode_code_page_flags(UINT code_page)
{
    if (code_page == CP_UTF7) {
        /* The CP_UTF7 decoder only supports flags=0 */
        return 0;
    }
    else
        return MB_ERR_INVALID_CHARS;
}

/*
 * Decode a byte string from a Windows code page into unicode object in strict
 * mode.
 *
 * Returns consumed size if succeed, returns -2 on decode error, or raise an
 * OSError and returns -1 on other error.
 */
static int
decode_code_page_strict(UINT code_page,
                        wchar_t **buf,
                        Py_ssize_t *bufsize,
                        const char *in,
                        int insize)
{
    DWORD flags = MB_ERR_INVALID_CHARS;
    wchar_t *out;
    DWORD outsize;

    /* First get the size of the result */
    assert(insize > 0);
    while ((outsize = MultiByteToWideChar(code_page, flags,
                                          in, insize, NULL, 0)) <= 0)
    {
        if (!flags || GetLastError() != ERROR_INVALID_FLAGS) {
            goto error;
        }
        /* For some code pages (e.g. UTF-7) flags must be set to 0. */
        flags = 0;
    }

    /* Extend a wchar_t* buffer */
    Py_ssize_t n = *bufsize;   /* Get the current length */
    if (widechar_resize(buf, bufsize, n + outsize) < 0) {
        return -1;
    }
    out = *buf + n;

    /* Do the conversion */
    outsize = MultiByteToWideChar(code_page, flags, in, insize, out, outsize);
    if (outsize <= 0)
        goto error;
    return insize;

error:
    if (GetLastError() == ERROR_NO_UNICODE_TRANSLATION)
        return -2;
    PyErr_SetFromWindowsErr(0);
    return -1;
}

/*
 * Decode a byte string from a code page into unicode object with an error
 * handler.
 *
 * Returns consumed size if succeed, or raise an OSError or
 * UnicodeDecodeError exception and returns -1 on error.
 */
static int
decode_code_page_errors(UINT code_page,
                        wchar_t **buf,
                        Py_ssize_t *bufsize,
                        const char *in, const int size,
                        const char *errors, int final)
{
    const char *startin = in;
    const char *endin = in + size;
    DWORD flags = MB_ERR_INVALID_CHARS;
    /* Ideally, we should get reason from FormatMessage. This is the Windows
       2000 English version of the message. */
    const char *reason = "No mapping for the Unicode character exists "
                         "in the target code page.";
    /* each step cannot decode more than 1 character, but a character can be
       represented as a surrogate pair */
    wchar_t buffer[2], *out;
    int insize;
    Py_ssize_t outsize;
    PyObject *errorHandler = NULL;
    PyObject *exc = NULL;
    PyObject *encoding_obj = NULL;
    const char *encoding;
    DWORD err;
    int ret = -1;

    assert(size > 0);

    encoding = code_page_name(code_page, &encoding_obj);
    if (encoding == NULL)
        return -1;

    if ((errors == NULL || strcmp(errors, "strict") == 0) && final) {
        /* The last error was ERROR_NO_UNICODE_TRANSLATION, then we raise a
           UnicodeDecodeError. */
        make_decode_exception(&exc, encoding, in, size, 0, 0, reason);
        if (exc != NULL) {
            PyCodec_StrictErrors(exc);
            Py_CLEAR(exc);
        }
        goto error;
    }

    /* Extend a wchar_t* buffer */
    Py_ssize_t n = *bufsize;   /* Get the current length */
    if (size > (PY_SSIZE_T_MAX - n) / (Py_ssize_t)Py_ARRAY_LENGTH(buffer)) {
        PyErr_NoMemory();
        goto error;
    }
    if (widechar_resize(buf, bufsize, n + size * Py_ARRAY_LENGTH(buffer)) < 0) {
        goto error;
    }
    out = *buf + n;

    /* Decode the byte string character per character */
    while (in < endin)
    {
        /* Decode a character */
        insize = 1;
        do
        {
            outsize = MultiByteToWideChar(code_page, flags,
                                          in, insize,
                                          buffer, Py_ARRAY_LENGTH(buffer));
            if (outsize > 0)
                break;
            err = GetLastError();
            if (err == ERROR_INVALID_FLAGS && flags) {
                /* For some code pages (e.g. UTF-7) flags must be set to 0. */
                flags = 0;
                continue;
            }
            if (err != ERROR_NO_UNICODE_TRANSLATION
                && err != ERROR_INSUFFICIENT_BUFFER)
            {
                PyErr_SetFromWindowsErr(0);
                goto error;
            }
            insize++;
        }
        /* 4=maximum length of a UTF-8 sequence */
        while (insize <= 4 && (in + insize) <= endin);

        if (outsize <= 0) {
            Py_ssize_t startinpos, endinpos, outpos;

            /* last character in partial decode? */
            if (in + insize >= endin && !final)
                break;

            startinpos = in - startin;
            endinpos = startinpos + 1;
            outpos = out - *buf;
            if (unicode_decode_call_errorhandler_wchar(
                    errors, &errorHandler,
                    encoding, reason,
                    &startin, &endin, &startinpos, &endinpos, &exc, &in,
                    buf, bufsize, &outpos))
            {
                goto error;
            }
            out = *buf + outpos;
        }
        else {
            in += insize;
            memcpy(out, buffer, outsize * sizeof(wchar_t));
            out += outsize;
        }
    }

    /* Shrink the buffer */
    assert(out - *buf <= *bufsize);
    *bufsize = out - *buf;
    /* (in - startin) <= size and size is an int */
    ret = Py_SAFE_DOWNCAST(in - startin, Py_ssize_t, int);

error:
    Py_XDECREF(encoding_obj);
    Py_XDECREF(errorHandler);
    Py_XDECREF(exc);
    return ret;
}

static PyObject *
decode_code_page_stateful(int code_page,
                          const char *s, Py_ssize_t size,
                          const char *errors, Py_ssize_t *consumed)
{
    wchar_t *buf = NULL;
    Py_ssize_t bufsize = 0;
    int chunk_size, final, converted, done;

    if (code_page < 0) {
        PyErr_SetString(PyExc_ValueError, "invalid code page number");
        return NULL;
    }
    if (size < 0) {
        PyErr_BadInternalCall();
        return NULL;
    }

    if (consumed)
        *consumed = 0;

    do
    {
#ifdef NEED_RETRY
        if (size > DECODING_CHUNK_SIZE) {
            chunk_size = DECODING_CHUNK_SIZE;
            final = 0;
            done = 0;
        }
        else
#endif
        {
            chunk_size = (int)size;
            final = (consumed == NULL);
            done = 1;
        }

        if (chunk_size == 0 && done) {
            if (buf != NULL)
                break;
            _Py_RETURN_UNICODE_EMPTY();
        }

        converted = decode_code_page_strict(code_page, &buf, &bufsize,
                                            s, chunk_size);
        if (converted == -2)
            converted = decode_code_page_errors(code_page, &buf, &bufsize,
                                                s, chunk_size,
                                                errors, final);
        assert(converted != 0 || done);

        if (converted < 0) {
            PyMem_Free(buf);
            return NULL;
        }

        if (consumed)
            *consumed += converted;

        s += converted;
        size -= converted;
    } while (!done);

    PyObject *v = PyUnicode_FromWideChar(buf, bufsize);
    PyMem_Free(buf);
    return v;
}

PyObject *
PyUnicode_DecodeCodePageStateful(int code_page,
                                 const char *s,
                                 Py_ssize_t size,
                                 const char *errors,
                                 Py_ssize_t *consumed)
{
    return decode_code_page_stateful(code_page, s, size, errors, consumed);
}

PyObject *
PyUnicode_DecodeMBCSStateful(const char *s,
                             Py_ssize_t size,
                             const char *errors,
                             Py_ssize_t *consumed)
{
    return decode_code_page_stateful(CP_ACP, s, size, errors, consumed);
}

PyObject *
PyUnicode_DecodeMBCS(const char *s,
                     Py_ssize_t size,
                     const char *errors)
{
    return PyUnicode_DecodeMBCSStateful(s, size, errors, NULL);
}

static DWORD
encode_code_page_flags(UINT code_page, const char *errors)
{
    if (code_page == CP_UTF8) {
        return WC_ERR_INVALID_CHARS;
    }
    else if (code_page == CP_UTF7) {
        /* CP_UTF7 only supports flags=0 */
        return 0;
    }
    else {
        if (errors != NULL && strcmp(errors, "replace") == 0)
            return 0;
        else
            return WC_NO_BEST_FIT_CHARS;
    }
}

/*
 * Encode a Unicode string to a Windows code page into a byte string in strict
 * mode.
 *
 * Returns consumed characters if succeed, returns -2 on encode error, or raise
 * an OSError and returns -1 on other error.
 */
static int
encode_code_page_strict(UINT code_page, PyObject **outbytes,
                        PyObject *unicode, Py_ssize_t offset, int len,
                        const char* errors)
{
    BOOL usedDefaultChar = FALSE;
    BOOL *pusedDefaultChar = &usedDefaultChar;
    int outsize;
    wchar_t *p;
    Py_ssize_t size;
    const DWORD flags = encode_code_page_flags(code_page, NULL);
    char *out;
    /* Create a substring so that we can get the UTF-16 representation
       of just the slice under consideration. */
    PyObject *substring;
    int ret = -1;

    assert(len > 0);

    if (code_page != CP_UTF8 && code_page != CP_UTF7)
        pusedDefaultChar = &usedDefaultChar;
    else
        pusedDefaultChar = NULL;

    substring = PyUnicode_Substring(unicode, offset, offset+len);
    if (substring == NULL)
        return -1;
    p = PyUnicode_AsWideCharString(substring, &size);
    Py_CLEAR(substring);
    if (p == NULL) {
        return -1;
    }
    assert(size <= INT_MAX);

    /* First get the size of the result */
    outsize = WideCharToMultiByte(code_page, flags,
                                  p, (int)size,
                                  NULL, 0,
                                  NULL, pusedDefaultChar);
    if (outsize <= 0)
        goto error;
    /* If we used a default char, then we failed! */
    if (pusedDefaultChar && *pusedDefaultChar) {
        ret = -2;
        goto done;
    }

    if (*outbytes == NULL) {
        /* Create string object */
        *outbytes = PyBytes_FromStringAndSize(NULL, outsize);
        if (*outbytes == NULL) {
            goto done;
        }
        out = PyBytes_AS_STRING(*outbytes);
    }
    else {
        /* Extend string object */
        const Py_ssize_t n = PyBytes_Size(*outbytes);
        if (outsize > PY_SSIZE_T_MAX - n) {
            PyErr_NoMemory();
            goto done;
        }
        if (_PyBytes_Resize(outbytes, n + outsize) < 0) {
            goto done;
        }
        out = PyBytes_AS_STRING(*outbytes) + n;
    }

    /* Do the conversion */
    outsize = WideCharToMultiByte(code_page, flags,
                                  p, (int)size,
                                  out, outsize,
                                  NULL, pusedDefaultChar);
    if (outsize <= 0)
        goto error;
    if (pusedDefaultChar && *pusedDefaultChar) {
        ret = -2;
        goto done;
    }
    ret = 0;

done:
    PyMem_Free(p);
    return ret;

error:
    if (GetLastError() == ERROR_NO_UNICODE_TRANSLATION) {
        ret = -2;
        goto done;
    }
    PyErr_SetFromWindowsErr(0);
    goto done;
}

/*
 * Encode a Unicode string to a Windows code page into a byte string using an
 * error handler.
 *
 * Returns consumed characters if succeed, or raise an OSError and returns
 * -1 on other error.
 */
static int
encode_code_page_errors(UINT code_page, PyObject **outbytes,
                        PyObject *unicode, Py_ssize_t unicode_offset,
                        Py_ssize_t insize, const char* errors)
{
    const DWORD flags = encode_code_page_flags(code_page, errors);
    Py_ssize_t pos = unicode_offset;
    Py_ssize_t endin = unicode_offset + insize;
    /* Ideally, we should get reason from FormatMessage. This is the Windows
       2000 English version of the message. */
    const char *reason = "invalid character";
    /* 4=maximum length of a UTF-8 sequence */
    char buffer[4];
    BOOL usedDefaultChar = FALSE, *pusedDefaultChar;
    Py_ssize_t outsize;
    char *out;
    PyObject *errorHandler = NULL;
    PyObject *exc = NULL;
    PyObject *encoding_obj = NULL;
    const char *encoding;
    Py_ssize_t newpos, newoutsize;
    PyObject *rep;
    int ret = -1;

    assert(insize > 0);

    encoding = code_page_name(code_page, &encoding_obj);
    if (encoding == NULL)
        return -1;

    if (errors == NULL || strcmp(errors, "strict") == 0) {
        /* The last error was ERROR_NO_UNICODE_TRANSLATION,
           then we raise a UnicodeEncodeError. */
        make_encode_exception(&exc, encoding, unicode, 0, 0, reason);
        if (exc != NULL) {
            PyCodec_StrictErrors(exc);
            Py_DECREF(exc);
        }
        Py_XDECREF(encoding_obj);
        return -1;
    }

    if (code_page != CP_UTF8 && code_page != CP_UTF7)
        pusedDefaultChar = &usedDefaultChar;
    else
        pusedDefaultChar = NULL;

    if (Py_ARRAY_LENGTH(buffer) > PY_SSIZE_T_MAX / insize) {
        PyErr_NoMemory();
        goto error;
    }
    outsize = insize * Py_ARRAY_LENGTH(buffer);

    if (*outbytes == NULL) {
        /* Create string object */
        *outbytes = PyBytes_FromStringAndSize(NULL, outsize);
        if (*outbytes == NULL)
            goto error;
        out = PyBytes_AS_STRING(*outbytes);
    }
    else {
        /* Extend string object */
        Py_ssize_t n = PyBytes_Size(*outbytes);
        if (n > PY_SSIZE_T_MAX - outsize) {
            PyErr_NoMemory();
            goto error;
        }
        if (_PyBytes_Resize(outbytes, n + outsize) < 0)
            goto error;
        out = PyBytes_AS_STRING(*outbytes) + n;
    }

    /* Encode the string character per character */
    while (pos < endin)
    {
        Py_UCS4 ch = PyUnicode_READ_CHAR(unicode, pos);
        wchar_t chars[2];
        int charsize;
        if (ch < 0x10000) {
            chars[0] = (wchar_t)ch;
            charsize = 1;
        }
        else {
            chars[0] = Py_UNICODE_HIGH_SURROGATE(ch);
            chars[1] = Py_UNICODE_LOW_SURROGATE(ch);
            charsize = 2;
        }

        outsize = WideCharToMultiByte(code_page, flags,
                                      chars, charsize,
                                      buffer, Py_ARRAY_LENGTH(buffer),
                                      NULL, pusedDefaultChar);
        if (outsize > 0) {
            if (pusedDefaultChar == NULL || !(*pusedDefaultChar))
            {
                pos++;
                memcpy(out, buffer, outsize);
                out += outsize;
                continue;
            }
        }
        else if (GetLastError() != ERROR_NO_UNICODE_TRANSLATION) {
            PyErr_SetFromWindowsErr(0);
            goto error;
        }

        rep = unicode_encode_call_errorhandler(
                  errors, &errorHandler, encoding, reason,
                  unicode, &exc,
                  pos, pos + 1, &newpos);
        if (rep == NULL)
            goto error;

        Py_ssize_t morebytes = pos - newpos;
        if (PyBytes_Check(rep)) {
            outsize = PyBytes_GET_SIZE(rep);
            morebytes += outsize;
            if (morebytes > 0) {
                Py_ssize_t offset = out - PyBytes_AS_STRING(*outbytes);
                newoutsize = PyBytes_GET_SIZE(*outbytes) + morebytes;
                if (_PyBytes_Resize(outbytes, newoutsize) < 0) {
                    Py_DECREF(rep);
                    goto error;
                }
                out = PyBytes_AS_STRING(*outbytes) + offset;
            }
            memcpy(out, PyBytes_AS_STRING(rep), outsize);
            out += outsize;
        }
        else {
            Py_ssize_t i;
            int kind;
            const void *data;

            outsize = PyUnicode_GET_LENGTH(rep);
            morebytes += outsize;
            if (morebytes > 0) {
                Py_ssize_t offset = out - PyBytes_AS_STRING(*outbytes);
                newoutsize = PyBytes_GET_SIZE(*outbytes) + morebytes;
                if (_PyBytes_Resize(outbytes, newoutsize) < 0) {
                    Py_DECREF(rep);
                    goto error;
                }
                out = PyBytes_AS_STRING(*outbytes) + offset;
            }
            kind = PyUnicode_KIND(rep);
            data = PyUnicode_DATA(rep);
            for (i=0; i < outsize; i++) {
                Py_UCS4 ch = PyUnicode_READ(kind, data, i);
                if (ch > 127) {
                    raise_encode_exception(&exc,
                        encoding, unicode,
                        pos, pos + 1,
                        "unable to encode error handler result to ASCII");
                    Py_DECREF(rep);
                    goto error;
                }
                *out = (unsigned char)ch;
                out++;
            }
        }
        pos = newpos;
        Py_DECREF(rep);
    }
    /* write a NUL byte */
    *out = 0;
    outsize = out - PyBytes_AS_STRING(*outbytes);
    assert(outsize <= PyBytes_GET_SIZE(*outbytes));
    if (_PyBytes_Resize(outbytes, outsize) < 0)
        goto error;
    ret = 0;

error:
    Py_XDECREF(encoding_obj);
    Py_XDECREF(errorHandler);
    Py_XDECREF(exc);
    return ret;
}

static PyObject *
encode_code_page(int code_page,
                 PyObject *unicode,
                 const char *errors)
{
    Py_ssize_t len;
    PyObject *outbytes = NULL;
    Py_ssize_t offset;
    int chunk_len, ret, done;

    if (!PyUnicode_Check(unicode)) {
        PyErr_BadArgument();
        return NULL;
    }

    len = PyUnicode_GET_LENGTH(unicode);

    if (code_page < 0) {
        PyErr_SetString(PyExc_ValueError, "invalid code page number");
        return NULL;
    }

    if (len == 0)
        return PyBytes_FromStringAndSize(NULL, 0);

    offset = 0;
    do
    {
#ifdef NEED_RETRY
        if (len > DECODING_CHUNK_SIZE) {
            chunk_len = DECODING_CHUNK_SIZE;
            done = 0;
        }
        else
#endif
        {
            chunk_len = (int)len;
            done = 1;
        }

        ret = encode_code_page_strict(code_page, &outbytes,
                                      unicode, offset, chunk_len,
                                      errors);
        if (ret == -2)
            ret = encode_code_page_errors(code_page, &outbytes,
                                          unicode, offset,
                                          chunk_len, errors);
        if (ret < 0) {
            Py_XDECREF(outbytes);
            return NULL;
        }

        offset += chunk_len;
        len -= chunk_len;
    } while (!done);

    return outbytes;
}

PyObject *
PyUnicode_EncodeCodePage(int code_page,
                         PyObject *unicode,
                         const char *errors)
{
    return encode_code_page(code_page, unicode, errors);
}

PyObject *
PyUnicode_AsMBCSString(PyObject *unicode)
{
    return PyUnicode_EncodeCodePage(CP_ACP, unicode, NULL);
}

#undef NEED_RETRY

#endif /* MS_WINDOWS */

/* --- Character Mapping Codec -------------------------------------------- */

static int
charmap_decode_string(const char *s,
                      Py_ssize_t size,
                      PyObject *mapping,
                      const char *errors,
                      _PyUnicodeWriter *writer)
{
    const char *starts = s;
    const char *e;
    Py_ssize_t startinpos, endinpos;
    PyObject *errorHandler = NULL, *exc = NULL;
    Py_ssize_t maplen;
    int mapkind;
    const void *mapdata;
    Py_UCS4 x;
    unsigned char ch;

    maplen = PyUnicode_GET_LENGTH(mapping);
    mapdata = PyUnicode_DATA(mapping);
    mapkind = PyUnicode_KIND(mapping);

    e = s + size;

    if (mapkind == PyUnicode_1BYTE_KIND && maplen >= 256) {
        /* fast-path for cp037, cp500 and iso8859_1 encodings. iso8859_1
         * is disabled in encoding aliases, latin1 is preferred because
         * its implementation is faster. */
        const Py_UCS1 *mapdata_ucs1 = (const Py_UCS1 *)mapdata;
        Py_UCS1 *outdata = (Py_UCS1 *)writer->data;
        Py_UCS4 maxchar = writer->maxchar;

        assert (writer->kind == PyUnicode_1BYTE_KIND);
        while (s < e) {
            ch = *s;
            x = mapdata_ucs1[ch];
            if (x > maxchar) {
                if (_PyUnicodeWriter_Prepare(writer, 1, 0xff) == -1)
                    goto onError;
                maxchar = writer->maxchar;
                outdata = (Py_UCS1 *)writer->data;
            }
            outdata[writer->pos] = x;
            writer->pos++;
            ++s;
        }
        return 0;
    }

    while (s < e) {
        if (mapkind == PyUnicode_2BYTE_KIND && maplen >= 256) {
            int outkind = writer->kind;
            const Py_UCS2 *mapdata_ucs2 = (const Py_UCS2 *)mapdata;
            if (outkind == PyUnicode_1BYTE_KIND) {
                Py_UCS1 *outdata = (Py_UCS1 *)writer->data;
                Py_UCS4 maxchar = writer->maxchar;
                while (s < e) {
                    ch = *s;
                    x = mapdata_ucs2[ch];
                    if (x > maxchar)
                        goto Error;
                    outdata[writer->pos] = x;
                    writer->pos++;
                    ++s;
                }
                break;
            }
            else if (outkind == PyUnicode_2BYTE_KIND) {
                Py_UCS2 *outdata = (Py_UCS2 *)writer->data;
                while (s < e) {
                    ch = *s;
                    x = mapdata_ucs2[ch];
                    if (x == 0xFFFE)
                        goto Error;
                    outdata[writer->pos] = x;
                    writer->pos++;
                    ++s;
                }
                break;
            }
        }
        ch = *s;

        if (ch < maplen)
            x = PyUnicode_READ(mapkind, mapdata, ch);
        else
            x = 0xfffe; /* invalid value */
Error:
        if (x == 0xfffe)
        {
            /* undefined mapping */
            startinpos = s-starts;
            endinpos = startinpos+1;
            if (unicode_decode_call_errorhandler_writer(
                    errors, &errorHandler,
                    "charmap", "character maps to <undefined>",
                    &starts, &e, &startinpos, &endinpos, &exc, &s,
                    writer)) {
                goto onError;
            }
            continue;
        }

        if (_PyUnicodeWriter_WriteCharInline(writer, x) < 0)
            goto onError;
        ++s;
    }
    Py_XDECREF(errorHandler);
    Py_XDECREF(exc);
    return 0;

onError:
    Py_XDECREF(errorHandler);
    Py_XDECREF(exc);
    return -1;
}

static int
charmap_decode_mapping(const char *s,
                       Py_ssize_t size,
                       PyObject *mapping,
                       const char *errors,
                       _PyUnicodeWriter *writer)
{
    const char *starts = s;
    const char *e;
    Py_ssize_t startinpos, endinpos;
    PyObject *errorHandler = NULL, *exc = NULL;
    unsigned char ch;
    PyObject *key, *item = NULL;

    e = s + size;

    while (s < e) {
        ch = *s;

        /* Get mapping (char ordinal -> integer, Unicode char or None) */
        key = PyLong_FromLong((long)ch);
        if (key == NULL)
            goto onError;

        item = PyObject_GetItem(mapping, key);
        Py_DECREF(key);
        if (item == NULL) {
            if (PyErr_ExceptionMatches(PyExc_LookupError)) {
                /* No mapping found means: mapping is undefined. */
                PyErr_Clear();
                goto Undefined;
            } else
                goto onError;
        }

        /* Apply mapping */
        if (item == Py_None)
            goto Undefined;
        if (PyLong_Check(item)) {
            long value = PyLong_AS_LONG(item);
            if (value == 0xFFFE)
                goto Undefined;
            if (value < 0 || value > MAX_UNICODE) {
                PyErr_Format(PyExc_TypeError,
                             "character mapping must be in range(0x%x)",
                             (unsigned long)MAX_UNICODE + 1);
                goto onError;
            }

            if (_PyUnicodeWriter_WriteCharInline(writer, value) < 0)
                goto onError;
        }
        else if (PyUnicode_Check(item)) {
            if (PyUnicode_GET_LENGTH(item) == 1) {
                Py_UCS4 value = PyUnicode_READ_CHAR(item, 0);
                if (value == 0xFFFE)
                    goto Undefined;
                if (_PyUnicodeWriter_WriteCharInline(writer, value) < 0)
                    goto onError;
            }
            else {
                writer->overallocate = 1;
                if (_PyUnicodeWriter_WriteStr(writer, item) == -1)
                    goto onError;
            }
        }
        else {
            /* wrong return value */
            PyErr_SetString(PyExc_TypeError,
                            "character mapping must return integer, None or str");
            goto onError;
        }
        Py_CLEAR(item);
        ++s;
        continue;

Undefined:
        /* undefined mapping */
        Py_CLEAR(item);
        startinpos = s-starts;
        endinpos = startinpos+1;
        if (unicode_decode_call_errorhandler_writer(
                errors, &errorHandler,
                "charmap", "character maps to <undefined>",
                &starts, &e, &startinpos, &endinpos, &exc, &s,
                writer)) {
            goto onError;
        }
    }
    Py_XDECREF(errorHandler);
    Py_XDECREF(exc);
    return 0;

onError:
    Py_XDECREF(item);
    Py_XDECREF(errorHandler);
    Py_XDECREF(exc);
    return -1;
}

PyObject *
PyUnicode_DecodeCharmap(const char *s,
                        Py_ssize_t size,
                        PyObject *mapping,
                        const char *errors)
{
    _PyUnicodeWriter writer;

    /* Default to Latin-1 */
    if (mapping == NULL)
        return PyUnicode_DecodeLatin1(s, size, errors);

    if (size == 0)
        _Py_RETURN_UNICODE_EMPTY();
    _PyUnicodeWriter_Init(&writer);
    writer.min_length = size;
    if (_PyUnicodeWriter_Prepare(&writer, writer.min_length, 127) == -1)
        goto onError;

    if (PyUnicode_CheckExact(mapping)) {
        if (charmap_decode_string(s, size, mapping, errors, &writer) < 0)
            goto onError;
    }
    else {
        if (charmap_decode_mapping(s, size, mapping, errors, &writer) < 0)
            goto onError;
    }
    return _PyUnicodeWriter_Finish(&writer);

  onError:
    _PyUnicodeWriter_Dealloc(&writer);
    return NULL;
}

/* Charmap encoding: the lookup table */

/*[clinic input]
class EncodingMap "struct encoding_map *" "&EncodingMapType"
[clinic start generated code]*/
/*[clinic end generated code: output=da39a3ee5e6b4b0d input=14e46bbb6c522d22]*/

struct encoding_map {
    PyObject_HEAD
    unsigned char level1[32];
    int count2, count3;
    unsigned char level23[1];
};

/*[clinic input]
EncodingMap.size

Return the size (in bytes) of this object.
[clinic start generated code]*/

static PyObject *
EncodingMap_size_impl(struct encoding_map *self)
/*[clinic end generated code: output=c4c969e4c99342a4 input=004ff13f26bb5366]*/
{
    return PyLong_FromLong((sizeof(*self) - 1) + 16*self->count2 +
                           128*self->count3);
}

static PyMethodDef encoding_map_methods[] = {
    ENCODINGMAP_SIZE_METHODDEF
    {NULL, NULL}
};

static PyTypeObject EncodingMapType = {
    PyVarObject_HEAD_INIT(NULL, 0)
    .tp_name = "EncodingMap",
    .tp_basicsize = sizeof(struct encoding_map),
    /* methods */
    .tp_flags = Py_TPFLAGS_DEFAULT,
    .tp_methods = encoding_map_methods,
};

PyObject*
PyUnicode_BuildEncodingMap(PyObject* string)
{
    PyObject *result;
    struct encoding_map *mresult;
    int i;
    int need_dict = 0;
    unsigned char level1[32];
    unsigned char level2[512];
    unsigned char *mlevel1, *mlevel2, *mlevel3;
    int count2 = 0, count3 = 0;
    int kind;
    const void *data;
    Py_ssize_t length;
    Py_UCS4 ch;

    if (!PyUnicode_Check(string) || !PyUnicode_GET_LENGTH(string)) {
        PyErr_BadArgument();
        return NULL;
    }
    kind = PyUnicode_KIND(string);
    data = PyUnicode_DATA(string);
    length = PyUnicode_GET_LENGTH(string);
    length = Py_MIN(length, 256);
    memset(level1, 0xFF, sizeof level1);
    memset(level2, 0xFF, sizeof level2);

    /* If there isn't a one-to-one mapping of NULL to \0,
       or if there are non-BMP characters, we need to use
       a mapping dictionary. */
    if (PyUnicode_READ(kind, data, 0) != 0)
        need_dict = 1;
    for (i = 1; i < length; i++) {
        int l1, l2;
        ch = PyUnicode_READ(kind, data, i);
        if (ch == 0 || ch > 0xFFFF) {
            need_dict = 1;
            break;
        }
        if (ch == 0xFFFE)
            /* unmapped character */
            continue;
        l1 = ch >> 11;
        l2 = ch >> 7;
        if (level1[l1] == 0xFF)
            level1[l1] = count2++;
        if (level2[l2] == 0xFF)
            level2[l2] = count3++;
    }

    if (count2 >= 0xFF || count3 >= 0xFF)
        need_dict = 1;

    if (need_dict) {
        PyObject *result = PyDict_New();
        PyObject *key, *value;
        if (!result)
            return NULL;
        for (i = 0; i < length; i++) {
            key = PyLong_FromLong(PyUnicode_READ(kind, data, i));
            value = PyLong_FromLong(i);
            if (!key || !value)
                goto failed1;
            if (PyDict_SetItem(result, key, value) == -1)
                goto failed1;
            Py_DECREF(key);
            Py_DECREF(value);
        }
        return result;
      failed1:
        Py_XDECREF(key);
        Py_XDECREF(value);
        Py_DECREF(result);
        return NULL;
    }

    /* Create a three-level trie */
    result = PyObject_Malloc(sizeof(struct encoding_map) +
                             16*count2 + 128*count3 - 1);
    if (!result) {
        return PyErr_NoMemory();
    }

    _PyObject_Init(result, &EncodingMapType);
    mresult = (struct encoding_map*)result;
    mresult->count2 = count2;
    mresult->count3 = count3;
    mlevel1 = mresult->level1;
    mlevel2 = mresult->level23;
    mlevel3 = mresult->level23 + 16*count2;
    memcpy(mlevel1, level1, 32);
    memset(mlevel2, 0xFF, 16*count2);
    memset(mlevel3, 0, 128*count3);
    count3 = 0;
    for (i = 1; i < length; i++) {
        int o1, o2, o3, i2, i3;
        Py_UCS4 ch = PyUnicode_READ(kind, data, i);
        if (ch == 0xFFFE)
            /* unmapped character */
            continue;
        o1 = ch>>11;
        o2 = (ch>>7) & 0xF;
        i2 = 16*mlevel1[o1] + o2;
        if (mlevel2[i2] == 0xFF)
            mlevel2[i2] = count3++;
        o3 = ch & 0x7F;
        i3 = 128*mlevel2[i2] + o3;
        mlevel3[i3] = i;
    }
    return result;
}

static int
encoding_map_lookup(Py_UCS4 c, PyObject *mapping)
{
    struct encoding_map *map = (struct encoding_map*)mapping;
    int l1 = c>>11;
    int l2 = (c>>7) & 0xF;
    int l3 = c & 0x7F;
    int i;

    if (c > 0xFFFF)
        return -1;
    if (c == 0)
        return 0;
    /* level 1*/
    i = map->level1[l1];
    if (i == 0xFF) {
        return -1;
    }
    /* level 2*/
    i = map->level23[16*i+l2];
    if (i == 0xFF) {
        return -1;
    }
    /* level 3 */
    i = map->level23[16*map->count2 + 128*i + l3];
    if (i == 0) {
        return -1;
    }
    return i;
}

/* Lookup the character ch in the mapping. If the character
   can't be found, Py_None is returned (or NULL, if another
   error occurred). */
static PyObject *
charmapencode_lookup(Py_UCS4 c, PyObject *mapping)
{
    PyObject *w = PyLong_FromLong((long)c);
    PyObject *x;

    if (w == NULL)
        return NULL;
    x = PyObject_GetItem(mapping, w);
    Py_DECREF(w);
    if (x == NULL) {
        if (PyErr_ExceptionMatches(PyExc_LookupError)) {
            /* No mapping found means: mapping is undefined. */
            PyErr_Clear();
            Py_RETURN_NONE;
        } else
            return NULL;
    }
    else if (x == Py_None)
        return x;
    else if (PyLong_Check(x)) {
        long value = PyLong_AS_LONG(x);
        if (value < 0 || value > 255) {
            PyErr_SetString(PyExc_TypeError,
                            "character mapping must be in range(256)");
            Py_DECREF(x);
            return NULL;
        }
        return x;
    }
    else if (PyBytes_Check(x))
        return x;
    else {
        /* wrong return value */
        PyErr_Format(PyExc_TypeError,
                     "character mapping must return integer, bytes or None, not %.400s",
                     Py_TYPE(x)->tp_name);
        Py_DECREF(x);
        return NULL;
    }
}

static int
charmapencode_resize(PyObject **outobj, Py_ssize_t *outpos, Py_ssize_t requiredsize)
{
    Py_ssize_t outsize = PyBytes_GET_SIZE(*outobj);
    /* exponentially overallocate to minimize reallocations */
    if (requiredsize < 2*outsize)
        requiredsize = 2*outsize;
    if (_PyBytes_Resize(outobj, requiredsize))
        return -1;
    return 0;
}

typedef enum charmapencode_result {
    enc_SUCCESS, enc_FAILED, enc_EXCEPTION
} charmapencode_result;
/* lookup the character, put the result in the output string and adjust
   various state variables. Resize the output bytes object if not enough
   space is available. Return a new reference to the object that
   was put in the output buffer, or Py_None, if the mapping was undefined
   (in which case no character was written) or NULL, if a
   reallocation error occurred. The caller must decref the result */
static charmapencode_result
charmapencode_output(Py_UCS4 c, PyObject *mapping,
                     PyObject **outobj, Py_ssize_t *outpos)
{
    PyObject *rep;
    char *outstart;
    Py_ssize_t outsize = PyBytes_GET_SIZE(*outobj);

    if (Py_IS_TYPE(mapping, &EncodingMapType)) {
        int res = encoding_map_lookup(c, mapping);
        Py_ssize_t requiredsize = *outpos+1;
        if (res == -1)
            return enc_FAILED;
        if (outsize<requiredsize)
            if (charmapencode_resize(outobj, outpos, requiredsize))
                return enc_EXCEPTION;
        outstart = PyBytes_AS_STRING(*outobj);
        outstart[(*outpos)++] = (char)res;
        return enc_SUCCESS;
    }

    rep = charmapencode_lookup(c, mapping);
    if (rep==NULL)
        return enc_EXCEPTION;
    else if (rep==Py_None) {
        Py_DECREF(rep);
        return enc_FAILED;
    } else {
        if (PyLong_Check(rep)) {
            Py_ssize_t requiredsize = *outpos+1;
            if (outsize<requiredsize)
                if (charmapencode_resize(outobj, outpos, requiredsize)) {
                    Py_DECREF(rep);
                    return enc_EXCEPTION;
                }
            outstart = PyBytes_AS_STRING(*outobj);
            outstart[(*outpos)++] = (char)PyLong_AS_LONG(rep);
        }
        else {
            const char *repchars = PyBytes_AS_STRING(rep);
            Py_ssize_t repsize = PyBytes_GET_SIZE(rep);
            Py_ssize_t requiredsize = *outpos+repsize;
            if (outsize<requiredsize)
                if (charmapencode_resize(outobj, outpos, requiredsize)) {
                    Py_DECREF(rep);
                    return enc_EXCEPTION;
                }
            outstart = PyBytes_AS_STRING(*outobj);
            memcpy(outstart + *outpos, repchars, repsize);
            *outpos += repsize;
        }
    }
    Py_DECREF(rep);
    return enc_SUCCESS;
}

/* handle an error in PyUnicode_EncodeCharmap
   Return 0 on success, -1 on error */
static int
charmap_encoding_error(
    PyObject *unicode, Py_ssize_t *inpos, PyObject *mapping,
    PyObject **exceptionObject,
    _Py_error_handler *error_handler, PyObject **error_handler_obj, const char *errors,
    PyObject **res, Py_ssize_t *respos)
{
    PyObject *repunicode = NULL; /* initialize to prevent gcc warning */
    Py_ssize_t size, repsize;
    Py_ssize_t newpos;
    int kind;
    const void *data;
    Py_ssize_t index;
    /* startpos for collecting unencodable chars */
    Py_ssize_t collstartpos = *inpos;
    Py_ssize_t collendpos = *inpos+1;
    Py_ssize_t collpos;
    const char *encoding = "charmap";
    const char *reason = "character maps to <undefined>";
    charmapencode_result x;
    Py_UCS4 ch;
    int val;

    size = PyUnicode_GET_LENGTH(unicode);
    /* find all unencodable characters */
    while (collendpos < size) {
        PyObject *rep;
        if (Py_IS_TYPE(mapping, &EncodingMapType)) {
            ch = PyUnicode_READ_CHAR(unicode, collendpos);
            val = encoding_map_lookup(ch, mapping);
            if (val != -1)
                break;
            ++collendpos;
            continue;
        }

        ch = PyUnicode_READ_CHAR(unicode, collendpos);
        rep = charmapencode_lookup(ch, mapping);
        if (rep==NULL)
            return -1;
        else if (rep!=Py_None) {
            Py_DECREF(rep);
            break;
        }
        Py_DECREF(rep);
        ++collendpos;
    }
    /* cache callback name lookup
     * (if not done yet, i.e. it's the first error) */
    if (*error_handler == _Py_ERROR_UNKNOWN)
        *error_handler = _Py_GetErrorHandler(errors);

    switch (*error_handler) {
    case _Py_ERROR_STRICT:
        raise_encode_exception(exceptionObject, encoding, unicode, collstartpos, collendpos, reason);
        return -1;

    case _Py_ERROR_REPLACE:
        for (collpos = collstartpos; collpos<collendpos; ++collpos) {
            x = charmapencode_output('?', mapping, res, respos);
            if (x==enc_EXCEPTION) {
                return -1;
            }
            else if (x==enc_FAILED) {
                raise_encode_exception(exceptionObject, encoding, unicode, collstartpos, collendpos, reason);
                return -1;
            }
        }
        /* fall through */
    case _Py_ERROR_IGNORE:
        *inpos = collendpos;
        break;

    case _Py_ERROR_XMLCHARREFREPLACE:
        /* generate replacement (temporarily (mis)uses p) */
        for (collpos = collstartpos; collpos < collendpos; ++collpos) {
            char buffer[2+29+1+1];
            char *cp;
            sprintf(buffer, "&#%d;", (int)PyUnicode_READ_CHAR(unicode, collpos));
            for (cp = buffer; *cp; ++cp) {
                x = charmapencode_output(*cp, mapping, res, respos);
                if (x==enc_EXCEPTION)
                    return -1;
                else if (x==enc_FAILED) {
                    raise_encode_exception(exceptionObject, encoding, unicode, collstartpos, collendpos, reason);
                    return -1;
                }
            }
        }
        *inpos = collendpos;
        break;

    default:
        repunicode = unicode_encode_call_errorhandler(errors, error_handler_obj,
                                                      encoding, reason, unicode, exceptionObject,
                                                      collstartpos, collendpos, &newpos);
        if (repunicode == NULL)
            return -1;
        if (PyBytes_Check(repunicode)) {
            /* Directly copy bytes result to output. */
            Py_ssize_t outsize = PyBytes_Size(*res);
            Py_ssize_t requiredsize;
            repsize = PyBytes_Size(repunicode);
            requiredsize = *respos + repsize;
            if (requiredsize > outsize)
                /* Make room for all additional bytes. */
                if (charmapencode_resize(res, respos, requiredsize)) {
                    Py_DECREF(repunicode);
                    return -1;
                }
            memcpy(PyBytes_AsString(*res) + *respos,
                   PyBytes_AsString(repunicode),  repsize);
            *respos += repsize;
            *inpos = newpos;
            Py_DECREF(repunicode);
            break;
        }
        /* generate replacement  */
        repsize = PyUnicode_GET_LENGTH(repunicode);
        data = PyUnicode_DATA(repunicode);
        kind = PyUnicode_KIND(repunicode);
        for (index = 0; index < repsize; index++) {
            Py_UCS4 repch = PyUnicode_READ(kind, data, index);
            x = charmapencode_output(repch, mapping, res, respos);
            if (x==enc_EXCEPTION) {
                Py_DECREF(repunicode);
                return -1;
            }
            else if (x==enc_FAILED) {
                Py_DECREF(repunicode);
                raise_encode_exception(exceptionObject, encoding, unicode, collstartpos, collendpos, reason);
                return -1;
            }
        }
        *inpos = newpos;
        Py_DECREF(repunicode);
    }
    return 0;
}

PyObject *
_PyUnicode_EncodeCharmap(PyObject *unicode,
                         PyObject *mapping,
                         const char *errors)
{
    /* output object */
    PyObject *res = NULL;
    /* current input position */
    Py_ssize_t inpos = 0;
    Py_ssize_t size;
    /* current output position */
    Py_ssize_t respos = 0;
    PyObject *error_handler_obj = NULL;
    PyObject *exc = NULL;
    _Py_error_handler error_handler = _Py_ERROR_UNKNOWN;
    const void *data;
    int kind;

    size = PyUnicode_GET_LENGTH(unicode);
    data = PyUnicode_DATA(unicode);
    kind = PyUnicode_KIND(unicode);

    /* Default to Latin-1 */
    if (mapping == NULL)
        return unicode_encode_ucs1(unicode, errors, 256);

    /* allocate enough for a simple encoding without
       replacements, if we need more, we'll resize */
    res = PyBytes_FromStringAndSize(NULL, size);
    if (res == NULL)
        goto onError;
    if (size == 0)
        return res;

    while (inpos<size) {
        Py_UCS4 ch = PyUnicode_READ(kind, data, inpos);
        /* try to encode it */
        charmapencode_result x = charmapencode_output(ch, mapping, &res, &respos);
        if (x==enc_EXCEPTION) /* error */
            goto onError;
        if (x==enc_FAILED) { /* unencodable character */
            if (charmap_encoding_error(unicode, &inpos, mapping,
                                       &exc,
                                       &error_handler, &error_handler_obj, errors,
                                       &res, &respos)) {
                goto onError;
            }
        }
        else
            /* done with this character => adjust input position */
            ++inpos;
    }

    /* Resize if we allocated to much */
    if (respos<PyBytes_GET_SIZE(res))
        if (_PyBytes_Resize(&res, respos) < 0)
            goto onError;

    Py_XDECREF(exc);
    Py_XDECREF(error_handler_obj);
    return res;

  onError:
    Py_XDECREF(res);
    Py_XDECREF(exc);
    Py_XDECREF(error_handler_obj);
    return NULL;
}

PyObject *
PyUnicode_AsCharmapString(PyObject *unicode,
                          PyObject *mapping)
{
    if (!PyUnicode_Check(unicode) || mapping == NULL) {
        PyErr_BadArgument();
        return NULL;
    }
    return _PyUnicode_EncodeCharmap(unicode, mapping, NULL);
}

/* create or adjust a UnicodeTranslateError */
static void
make_translate_exception(PyObject **exceptionObject,
                         PyObject *unicode,
                         Py_ssize_t startpos, Py_ssize_t endpos,
                         const char *reason)
{
    if (*exceptionObject == NULL) {
        *exceptionObject = _PyUnicodeTranslateError_Create(
            unicode, startpos, endpos, reason);
    }
    else {
        if (PyUnicodeTranslateError_SetStart(*exceptionObject, startpos))
            goto onError;
        if (PyUnicodeTranslateError_SetEnd(*exceptionObject, endpos))
            goto onError;
        if (PyUnicodeTranslateError_SetReason(*exceptionObject, reason))
            goto onError;
        return;
      onError:
        Py_CLEAR(*exceptionObject);
    }
}

/* error handling callback helper:
   build arguments, call the callback and check the arguments,
   put the result into newpos and return the replacement string, which
   has to be freed by the caller */
static PyObject *
unicode_translate_call_errorhandler(const char *errors,
                                    PyObject **errorHandler,
                                    const char *reason,
                                    PyObject *unicode, PyObject **exceptionObject,
                                    Py_ssize_t startpos, Py_ssize_t endpos,
                                    Py_ssize_t *newpos)
{
    static const char *argparse = "Un;translating error handler must return (str, int) tuple";

    Py_ssize_t i_newpos;
    PyObject *restuple;
    PyObject *resunicode;

    if (*errorHandler == NULL) {
        *errorHandler = PyCodec_LookupError(errors);
        if (*errorHandler == NULL)
            return NULL;
    }

    make_translate_exception(exceptionObject,
                             unicode, startpos, endpos, reason);
    if (*exceptionObject == NULL)
        return NULL;

    restuple = PyObject_CallOneArg(*errorHandler, *exceptionObject);
    if (restuple == NULL)
        return NULL;
    if (!PyTuple_Check(restuple)) {
        PyErr_SetString(PyExc_TypeError, &argparse[3]);
        Py_DECREF(restuple);
        return NULL;
    }
    if (!PyArg_ParseTuple(restuple, argparse,
                          &resunicode, &i_newpos)) {
        Py_DECREF(restuple);
        return NULL;
    }
    if (i_newpos<0)
        *newpos = PyUnicode_GET_LENGTH(unicode)+i_newpos;
    else
        *newpos = i_newpos;
    if (*newpos<0 || *newpos>PyUnicode_GET_LENGTH(unicode)) {
        PyErr_Format(PyExc_IndexError, "position %zd from error handler out of bounds", *newpos);
        Py_DECREF(restuple);
        return NULL;
    }
    Py_INCREF(resunicode);
    Py_DECREF(restuple);
    return resunicode;
}

/* Lookup the character ch in the mapping and put the result in result,
   which must be decrefed by the caller.
   Return 0 on success, -1 on error */
static int
charmaptranslate_lookup(Py_UCS4 c, PyObject *mapping, PyObject **result)
{
    PyObject *w = PyLong_FromLong((long)c);
    PyObject *x;

    if (w == NULL)
        return -1;
    x = PyObject_GetItem(mapping, w);
    Py_DECREF(w);
    if (x == NULL) {
        if (PyErr_ExceptionMatches(PyExc_LookupError)) {
            /* No mapping found means: use 1:1 mapping. */
            PyErr_Clear();
            *result = NULL;
            return 0;
        } else
            return -1;
    }
    else if (x == Py_None) {
        *result = x;
        return 0;
    }
    else if (PyLong_Check(x)) {
        long value = PyLong_AS_LONG(x);
        if (value < 0 || value > MAX_UNICODE) {
            PyErr_Format(PyExc_ValueError,
                         "character mapping must be in range(0x%x)",
                         MAX_UNICODE+1);
            Py_DECREF(x);
            return -1;
        }
        *result = x;
        return 0;
    }
    else if (PyUnicode_Check(x)) {
        *result = x;
        return 0;
    }
    else {
        /* wrong return value */
        PyErr_SetString(PyExc_TypeError,
                        "character mapping must return integer, None or str");
        Py_DECREF(x);
        return -1;
    }
}

/* lookup the character, write the result into the writer.
   Return 1 if the result was written into the writer, return 0 if the mapping
   was undefined, raise an exception return -1 on error. */
static int
charmaptranslate_output(Py_UCS4 ch, PyObject *mapping,
                        _PyUnicodeWriter *writer)
{
    PyObject *item;

    if (charmaptranslate_lookup(ch, mapping, &item))
        return -1;

    if (item == NULL) {
        /* not found => default to 1:1 mapping */
        if (_PyUnicodeWriter_WriteCharInline(writer, ch) < 0) {
            return -1;
        }
        return 1;
    }

    if (item == Py_None) {
        Py_DECREF(item);
        return 0;
    }

    if (PyLong_Check(item)) {
        long ch = (Py_UCS4)PyLong_AS_LONG(item);
        /* PyLong_AS_LONG() cannot fail, charmaptranslate_lookup() already
           used it */
        if (_PyUnicodeWriter_WriteCharInline(writer, ch) < 0) {
            Py_DECREF(item);
            return -1;
        }
        Py_DECREF(item);
        return 1;
    }

    if (!PyUnicode_Check(item)) {
        Py_DECREF(item);
        return -1;
    }

    if (_PyUnicodeWriter_WriteStr(writer, item) < 0) {
        Py_DECREF(item);
        return -1;
    }

    Py_DECREF(item);
    return 1;
}

static int
unicode_fast_translate_lookup(PyObject *mapping, Py_UCS1 ch,
                              Py_UCS1 *translate)
{
    PyObject *item = NULL;
    int ret = 0;

    if (charmaptranslate_lookup(ch, mapping, &item)) {
        return -1;
    }

    if (item == Py_None) {
        /* deletion */
        translate[ch] = 0xfe;
    }
    else if (item == NULL) {
        /* not found => default to 1:1 mapping */
        translate[ch] = ch;
        return 1;
    }
    else if (PyLong_Check(item)) {
        long replace = PyLong_AS_LONG(item);
        /* PyLong_AS_LONG() cannot fail, charmaptranslate_lookup() already
           used it */
        if (127 < replace) {
            /* invalid character or character outside ASCII:
               skip the fast translate */
            goto exit;
        }
        translate[ch] = (Py_UCS1)replace;
    }
    else if (PyUnicode_Check(item)) {
        Py_UCS4 replace;

        if (PyUnicode_GET_LENGTH(item) != 1)
            goto exit;

        replace = PyUnicode_READ_CHAR(item, 0);
        if (replace > 127)
            goto exit;
        translate[ch] = (Py_UCS1)replace;
    }
    else {
        /* not None, NULL, long or unicode */
        goto exit;
    }
    ret = 1;

  exit:
    Py_DECREF(item);
    return ret;
}

/* Fast path for ascii => ascii translation. Return 1 if the whole string
   was translated into writer, return 0 if the input string was partially
   translated into writer, raise an exception and return -1 on error. */
static int
unicode_fast_translate(PyObject *input, PyObject *mapping,
                       _PyUnicodeWriter *writer, int ignore,
                       Py_ssize_t *input_pos)
{
    Py_UCS1 ascii_table[128], ch, ch2;
    Py_ssize_t len;
    const Py_UCS1 *in, *end;
    Py_UCS1 *out;
    int res = 0;

    len = PyUnicode_GET_LENGTH(input);

    memset(ascii_table, 0xff, 128);

    in = PyUnicode_1BYTE_DATA(input);
    end = in + len;

    assert(PyUnicode_IS_ASCII(writer->buffer));
    assert(PyUnicode_GET_LENGTH(writer->buffer) == len);
    out = PyUnicode_1BYTE_DATA(writer->buffer);

    for (; in < end; in++) {
        ch = *in;
        ch2 = ascii_table[ch];
        if (ch2 == 0xff) {
            int translate = unicode_fast_translate_lookup(mapping, ch,
                                                          ascii_table);
            if (translate < 0)
                return -1;
            if (translate == 0)
                goto exit;
            ch2 = ascii_table[ch];
        }
        if (ch2 == 0xfe) {
            if (ignore)
                continue;
            goto exit;
        }
        assert(ch2 < 128);
        *out = ch2;
        out++;
    }
    res = 1;

exit:
    writer->pos = out - PyUnicode_1BYTE_DATA(writer->buffer);
    *input_pos = in - PyUnicode_1BYTE_DATA(input);
    return res;
}

static PyObject *
_PyUnicode_TranslateCharmap(PyObject *input,
                            PyObject *mapping,
                            const char *errors)
{
    /* input object */
    const void *data;
    Py_ssize_t size, i;
    int kind;
    /* output buffer */
    _PyUnicodeWriter writer;
    /* error handler */
    const char *reason = "character maps to <undefined>";
    PyObject *errorHandler = NULL;
    PyObject *exc = NULL;
    int ignore;
    int res;

    if (mapping == NULL) {
        PyErr_BadArgument();
        return NULL;
    }

    data = PyUnicode_DATA(input);
    kind = PyUnicode_KIND(input);
    size = PyUnicode_GET_LENGTH(input);

    if (size == 0)
        return PyUnicode_FromObject(input);

    /* allocate enough for a simple 1:1 translation without
       replacements, if we need more, we'll resize */
    _PyUnicodeWriter_Init(&writer);
    if (_PyUnicodeWriter_Prepare(&writer, size, 127) == -1)
        goto onError;

    ignore = (errors != NULL && strcmp(errors, "ignore") == 0);

    if (PyUnicode_IS_ASCII(input)) {
        res = unicode_fast_translate(input, mapping, &writer, ignore, &i);
        if (res < 0) {
            _PyUnicodeWriter_Dealloc(&writer);
            return NULL;
        }
        if (res == 1)
            return _PyUnicodeWriter_Finish(&writer);
    }
    else {
        i = 0;
    }

    while (i<size) {
        /* try to encode it */
        int translate;
        PyObject *repunicode = NULL; /* initialize to prevent gcc warning */
        Py_ssize_t newpos;
        /* startpos for collecting untranslatable chars */
        Py_ssize_t collstart;
        Py_ssize_t collend;
        Py_UCS4 ch;

        ch = PyUnicode_READ(kind, data, i);
        translate = charmaptranslate_output(ch, mapping, &writer);
        if (translate < 0)
            goto onError;

        if (translate != 0) {
            /* it worked => adjust input pointer */
            ++i;
            continue;
        }

        /* untranslatable character */
        collstart = i;
        collend = i+1;

        /* find all untranslatable characters */
        while (collend < size) {
            PyObject *x;
            ch = PyUnicode_READ(kind, data, collend);
            if (charmaptranslate_lookup(ch, mapping, &x))
                goto onError;
            Py_XDECREF(x);
            if (x != Py_None)
                break;
            ++collend;
        }

        if (ignore) {
            i = collend;
        }
        else {
            repunicode = unicode_translate_call_errorhandler(errors, &errorHandler,
                                                             reason, input, &exc,
                                                             collstart, collend, &newpos);
            if (repunicode == NULL)
                goto onError;
            if (_PyUnicodeWriter_WriteStr(&writer, repunicode) < 0) {
                Py_DECREF(repunicode);
                goto onError;
            }
            Py_DECREF(repunicode);
            i = newpos;
        }
    }
    Py_XDECREF(exc);
    Py_XDECREF(errorHandler);
    return _PyUnicodeWriter_Finish(&writer);

  onError:
    _PyUnicodeWriter_Dealloc(&writer);
    Py_XDECREF(exc);
    Py_XDECREF(errorHandler);
    return NULL;
}

PyObject *
PyUnicode_Translate(PyObject *str,
                    PyObject *mapping,
                    const char *errors)
{
    if (ensure_unicode(str) < 0)
        return NULL;
    return _PyUnicode_TranslateCharmap(str, mapping, errors);
}

PyObject *
_PyUnicode_TransformDecimalAndSpaceToASCII(PyObject *unicode)
{
    if (!PyUnicode_Check(unicode)) {
        PyErr_BadInternalCall();
        return NULL;
    }
    if (PyUnicode_IS_ASCII(unicode)) {
        /* If the string is already ASCII, just return the same string */
        return Py_NewRef(unicode);
    }

    Py_ssize_t len = PyUnicode_GET_LENGTH(unicode);
    PyObject *result = PyUnicode_New(len, 127);
    if (result == NULL) {
        return NULL;
    }

    Py_UCS1 *out = PyUnicode_1BYTE_DATA(result);
    int kind = PyUnicode_KIND(unicode);
    const void *data = PyUnicode_DATA(unicode);
    Py_ssize_t i;
    for (i = 0; i < len; ++i) {
        Py_UCS4 ch = PyUnicode_READ(kind, data, i);
        if (ch < 127) {
            out[i] = ch;
        }
        else if (Py_UNICODE_ISSPACE(ch)) {
            out[i] = ' ';
        }
        else {
            int decimal = Py_UNICODE_TODECIMAL(ch);
            if (decimal < 0) {
                out[i] = '?';
                out[i+1] = '\0';
                _PyUnicode_LENGTH(result) = i + 1;
                break;
            }
            out[i] = '0' + decimal;
        }
    }

    assert(_PyUnicode_CheckConsistency(result, 1));
    return result;
}

/* --- Helpers ------------------------------------------------------------ */

/* helper macro to fixup start/end slice values */
#define ADJUST_INDICES(start, end, len)         \
    if (end > len)                              \
        end = len;                              \
    else if (end < 0) {                         \
        end += len;                             \
        if (end < 0)                            \
            end = 0;                            \
    }                                           \
    if (start < 0) {                            \
        start += len;                           \
        if (start < 0)                          \
            start = 0;                          \
    }

static Py_ssize_t
any_find_slice(PyObject* s1, PyObject* s2,
               Py_ssize_t start,
               Py_ssize_t end,
               int direction)
{
    int kind1, kind2;
    const void *buf1, *buf2;
    Py_ssize_t len1, len2, result;

    kind1 = PyUnicode_KIND(s1);
    kind2 = PyUnicode_KIND(s2);
    if (kind1 < kind2)
        return -1;

    len1 = PyUnicode_GET_LENGTH(s1);
    len2 = PyUnicode_GET_LENGTH(s2);
    ADJUST_INDICES(start, end, len1);
    if (end - start < len2)
        return -1;

    buf1 = PyUnicode_DATA(s1);
    buf2 = PyUnicode_DATA(s2);
    if (len2 == 1) {
        Py_UCS4 ch = PyUnicode_READ(kind2, buf2, 0);
        result = findchar((const char *)buf1 + kind1*start,
                          kind1, end - start, ch, direction);
        if (result == -1)
            return -1;
        else
            return start + result;
    }

    if (kind2 != kind1) {
        buf2 = unicode_askind(kind2, buf2, len2, kind1);
        if (!buf2)
            return -2;
    }

    if (direction > 0) {
        switch (kind1) {
        case PyUnicode_1BYTE_KIND:
            if (PyUnicode_IS_ASCII(s1) && PyUnicode_IS_ASCII(s2))
                result = asciilib_find_slice(buf1, len1, buf2, len2, start, end);
            else
                result = ucs1lib_find_slice(buf1, len1, buf2, len2, start, end);
            break;
        case PyUnicode_2BYTE_KIND:
            result = ucs2lib_find_slice(buf1, len1, buf2, len2, start, end);
            break;
        case PyUnicode_4BYTE_KIND:
            result = ucs4lib_find_slice(buf1, len1, buf2, len2, start, end);
            break;
        default:
            Py_UNREACHABLE();
        }
    }
    else {
        switch (kind1) {
        case PyUnicode_1BYTE_KIND:
            if (PyUnicode_IS_ASCII(s1) && PyUnicode_IS_ASCII(s2))
                result = asciilib_rfind_slice(buf1, len1, buf2, len2, start, end);
            else
                result = ucs1lib_rfind_slice(buf1, len1, buf2, len2, start, end);
            break;
        case PyUnicode_2BYTE_KIND:
            result = ucs2lib_rfind_slice(buf1, len1, buf2, len2, start, end);
            break;
        case PyUnicode_4BYTE_KIND:
            result = ucs4lib_rfind_slice(buf1, len1, buf2, len2, start, end);
            break;
        default:
            Py_UNREACHABLE();
        }
    }

    assert((kind2 != kind1) == (buf2 != PyUnicode_DATA(s2)));
    if (kind2 != kind1)
        PyMem_Free((void *)buf2);

    return result;
}

/* _PyUnicode_InsertThousandsGrouping() helper functions */
#include "stringlib/localeutil.h"

/**
 * InsertThousandsGrouping:
 * @writer: Unicode writer.
 * @n_buffer: Number of characters in @buffer.
 * @digits: Digits we're reading from. If count is non-NULL, this is unused.
 * @d_pos: Start of digits string.
 * @n_digits: The number of digits in the string, in which we want
 *            to put the grouping chars.
 * @min_width: The minimum width of the digits in the output string.
 *             Output will be zero-padded on the left to fill.
 * @grouping: see definition in localeconv().
 * @thousands_sep: see definition in localeconv().
 *
 * There are 2 modes: counting and filling. If @writer is NULL,
 *  we are in counting mode, else filling mode.
 * If counting, the required buffer size is returned.
 * If filling, we know the buffer will be large enough, so we don't
 *  need to pass in the buffer size.
 * Inserts thousand grouping characters (as defined by grouping and
 *  thousands_sep) into @writer.
 *
 * Return value: -1 on error, number of characters otherwise.
 **/
Py_ssize_t
_PyUnicode_InsertThousandsGrouping(
    _PyUnicodeWriter *writer,
    Py_ssize_t n_buffer,
    PyObject *digits,
    Py_ssize_t d_pos,
    Py_ssize_t n_digits,
    Py_ssize_t min_width,
    const char *grouping,
    PyObject *thousands_sep,
    Py_UCS4 *maxchar)
{
    min_width = Py_MAX(0, min_width);
    if (writer) {
        assert(digits != NULL);
        assert(maxchar == NULL);
    }
    else {
        assert(digits == NULL);
        assert(maxchar != NULL);
    }
    assert(0 <= d_pos);
    assert(0 <= n_digits);
    assert(grouping != NULL);

    Py_ssize_t count = 0;
    Py_ssize_t n_zeros;
    int loop_broken = 0;
    int use_separator = 0; /* First time through, don't append the
                              separator. They only go between
                              groups. */
    Py_ssize_t buffer_pos;
    Py_ssize_t digits_pos;
    Py_ssize_t len;
    Py_ssize_t n_chars;
    Py_ssize_t remaining = n_digits; /* Number of chars remaining to
                                        be looked at */
    /* A generator that returns all of the grouping widths, until it
       returns 0. */
    GroupGenerator groupgen;
    GroupGenerator_init(&groupgen, grouping);
    const Py_ssize_t thousands_sep_len = PyUnicode_GET_LENGTH(thousands_sep);

    /* if digits are not grouped, thousands separator
       should be an empty string */
    assert(!(grouping[0] == CHAR_MAX && thousands_sep_len != 0));

    digits_pos = d_pos + n_digits;
    if (writer) {
        buffer_pos = writer->pos + n_buffer;
        assert(buffer_pos <= PyUnicode_GET_LENGTH(writer->buffer));
        assert(digits_pos <= PyUnicode_GET_LENGTH(digits));
    }
    else {
        buffer_pos = n_buffer;
    }

    if (!writer) {
        *maxchar = 127;
    }

    while ((len = GroupGenerator_next(&groupgen)) > 0) {
        len = Py_MIN(len, Py_MAX(Py_MAX(remaining, min_width), 1));
        n_zeros = Py_MAX(0, len - remaining);
        n_chars = Py_MAX(0, Py_MIN(remaining, len));

        /* Use n_zero zero's and n_chars chars */

        /* Count only, don't do anything. */
        count += (use_separator ? thousands_sep_len : 0) + n_zeros + n_chars;

        /* Copy into the writer. */
        InsertThousandsGrouping_fill(writer, &buffer_pos,
                                     digits, &digits_pos,
                                     n_chars, n_zeros,
                                     use_separator ? thousands_sep : NULL,
                                     thousands_sep_len, maxchar);

        /* Use a separator next time. */
        use_separator = 1;

        remaining -= n_chars;
        min_width -= len;

        if (remaining <= 0 && min_width <= 0) {
            loop_broken = 1;
            break;
        }
        min_width -= thousands_sep_len;
    }
    if (!loop_broken) {
        /* We left the loop without using a break statement. */

        len = Py_MAX(Py_MAX(remaining, min_width), 1);
        n_zeros = Py_MAX(0, len - remaining);
        n_chars = Py_MAX(0, Py_MIN(remaining, len));

        /* Use n_zero zero's and n_chars chars */
        count += (use_separator ? thousands_sep_len : 0) + n_zeros + n_chars;

        /* Copy into the writer. */
        InsertThousandsGrouping_fill(writer, &buffer_pos,
                                     digits, &digits_pos,
                                     n_chars, n_zeros,
                                     use_separator ? thousands_sep : NULL,
                                     thousands_sep_len, maxchar);
    }
    return count;
}

static Py_ssize_t
unicode_count_impl(PyObject *str,
                   PyObject *substr,
                   Py_ssize_t start,
                   Py_ssize_t end)
{
    assert(PyUnicode_Check(str));
    assert(PyUnicode_Check(substr));

    Py_ssize_t result;
    int kind1, kind2;
    const void *buf1 = NULL, *buf2 = NULL;
    Py_ssize_t len1, len2;

    kind1 = PyUnicode_KIND(str);
    kind2 = PyUnicode_KIND(substr);
    if (kind1 < kind2)
        return 0;

    len1 = PyUnicode_GET_LENGTH(str);
    len2 = PyUnicode_GET_LENGTH(substr);
    ADJUST_INDICES(start, end, len1);
    if (end - start < len2)
        return 0;

    buf1 = PyUnicode_DATA(str);
    buf2 = PyUnicode_DATA(substr);
    if (kind2 != kind1) {
        buf2 = unicode_askind(kind2, buf2, len2, kind1);
        if (!buf2)
            goto onError;
    }

    // We don't reuse `anylib_count` here because of the explicit casts.
    switch (kind1) {
    case PyUnicode_1BYTE_KIND:
        result = ucs1lib_count(
            ((const Py_UCS1*)buf1) + start, end - start,
            buf2, len2, PY_SSIZE_T_MAX
            );
        break;
    case PyUnicode_2BYTE_KIND:
        result = ucs2lib_count(
            ((const Py_UCS2*)buf1) + start, end - start,
            buf2, len2, PY_SSIZE_T_MAX
            );
        break;
    case PyUnicode_4BYTE_KIND:
        result = ucs4lib_count(
            ((const Py_UCS4*)buf1) + start, end - start,
            buf2, len2, PY_SSIZE_T_MAX
            );
        break;
    default:
        Py_UNREACHABLE();
    }

    assert((kind2 != kind1) == (buf2 != PyUnicode_DATA(substr)));
    if (kind2 != kind1)
        PyMem_Free((void *)buf2);

    return result;
  onError:
    assert((kind2 != kind1) == (buf2 != PyUnicode_DATA(substr)));
    if (kind2 != kind1)
        PyMem_Free((void *)buf2);
    return -1;
}

Py_ssize_t
PyUnicode_Count(PyObject *str,
                PyObject *substr,
                Py_ssize_t start,
                Py_ssize_t end)
{
    if (ensure_unicode(str) < 0 || ensure_unicode(substr) < 0)
        return -1;

    return unicode_count_impl(str, substr, start, end);
}

Py_ssize_t
PyUnicode_Find(PyObject *str,
               PyObject *substr,
               Py_ssize_t start,
               Py_ssize_t end,
               int direction)
{
    if (ensure_unicode(str) < 0 || ensure_unicode(substr) < 0)
        return -2;

    return any_find_slice(str, substr, start, end, direction);
}

Py_ssize_t
PyUnicode_FindChar(PyObject *str, Py_UCS4 ch,
                   Py_ssize_t start, Py_ssize_t end,
                   int direction)
{
    int kind;
    Py_ssize_t len, result;
    len = PyUnicode_GET_LENGTH(str);
    ADJUST_INDICES(start, end, len);
    if (end - start < 1)
        return -1;
    kind = PyUnicode_KIND(str);
    result = findchar(PyUnicode_1BYTE_DATA(str) + kind*start,
                      kind, end-start, ch, direction);
    if (result == -1)
        return -1;
    else
        return start + result;
}

static int
tailmatch(PyObject *self,
          PyObject *substring,
          Py_ssize_t start,
          Py_ssize_t end,
          int direction)
{
    int kind_self;
    int kind_sub;
    const void *data_self;
    const void *data_sub;
    Py_ssize_t offset;
    Py_ssize_t i;
    Py_ssize_t end_sub;

    ADJUST_INDICES(start, end, PyUnicode_GET_LENGTH(self));
    end -= PyUnicode_GET_LENGTH(substring);
    if (end < start)
        return 0;

    if (PyUnicode_GET_LENGTH(substring) == 0)
        return 1;

    kind_self = PyUnicode_KIND(self);
    data_self = PyUnicode_DATA(self);
    kind_sub = PyUnicode_KIND(substring);
    data_sub = PyUnicode_DATA(substring);
    end_sub = PyUnicode_GET_LENGTH(substring) - 1;

    if (direction > 0)
        offset = end;
    else
        offset = start;

    if (PyUnicode_READ(kind_self, data_self, offset) ==
        PyUnicode_READ(kind_sub, data_sub, 0) &&
        PyUnicode_READ(kind_self, data_self, offset + end_sub) ==
        PyUnicode_READ(kind_sub, data_sub, end_sub)) {
        /* If both are of the same kind, memcmp is sufficient */
        if (kind_self == kind_sub) {
            return ! memcmp((char *)data_self +
                                (offset * PyUnicode_KIND(substring)),
                            data_sub,
                            PyUnicode_GET_LENGTH(substring) *
                                PyUnicode_KIND(substring));
        }
        /* otherwise we have to compare each character by first accessing it */
        else {
            /* We do not need to compare 0 and len(substring)-1 because
               the if statement above ensured already that they are equal
               when we end up here. */
            for (i = 1; i < end_sub; ++i) {
                if (PyUnicode_READ(kind_self, data_self, offset + i) !=
                    PyUnicode_READ(kind_sub, data_sub, i))
                    return 0;
            }
            return 1;
        }
    }

    return 0;
}

Py_ssize_t
PyUnicode_Tailmatch(PyObject *str,
                    PyObject *substr,
                    Py_ssize_t start,
                    Py_ssize_t end,
                    int direction)
{
    if (ensure_unicode(str) < 0 || ensure_unicode(substr) < 0)
        return -1;

    return tailmatch(str, substr, start, end, direction);
}

static PyObject *
ascii_upper_or_lower(PyObject *self, int lower)
{
    Py_ssize_t len = PyUnicode_GET_LENGTH(self);
    const char *data = PyUnicode_DATA(self);
    char *resdata;
    PyObject *res;

    res = PyUnicode_New(len, 127);
    if (res == NULL)
        return NULL;
    resdata = PyUnicode_DATA(res);
    if (lower)
        _Py_bytes_lower(resdata, data, len);
    else
        _Py_bytes_upper(resdata, data, len);
    return res;
}

static Py_UCS4
handle_capital_sigma(int kind, const void *data, Py_ssize_t length, Py_ssize_t i)
{
    Py_ssize_t j;
    int final_sigma;
    Py_UCS4 c = 0;   /* initialize to prevent gcc warning */
    /* U+03A3 is in the Final_Sigma context when, it is found like this:

     \p{cased}\p{case-ignorable}*U+03A3!(\p{case-ignorable}*\p{cased})

    where ! is a negation and \p{xxx} is a character with property xxx.
    */
    for (j = i - 1; j >= 0; j--) {
        c = PyUnicode_READ(kind, data, j);
        if (!_PyUnicode_IsCaseIgnorable(c))
            break;
    }
    final_sigma = j >= 0 && _PyUnicode_IsCased(c);
    if (final_sigma) {
        for (j = i + 1; j < length; j++) {
            c = PyUnicode_READ(kind, data, j);
            if (!_PyUnicode_IsCaseIgnorable(c))
                break;
        }
        final_sigma = j == length || !_PyUnicode_IsCased(c);
    }
    return (final_sigma) ? 0x3C2 : 0x3C3;
}

static int
lower_ucs4(int kind, const void *data, Py_ssize_t length, Py_ssize_t i,
           Py_UCS4 c, Py_UCS4 *mapped)
{
    /* Obscure special case. */
    if (c == 0x3A3) {
        mapped[0] = handle_capital_sigma(kind, data, length, i);
        return 1;
    }
    return _PyUnicode_ToLowerFull(c, mapped);
}

static Py_ssize_t
do_capitalize(int kind, const void *data, Py_ssize_t length, Py_UCS4 *res, Py_UCS4 *maxchar)
{
    Py_ssize_t i, k = 0;
    int n_res, j;
    Py_UCS4 c, mapped[3];

    c = PyUnicode_READ(kind, data, 0);
    n_res = _PyUnicode_ToTitleFull(c, mapped);
    for (j = 0; j < n_res; j++) {
        *maxchar = Py_MAX(*maxchar, mapped[j]);
        res[k++] = mapped[j];
    }
    for (i = 1; i < length; i++) {
        c = PyUnicode_READ(kind, data, i);
        n_res = lower_ucs4(kind, data, length, i, c, mapped);
        for (j = 0; j < n_res; j++) {
            *maxchar = Py_MAX(*maxchar, mapped[j]);
            res[k++] = mapped[j];
        }
    }
    return k;
}

static Py_ssize_t
do_swapcase(int kind, const void *data, Py_ssize_t length, Py_UCS4 *res, Py_UCS4 *maxchar) {
    Py_ssize_t i, k = 0;

    for (i = 0; i < length; i++) {
        Py_UCS4 c = PyUnicode_READ(kind, data, i), mapped[3];
        int n_res, j;
        if (Py_UNICODE_ISUPPER(c)) {
            n_res = lower_ucs4(kind, data, length, i, c, mapped);
        }
        else if (Py_UNICODE_ISLOWER(c)) {
            n_res = _PyUnicode_ToUpperFull(c, mapped);
        }
        else {
            n_res = 1;
            mapped[0] = c;
        }
        for (j = 0; j < n_res; j++) {
            *maxchar = Py_MAX(*maxchar, mapped[j]);
            res[k++] = mapped[j];
        }
    }
    return k;
}

static Py_ssize_t
do_upper_or_lower(int kind, const void *data, Py_ssize_t length, Py_UCS4 *res,
                  Py_UCS4 *maxchar, int lower)
{
    Py_ssize_t i, k = 0;

    for (i = 0; i < length; i++) {
        Py_UCS4 c = PyUnicode_READ(kind, data, i), mapped[3];
        int n_res, j;
        if (lower)
            n_res = lower_ucs4(kind, data, length, i, c, mapped);
        else
            n_res = _PyUnicode_ToUpperFull(c, mapped);
        for (j = 0; j < n_res; j++) {
            *maxchar = Py_MAX(*maxchar, mapped[j]);
            res[k++] = mapped[j];
        }
    }
    return k;
}

static Py_ssize_t
do_upper(int kind, const void *data, Py_ssize_t length, Py_UCS4 *res, Py_UCS4 *maxchar)
{
    return do_upper_or_lower(kind, data, length, res, maxchar, 0);
}

static Py_ssize_t
do_lower(int kind, const void *data, Py_ssize_t length, Py_UCS4 *res, Py_UCS4 *maxchar)
{
    return do_upper_or_lower(kind, data, length, res, maxchar, 1);
}

static Py_ssize_t
do_casefold(int kind, const void *data, Py_ssize_t length, Py_UCS4 *res, Py_UCS4 *maxchar)
{
    Py_ssize_t i, k = 0;

    for (i = 0; i < length; i++) {
        Py_UCS4 c = PyUnicode_READ(kind, data, i);
        Py_UCS4 mapped[3];
        int j, n_res = _PyUnicode_ToFoldedFull(c, mapped);
        for (j = 0; j < n_res; j++) {
            *maxchar = Py_MAX(*maxchar, mapped[j]);
            res[k++] = mapped[j];
        }
    }
    return k;
}

static Py_ssize_t
do_title(int kind, const void *data, Py_ssize_t length, Py_UCS4 *res, Py_UCS4 *maxchar)
{
    Py_ssize_t i, k = 0;
    int previous_is_cased;

    previous_is_cased = 0;
    for (i = 0; i < length; i++) {
        const Py_UCS4 c = PyUnicode_READ(kind, data, i);
        Py_UCS4 mapped[3];
        int n_res, j;

        if (previous_is_cased)
            n_res = lower_ucs4(kind, data, length, i, c, mapped);
        else
            n_res = _PyUnicode_ToTitleFull(c, mapped);

        for (j = 0; j < n_res; j++) {
            *maxchar = Py_MAX(*maxchar, mapped[j]);
            res[k++] = mapped[j];
        }

        previous_is_cased = _PyUnicode_IsCased(c);
    }
    return k;
}

static PyObject *
case_operation(PyObject *self,
               Py_ssize_t (*perform)(int, const void *, Py_ssize_t, Py_UCS4 *, Py_UCS4 *))
{
    PyObject *res = NULL;
    Py_ssize_t length, newlength = 0;
    int kind, outkind;
    const void *data;
    void *outdata;
    Py_UCS4 maxchar = 0, *tmp, *tmpend;

    kind = PyUnicode_KIND(self);
    data = PyUnicode_DATA(self);
    length = PyUnicode_GET_LENGTH(self);
    if ((size_t) length > PY_SSIZE_T_MAX / (3 * sizeof(Py_UCS4))) {
        PyErr_SetString(PyExc_OverflowError, "string is too long");
        return NULL;
    }
    tmp = PyMem_Malloc(sizeof(Py_UCS4) * 3 * length);
    if (tmp == NULL)
        return PyErr_NoMemory();
    newlength = perform(kind, data, length, tmp, &maxchar);
    res = PyUnicode_New(newlength, maxchar);
    if (res == NULL)
        goto leave;
    tmpend = tmp + newlength;
    outdata = PyUnicode_DATA(res);
    outkind = PyUnicode_KIND(res);
    switch (outkind) {
    case PyUnicode_1BYTE_KIND:
        _PyUnicode_CONVERT_BYTES(Py_UCS4, Py_UCS1, tmp, tmpend, outdata);
        break;
    case PyUnicode_2BYTE_KIND:
        _PyUnicode_CONVERT_BYTES(Py_UCS4, Py_UCS2, tmp, tmpend, outdata);
        break;
    case PyUnicode_4BYTE_KIND:
        memcpy(outdata, tmp, sizeof(Py_UCS4) * newlength);
        break;
    default:
        Py_UNREACHABLE();
    }
  leave:
    PyMem_Free(tmp);
    return res;
}

PyObject *
PyUnicode_Join(PyObject *separator, PyObject *seq)
{
    PyObject *res;
    PyObject *fseq;
    Py_ssize_t seqlen;
    PyObject **items;

    fseq = PySequence_Fast(seq, "can only join an iterable");
    if (fseq == NULL) {
        return NULL;
    }

    /* NOTE: the following code can't call back into Python code,
     * so we are sure that fseq won't be mutated.
     */

    items = PySequence_Fast_ITEMS(fseq);
    seqlen = PySequence_Fast_GET_SIZE(fseq);
    res = _PyUnicode_JoinArray(separator, items, seqlen);
    Py_DECREF(fseq);
    return res;
}

PyObject *
_PyUnicode_JoinArray(PyObject *separator, PyObject *const *items, Py_ssize_t seqlen)
{
    PyObject *res = NULL; /* the result */
    PyObject *sep = NULL;
    Py_ssize_t seplen;
    PyObject *item;
    Py_ssize_t sz, i, res_offset;
    Py_UCS4 maxchar;
    Py_UCS4 item_maxchar;
    int use_memcpy;
    unsigned char *res_data = NULL, *sep_data = NULL;
    PyObject *last_obj;
    int kind = 0;

    /* If empty sequence, return u"". */
    if (seqlen == 0) {
        _Py_RETURN_UNICODE_EMPTY();
    }

    /* If singleton sequence with an exact Unicode, return that. */
    last_obj = NULL;
    if (seqlen == 1) {
        if (PyUnicode_CheckExact(items[0])) {
            res = items[0];
            return Py_NewRef(res);
        }
        seplen = 0;
        maxchar = 0;
    }
    else {
        /* Set up sep and seplen */
        if (separator == NULL) {
            /* fall back to a blank space separator */
            sep = PyUnicode_FromOrdinal(' ');
            if (!sep)
                goto onError;
            seplen = 1;
            maxchar = 32;
        }
        else {
            if (!PyUnicode_Check(separator)) {
                PyErr_Format(PyExc_TypeError,
                             "separator: expected str instance,"
                             " %.80s found",
                             Py_TYPE(separator)->tp_name);
                goto onError;
            }
            sep = separator;
            seplen = PyUnicode_GET_LENGTH(separator);
            maxchar = PyUnicode_MAX_CHAR_VALUE(separator);
            /* inc refcount to keep this code path symmetric with the
               above case of a blank separator */
            Py_INCREF(sep);
        }
        last_obj = sep;
    }

    /* There are at least two things to join, or else we have a subclass
     * of str in the sequence.
     * Do a pre-pass to figure out the total amount of space we'll
     * need (sz), and see whether all argument are strings.
     */
    sz = 0;
#ifdef Py_DEBUG
    use_memcpy = 0;
#else
    use_memcpy = 1;
#endif
    for (i = 0; i < seqlen; i++) {
        size_t add_sz;
        item = items[i];
        if (!PyUnicode_Check(item)) {
            PyErr_Format(PyExc_TypeError,
                         "sequence item %zd: expected str instance,"
                         " %.80s found",
                         i, Py_TYPE(item)->tp_name);
            goto onError;
        }
        add_sz = PyUnicode_GET_LENGTH(item);
        item_maxchar = PyUnicode_MAX_CHAR_VALUE(item);
        maxchar = Py_MAX(maxchar, item_maxchar);
        if (i != 0) {
            add_sz += seplen;
        }
        if (add_sz > (size_t)(PY_SSIZE_T_MAX - sz)) {
            PyErr_SetString(PyExc_OverflowError,
                            "join() result is too long for a Python string");
            goto onError;
        }
        sz += add_sz;
        if (use_memcpy && last_obj != NULL) {
            if (PyUnicode_KIND(last_obj) != PyUnicode_KIND(item))
                use_memcpy = 0;
        }
        last_obj = item;
    }

    res = PyUnicode_New(sz, maxchar);
    if (res == NULL)
        goto onError;

    /* Catenate everything. */
#ifdef Py_DEBUG
    use_memcpy = 0;
#else
    if (use_memcpy) {
        res_data = PyUnicode_1BYTE_DATA(res);
        kind = PyUnicode_KIND(res);
        if (seplen != 0)
            sep_data = PyUnicode_1BYTE_DATA(sep);
    }
#endif
    if (use_memcpy) {
        for (i = 0; i < seqlen; ++i) {
            Py_ssize_t itemlen;
            item = items[i];

            /* Copy item, and maybe the separator. */
            if (i && seplen != 0) {
                memcpy(res_data,
                          sep_data,
                          kind * seplen);
                res_data += kind * seplen;
            }

            itemlen = PyUnicode_GET_LENGTH(item);
            if (itemlen != 0) {
                memcpy(res_data,
                          PyUnicode_DATA(item),
                          kind * itemlen);
                res_data += kind * itemlen;
            }
        }
        assert(res_data == PyUnicode_1BYTE_DATA(res)
                           + kind * PyUnicode_GET_LENGTH(res));
    }
    else {
        for (i = 0, res_offset = 0; i < seqlen; ++i) {
            Py_ssize_t itemlen;
            item = items[i];

            /* Copy item, and maybe the separator. */
            if (i && seplen != 0) {
                _PyUnicode_FastCopyCharacters(res, res_offset, sep, 0, seplen);
                res_offset += seplen;
            }

            itemlen = PyUnicode_GET_LENGTH(item);
            if (itemlen != 0) {
                _PyUnicode_FastCopyCharacters(res, res_offset, item, 0, itemlen);
                res_offset += itemlen;
            }
        }
        assert(res_offset == PyUnicode_GET_LENGTH(res));
    }

    Py_XDECREF(sep);
    assert(_PyUnicode_CheckConsistency(res, 1));
    return res;

  onError:
    Py_XDECREF(sep);
    Py_XDECREF(res);
    return NULL;
}

void
_PyUnicode_FastFill(PyObject *unicode, Py_ssize_t start, Py_ssize_t length,
                    Py_UCS4 fill_char)
{
    const int kind = PyUnicode_KIND(unicode);
    void *data = PyUnicode_DATA(unicode);
    assert(unicode_modifiable(unicode));
    assert(fill_char <= PyUnicode_MAX_CHAR_VALUE(unicode));
    assert(start >= 0);
    assert(start + length <= PyUnicode_GET_LENGTH(unicode));
    unicode_fill(kind, data, fill_char, start, length);
}

Py_ssize_t
PyUnicode_Fill(PyObject *unicode, Py_ssize_t start, Py_ssize_t length,
               Py_UCS4 fill_char)
{
    Py_ssize_t maxlen;

    if (!PyUnicode_Check(unicode)) {
        PyErr_BadInternalCall();
        return -1;
    }
    if (unicode_check_modifiable(unicode))
        return -1;

    if (start < 0) {
        PyErr_SetString(PyExc_IndexError, "string index out of range");
        return -1;
    }
    if (fill_char > PyUnicode_MAX_CHAR_VALUE(unicode)) {
        PyErr_SetString(PyExc_ValueError,
                         "fill character is bigger than "
                         "the string maximum character");
        return -1;
    }

    maxlen = PyUnicode_GET_LENGTH(unicode) - start;
    length = Py_MIN(maxlen, length);
    if (length <= 0)
        return 0;

    _PyUnicode_FastFill(unicode, start, length, fill_char);
    return length;
}

static PyObject *
pad(PyObject *self,
    Py_ssize_t left,
    Py_ssize_t right,
    Py_UCS4 fill)
{
    PyObject *u;
    Py_UCS4 maxchar;
    int kind;
    void *data;

    if (left < 0)
        left = 0;
    if (right < 0)
        right = 0;

    if (left == 0 && right == 0)
        return unicode_result_unchanged(self);

    if (left > PY_SSIZE_T_MAX - _PyUnicode_LENGTH(self) ||
        right > PY_SSIZE_T_MAX - (left + _PyUnicode_LENGTH(self))) {
        PyErr_SetString(PyExc_OverflowError, "padded string is too long");
        return NULL;
    }
    maxchar = PyUnicode_MAX_CHAR_VALUE(self);
    maxchar = Py_MAX(maxchar, fill);
    u = PyUnicode_New(left + _PyUnicode_LENGTH(self) + right, maxchar);
    if (!u)
        return NULL;

    kind = PyUnicode_KIND(u);
    data = PyUnicode_DATA(u);
    if (left)
        unicode_fill(kind, data, fill, 0, left);
    if (right)
        unicode_fill(kind, data, fill, left + _PyUnicode_LENGTH(self), right);
    _PyUnicode_FastCopyCharacters(u, left, self, 0, _PyUnicode_LENGTH(self));
    assert(_PyUnicode_CheckConsistency(u, 1));
    return u;
}

PyObject *
PyUnicode_Splitlines(PyObject *string, int keepends)
{
    PyObject *list;

    if (ensure_unicode(string) < 0)
        return NULL;

    switch (PyUnicode_KIND(string)) {
    case PyUnicode_1BYTE_KIND:
        if (PyUnicode_IS_ASCII(string))
            list = asciilib_splitlines(
                string, PyUnicode_1BYTE_DATA(string),
                PyUnicode_GET_LENGTH(string), keepends);
        else
            list = ucs1lib_splitlines(
                string, PyUnicode_1BYTE_DATA(string),
                PyUnicode_GET_LENGTH(string), keepends);
        break;
    case PyUnicode_2BYTE_KIND:
        list = ucs2lib_splitlines(
            string, PyUnicode_2BYTE_DATA(string),
            PyUnicode_GET_LENGTH(string), keepends);
        break;
    case PyUnicode_4BYTE_KIND:
        list = ucs4lib_splitlines(
            string, PyUnicode_4BYTE_DATA(string),
            PyUnicode_GET_LENGTH(string), keepends);
        break;
    default:
        Py_UNREACHABLE();
    }
    return list;
}

static PyObject *
split(PyObject *self,
      PyObject *substring,
      Py_ssize_t maxcount)
{
    int kind1, kind2;
    const void *buf1, *buf2;
    Py_ssize_t len1, len2;
    PyObject* out;
    len1 = PyUnicode_GET_LENGTH(self);
    kind1 = PyUnicode_KIND(self);

    if (substring == NULL) {
        if (maxcount < 0) {
            maxcount = (len1 - 1) / 2 + 1;
        }
        switch (kind1) {
        case PyUnicode_1BYTE_KIND:
            if (PyUnicode_IS_ASCII(self))
                return asciilib_split_whitespace(
                    self,  PyUnicode_1BYTE_DATA(self),
                    len1, maxcount
                    );
            else
                return ucs1lib_split_whitespace(
                    self,  PyUnicode_1BYTE_DATA(self),
                    len1, maxcount
                    );
        case PyUnicode_2BYTE_KIND:
            return ucs2lib_split_whitespace(
                self,  PyUnicode_2BYTE_DATA(self),
                len1, maxcount
                );
        case PyUnicode_4BYTE_KIND:
            return ucs4lib_split_whitespace(
                self,  PyUnicode_4BYTE_DATA(self),
                len1, maxcount
                );
        default:
            Py_UNREACHABLE();
        }
    }

    kind2 = PyUnicode_KIND(substring);
    len2 = PyUnicode_GET_LENGTH(substring);
    if (maxcount < 0) {
        // if len2 == 0, it will raise ValueError.
        maxcount = len2 == 0 ? 0 : (len1 / len2) + 1;
        // handle expected overflow case: (Py_SSIZE_T_MAX / 1) + 1
        maxcount = maxcount < 0 ? len1 : maxcount;
    }
    if (kind1 < kind2 || len1 < len2) {
        out = PyList_New(1);
        if (out == NULL)
            return NULL;
        PyList_SET_ITEM(out, 0, Py_NewRef(self));
        return out;
    }
    buf1 = PyUnicode_DATA(self);
    buf2 = PyUnicode_DATA(substring);
    if (kind2 != kind1) {
        buf2 = unicode_askind(kind2, buf2, len2, kind1);
        if (!buf2)
            return NULL;
    }

    switch (kind1) {
    case PyUnicode_1BYTE_KIND:
        if (PyUnicode_IS_ASCII(self) && PyUnicode_IS_ASCII(substring))
            out = asciilib_split(
                self,  buf1, len1, buf2, len2, maxcount);
        else
            out = ucs1lib_split(
                self,  buf1, len1, buf2, len2, maxcount);
        break;
    case PyUnicode_2BYTE_KIND:
        out = ucs2lib_split(
            self,  buf1, len1, buf2, len2, maxcount);
        break;
    case PyUnicode_4BYTE_KIND:
        out = ucs4lib_split(
            self,  buf1, len1, buf2, len2, maxcount);
        break;
    default:
        out = NULL;
    }
    assert((kind2 != kind1) == (buf2 != PyUnicode_DATA(substring)));
    if (kind2 != kind1)
        PyMem_Free((void *)buf2);
    return out;
}

static PyObject *
rsplit(PyObject *self,
       PyObject *substring,
       Py_ssize_t maxcount)
{
    int kind1, kind2;
    const void *buf1, *buf2;
    Py_ssize_t len1, len2;
    PyObject* out;

    len1 = PyUnicode_GET_LENGTH(self);
    kind1 = PyUnicode_KIND(self);

    if (substring == NULL) {
        if (maxcount < 0) {
            maxcount = (len1 - 1) / 2 + 1;
        }
        switch (kind1) {
        case PyUnicode_1BYTE_KIND:
            if (PyUnicode_IS_ASCII(self))
                return asciilib_rsplit_whitespace(
                    self,  PyUnicode_1BYTE_DATA(self),
                    len1, maxcount
                    );
            else
                return ucs1lib_rsplit_whitespace(
                    self,  PyUnicode_1BYTE_DATA(self),
                    len1, maxcount
                    );
        case PyUnicode_2BYTE_KIND:
            return ucs2lib_rsplit_whitespace(
                self,  PyUnicode_2BYTE_DATA(self),
                len1, maxcount
                );
        case PyUnicode_4BYTE_KIND:
            return ucs4lib_rsplit_whitespace(
                self,  PyUnicode_4BYTE_DATA(self),
                len1, maxcount
                );
        default:
            Py_UNREACHABLE();
        }
    }
    kind2 = PyUnicode_KIND(substring);
    len2 = PyUnicode_GET_LENGTH(substring);
    if (maxcount < 0) {
        // if len2 == 0, it will raise ValueError.
        maxcount = len2 == 0 ? 0 : (len1 / len2) + 1;
        // handle expected overflow case: (Py_SSIZE_T_MAX / 1) + 1
        maxcount = maxcount < 0 ? len1 : maxcount;
    }
    if (kind1 < kind2 || len1 < len2) {
        out = PyList_New(1);
        if (out == NULL)
            return NULL;
        PyList_SET_ITEM(out, 0, Py_NewRef(self));
        return out;
    }
    buf1 = PyUnicode_DATA(self);
    buf2 = PyUnicode_DATA(substring);
    if (kind2 != kind1) {
        buf2 = unicode_askind(kind2, buf2, len2, kind1);
        if (!buf2)
            return NULL;
    }

    switch (kind1) {
    case PyUnicode_1BYTE_KIND:
        if (PyUnicode_IS_ASCII(self) && PyUnicode_IS_ASCII(substring))
            out = asciilib_rsplit(
                self,  buf1, len1, buf2, len2, maxcount);
        else
            out = ucs1lib_rsplit(
                self,  buf1, len1, buf2, len2, maxcount);
        break;
    case PyUnicode_2BYTE_KIND:
        out = ucs2lib_rsplit(
            self,  buf1, len1, buf2, len2, maxcount);
        break;
    case PyUnicode_4BYTE_KIND:
        out = ucs4lib_rsplit(
            self,  buf1, len1, buf2, len2, maxcount);
        break;
    default:
        out = NULL;
    }
    assert((kind2 != kind1) == (buf2 != PyUnicode_DATA(substring)));
    if (kind2 != kind1)
        PyMem_Free((void *)buf2);
    return out;
}

static Py_ssize_t
anylib_find(int kind, PyObject *str1, const void *buf1, Py_ssize_t len1,
            PyObject *str2, const void *buf2, Py_ssize_t len2, Py_ssize_t offset)
{
    switch (kind) {
    case PyUnicode_1BYTE_KIND:
        if (PyUnicode_IS_ASCII(str1) && PyUnicode_IS_ASCII(str2))
            return asciilib_find(buf1, len1, buf2, len2, offset);
        else
            return ucs1lib_find(buf1, len1, buf2, len2, offset);
    case PyUnicode_2BYTE_KIND:
        return ucs2lib_find(buf1, len1, buf2, len2, offset);
    case PyUnicode_4BYTE_KIND:
        return ucs4lib_find(buf1, len1, buf2, len2, offset);
    }
    Py_UNREACHABLE();
}

static Py_ssize_t
anylib_count(int kind, PyObject *sstr, const void* sbuf, Py_ssize_t slen,
             PyObject *str1, const void *buf1, Py_ssize_t len1, Py_ssize_t maxcount)
{
    switch (kind) {
    case PyUnicode_1BYTE_KIND:
        return ucs1lib_count(sbuf, slen, buf1, len1, maxcount);
    case PyUnicode_2BYTE_KIND:
        return ucs2lib_count(sbuf, slen, buf1, len1, maxcount);
    case PyUnicode_4BYTE_KIND:
        return ucs4lib_count(sbuf, slen, buf1, len1, maxcount);
    }
    Py_UNREACHABLE();
}

static void
replace_1char_inplace(PyObject *u, Py_ssize_t pos,
                      Py_UCS4 u1, Py_UCS4 u2, Py_ssize_t maxcount)
{
    int kind = PyUnicode_KIND(u);
    void *data = PyUnicode_DATA(u);
    Py_ssize_t len = PyUnicode_GET_LENGTH(u);
    if (kind == PyUnicode_1BYTE_KIND) {
        ucs1lib_replace_1char_inplace((Py_UCS1 *)data + pos,
                                      (Py_UCS1 *)data + len,
                                      u1, u2, maxcount);
    }
    else if (kind == PyUnicode_2BYTE_KIND) {
        ucs2lib_replace_1char_inplace((Py_UCS2 *)data + pos,
                                      (Py_UCS2 *)data + len,
                                      u1, u2, maxcount);
    }
    else {
        assert(kind == PyUnicode_4BYTE_KIND);
        ucs4lib_replace_1char_inplace((Py_UCS4 *)data + pos,
                                      (Py_UCS4 *)data + len,
                                      u1, u2, maxcount);
    }
}

static PyObject *
replace(PyObject *self, PyObject *str1,
        PyObject *str2, Py_ssize_t maxcount)
{
    PyObject *u;
    const char *sbuf = PyUnicode_DATA(self);
    const void *buf1 = PyUnicode_DATA(str1);
    const void *buf2 = PyUnicode_DATA(str2);
    int srelease = 0, release1 = 0, release2 = 0;
    int skind = PyUnicode_KIND(self);
    int kind1 = PyUnicode_KIND(str1);
    int kind2 = PyUnicode_KIND(str2);
    Py_ssize_t slen = PyUnicode_GET_LENGTH(self);
    Py_ssize_t len1 = PyUnicode_GET_LENGTH(str1);
    Py_ssize_t len2 = PyUnicode_GET_LENGTH(str2);
    int mayshrink;
    Py_UCS4 maxchar, maxchar_str1, maxchar_str2;

    if (slen < len1)
        goto nothing;

    if (maxcount < 0)
        maxcount = PY_SSIZE_T_MAX;
    else if (maxcount == 0)
        goto nothing;

    if (str1 == str2)
        goto nothing;

    maxchar = PyUnicode_MAX_CHAR_VALUE(self);
    maxchar_str1 = PyUnicode_MAX_CHAR_VALUE(str1);
    if (maxchar < maxchar_str1)
        /* substring too wide to be present */
        goto nothing;
    maxchar_str2 = PyUnicode_MAX_CHAR_VALUE(str2);
    /* Replacing str1 with str2 may cause a maxchar reduction in the
       result string. */
    mayshrink = (maxchar_str2 < maxchar_str1) && (maxchar == maxchar_str1);
    maxchar = Py_MAX(maxchar, maxchar_str2);

    if (len1 == len2) {
        /* same length */
        if (len1 == 0)
            goto nothing;
        if (len1 == 1) {
            /* replace characters */
            Py_UCS4 u1, u2;
            Py_ssize_t pos;

            u1 = PyUnicode_READ(kind1, buf1, 0);
            pos = findchar(sbuf, skind, slen, u1, 1);
            if (pos < 0)
                goto nothing;
            u2 = PyUnicode_READ(kind2, buf2, 0);
            u = PyUnicode_New(slen, maxchar);
            if (!u)
                goto error;

            _PyUnicode_FastCopyCharacters(u, 0, self, 0, slen);
            replace_1char_inplace(u, pos, u1, u2, maxcount);
        }
        else {
            int rkind = skind;
            char *res;
            Py_ssize_t i;

            if (kind1 < rkind) {
                /* widen substring */
                buf1 = unicode_askind(kind1, buf1, len1, rkind);
                if (!buf1) goto error;
                release1 = 1;
            }
            i = anylib_find(rkind, self, sbuf, slen, str1, buf1, len1, 0);
            if (i < 0)
                goto nothing;
            if (rkind > kind2) {
                /* widen replacement */
                buf2 = unicode_askind(kind2, buf2, len2, rkind);
                if (!buf2) goto error;
                release2 = 1;
            }
            else if (rkind < kind2) {
                /* widen self and buf1 */
                rkind = kind2;
                if (release1) {
                    assert(buf1 != PyUnicode_DATA(str1));
                    PyMem_Free((void *)buf1);
                    buf1 = PyUnicode_DATA(str1);
                    release1 = 0;
                }
                sbuf = unicode_askind(skind, sbuf, slen, rkind);
                if (!sbuf) goto error;
                srelease = 1;
                buf1 = unicode_askind(kind1, buf1, len1, rkind);
                if (!buf1) goto error;
                release1 = 1;
            }
            u = PyUnicode_New(slen, maxchar);
            if (!u)
                goto error;
            assert(PyUnicode_KIND(u) == rkind);
            res = PyUnicode_DATA(u);

            memcpy(res, sbuf, rkind * slen);
            /* change everything in-place, starting with this one */
            memcpy(res + rkind * i,
                   buf2,
                   rkind * len2);
            i += len1;

            while ( --maxcount > 0) {
                i = anylib_find(rkind, self,
                                sbuf+rkind*i, slen-i,
                                str1, buf1, len1, i);
                if (i == -1)
                    break;
                memcpy(res + rkind * i,
                       buf2,
                       rkind * len2);
                i += len1;
            }
        }
    }
    else {
        Py_ssize_t n, i, j, ires;
        Py_ssize_t new_size;
        int rkind = skind;
        char *res;

        if (kind1 < rkind) {
            /* widen substring */
            buf1 = unicode_askind(kind1, buf1, len1, rkind);
            if (!buf1) goto error;
            release1 = 1;
        }
        n = anylib_count(rkind, self, sbuf, slen, str1, buf1, len1, maxcount);
        if (n == 0)
            goto nothing;
        if (kind2 < rkind) {
            /* widen replacement */
            buf2 = unicode_askind(kind2, buf2, len2, rkind);
            if (!buf2) goto error;
            release2 = 1;
        }
        else if (kind2 > rkind) {
            /* widen self and buf1 */
            rkind = kind2;
            sbuf = unicode_askind(skind, sbuf, slen, rkind);
            if (!sbuf) goto error;
            srelease = 1;
            if (release1) {
                assert(buf1 != PyUnicode_DATA(str1));
                PyMem_Free((void *)buf1);
                buf1 = PyUnicode_DATA(str1);
                release1 = 0;
            }
            buf1 = unicode_askind(kind1, buf1, len1, rkind);
            if (!buf1) goto error;
            release1 = 1;
        }
        /* new_size = PyUnicode_GET_LENGTH(self) + n * (PyUnicode_GET_LENGTH(str2) -
           PyUnicode_GET_LENGTH(str1)); */
        if (len1 < len2 && len2 - len1 > (PY_SSIZE_T_MAX - slen) / n) {
                PyErr_SetString(PyExc_OverflowError,
                                "replace string is too long");
                goto error;
        }
        new_size = slen + n * (len2 - len1);
        if (new_size == 0) {
            u = unicode_new_empty();
            goto done;
        }
        if (new_size > (PY_SSIZE_T_MAX / rkind)) {
            PyErr_SetString(PyExc_OverflowError,
                            "replace string is too long");
            goto error;
        }
        u = PyUnicode_New(new_size, maxchar);
        if (!u)
            goto error;
        assert(PyUnicode_KIND(u) == rkind);
        res = PyUnicode_DATA(u);
        ires = i = 0;
        if (len1 > 0) {
            while (n-- > 0) {
                /* look for next match */
                j = anylib_find(rkind, self,
                                sbuf + rkind * i, slen-i,
                                str1, buf1, len1, i);
                if (j == -1)
                    break;
                else if (j > i) {
                    /* copy unchanged part [i:j] */
                    memcpy(res + rkind * ires,
                           sbuf + rkind * i,
                           rkind * (j-i));
                    ires += j - i;
                }
                /* copy substitution string */
                if (len2 > 0) {
                    memcpy(res + rkind * ires,
                           buf2,
                           rkind * len2);
                    ires += len2;
                }
                i = j + len1;
            }
            if (i < slen)
                /* copy tail [i:] */
                memcpy(res + rkind * ires,
                       sbuf + rkind * i,
                       rkind * (slen-i));
        }
        else {
            /* interleave */
            while (n > 0) {
                memcpy(res + rkind * ires,
                       buf2,
                       rkind * len2);
                ires += len2;
                if (--n <= 0)
                    break;
                memcpy(res + rkind * ires,
                       sbuf + rkind * i,
                       rkind);
                ires++;
                i++;
            }
            memcpy(res + rkind * ires,
                   sbuf + rkind * i,
                   rkind * (slen-i));
        }
    }

    if (mayshrink) {
        unicode_adjust_maxchar(&u);
        if (u == NULL)
            goto error;
    }

  done:
    assert(srelease == (sbuf != PyUnicode_DATA(self)));
    assert(release1 == (buf1 != PyUnicode_DATA(str1)));
    assert(release2 == (buf2 != PyUnicode_DATA(str2)));
    if (srelease)
        PyMem_Free((void *)sbuf);
    if (release1)
        PyMem_Free((void *)buf1);
    if (release2)
        PyMem_Free((void *)buf2);
    assert(_PyUnicode_CheckConsistency(u, 1));
    return u;

  nothing:
    /* nothing to replace; return original string (when possible) */
    assert(srelease == (sbuf != PyUnicode_DATA(self)));
    assert(release1 == (buf1 != PyUnicode_DATA(str1)));
    assert(release2 == (buf2 != PyUnicode_DATA(str2)));
    if (srelease)
        PyMem_Free((void *)sbuf);
    if (release1)
        PyMem_Free((void *)buf1);
    if (release2)
        PyMem_Free((void *)buf2);
    return unicode_result_unchanged(self);

  error:
    assert(srelease == (sbuf != PyUnicode_DATA(self)));
    assert(release1 == (buf1 != PyUnicode_DATA(str1)));
    assert(release2 == (buf2 != PyUnicode_DATA(str2)));
    if (srelease)
        PyMem_Free((void *)sbuf);
    if (release1)
        PyMem_Free((void *)buf1);
    if (release2)
        PyMem_Free((void *)buf2);
    return NULL;
}

/* --- Unicode Object Methods --------------------------------------------- */

/*[clinic input]
str.title as unicode_title

Return a version of the string where each word is titlecased.

More specifically, words start with uppercased characters and all remaining
cased characters have lower case.
[clinic start generated code]*/

static PyObject *
unicode_title_impl(PyObject *self)
/*[clinic end generated code: output=c75ae03809574902 input=fa945d669b26e683]*/
{
    return case_operation(self, do_title);
}

/*[clinic input]
str.capitalize as unicode_capitalize

Return a capitalized version of the string.

More specifically, make the first character have upper case and the rest lower
case.
[clinic start generated code]*/

static PyObject *
unicode_capitalize_impl(PyObject *self)
/*[clinic end generated code: output=e49a4c333cdb7667 input=f4cbf1016938da6d]*/
{
    if (PyUnicode_GET_LENGTH(self) == 0)
        return unicode_result_unchanged(self);
    return case_operation(self, do_capitalize);
}

/*[clinic input]
str.casefold as unicode_casefold

Return a version of the string suitable for caseless comparisons.
[clinic start generated code]*/

static PyObject *
unicode_casefold_impl(PyObject *self)
/*[clinic end generated code: output=0120daf657ca40af input=384d66cc2ae30daf]*/
{
    if (PyUnicode_IS_ASCII(self))
        return ascii_upper_or_lower(self, 1);
    return case_operation(self, do_casefold);
}


/* Argument converter. Accepts a single Unicode character. */

static int
convert_uc(PyObject *obj, void *addr)
{
    Py_UCS4 *fillcharloc = (Py_UCS4 *)addr;

    if (!PyUnicode_Check(obj)) {
        PyErr_Format(PyExc_TypeError,
                     "The fill character must be a unicode character, "
                     "not %.100s", Py_TYPE(obj)->tp_name);
        return 0;
    }
    if (PyUnicode_GET_LENGTH(obj) != 1) {
        PyErr_SetString(PyExc_TypeError,
                        "The fill character must be exactly one character long");
        return 0;
    }
    *fillcharloc = PyUnicode_READ_CHAR(obj, 0);
    return 1;
}

/*[clinic input]
str.center as unicode_center

    width: Py_ssize_t
    fillchar: Py_UCS4 = ' '
    /

Return a centered string of length width.

Padding is done using the specified fill character (default is a space).
[clinic start generated code]*/

static PyObject *
unicode_center_impl(PyObject *self, Py_ssize_t width, Py_UCS4 fillchar)
/*[clinic end generated code: output=420c8859effc7c0c input=b42b247eb26e6519]*/
{
    Py_ssize_t marg, left;

    if (PyUnicode_GET_LENGTH(self) >= width)
        return unicode_result_unchanged(self);

    marg = width - PyUnicode_GET_LENGTH(self);
    left = marg / 2 + (marg & width & 1);

    return pad(self, left, marg - left, fillchar);
}

/* This function assumes that str1 and str2 are readied by the caller. */

static int
unicode_compare(PyObject *str1, PyObject *str2)
{
#define COMPARE(TYPE1, TYPE2) \
    do { \
        TYPE1* p1 = (TYPE1 *)data1; \
        TYPE2* p2 = (TYPE2 *)data2; \
        TYPE1* end = p1 + len; \
        Py_UCS4 c1, c2; \
        for (; p1 != end; p1++, p2++) { \
            c1 = *p1; \
            c2 = *p2; \
            if (c1 != c2) \
                return (c1 < c2) ? -1 : 1; \
        } \
    } \
    while (0)

    int kind1, kind2;
    const void *data1, *data2;
    Py_ssize_t len1, len2, len;

    kind1 = PyUnicode_KIND(str1);
    kind2 = PyUnicode_KIND(str2);
    data1 = PyUnicode_DATA(str1);
    data2 = PyUnicode_DATA(str2);
    len1 = PyUnicode_GET_LENGTH(str1);
    len2 = PyUnicode_GET_LENGTH(str2);
    len = Py_MIN(len1, len2);

    switch(kind1) {
    case PyUnicode_1BYTE_KIND:
    {
        switch(kind2) {
        case PyUnicode_1BYTE_KIND:
        {
            int cmp = memcmp(data1, data2, len);
            /* normalize result of memcmp() into the range [-1; 1] */
            if (cmp < 0)
                return -1;
            if (cmp > 0)
                return 1;
            break;
        }
        case PyUnicode_2BYTE_KIND:
            COMPARE(Py_UCS1, Py_UCS2);
            break;
        case PyUnicode_4BYTE_KIND:
            COMPARE(Py_UCS1, Py_UCS4);
            break;
        default:
            Py_UNREACHABLE();
        }
        break;
    }
    case PyUnicode_2BYTE_KIND:
    {
        switch(kind2) {
        case PyUnicode_1BYTE_KIND:
            COMPARE(Py_UCS2, Py_UCS1);
            break;
        case PyUnicode_2BYTE_KIND:
        {
            COMPARE(Py_UCS2, Py_UCS2);
            break;
        }
        case PyUnicode_4BYTE_KIND:
            COMPARE(Py_UCS2, Py_UCS4);
            break;
        default:
            Py_UNREACHABLE();
        }
        break;
    }
    case PyUnicode_4BYTE_KIND:
    {
        switch(kind2) {
        case PyUnicode_1BYTE_KIND:
            COMPARE(Py_UCS4, Py_UCS1);
            break;
        case PyUnicode_2BYTE_KIND:
            COMPARE(Py_UCS4, Py_UCS2);
            break;
        case PyUnicode_4BYTE_KIND:
        {
#if defined(HAVE_WMEMCMP) && SIZEOF_WCHAR_T == 4
            int cmp = wmemcmp((wchar_t *)data1, (wchar_t *)data2, len);
            /* normalize result of wmemcmp() into the range [-1; 1] */
            if (cmp < 0)
                return -1;
            if (cmp > 0)
                return 1;
#else
            COMPARE(Py_UCS4, Py_UCS4);
#endif
            break;
        }
        default:
            Py_UNREACHABLE();
        }
        break;
    }
    default:
        Py_UNREACHABLE();
    }

    if (len1 == len2)
        return 0;
    if (len1 < len2)
        return -1;
    else
        return 1;

#undef COMPARE
}

static int
unicode_compare_eq(PyObject *str1, PyObject *str2)
{
    int kind;
    const void *data1, *data2;
    Py_ssize_t len;
    int cmp;

    len = PyUnicode_GET_LENGTH(str1);
    if (PyUnicode_GET_LENGTH(str2) != len)
        return 0;
    kind = PyUnicode_KIND(str1);
    if (PyUnicode_KIND(str2) != kind)
        return 0;
    data1 = PyUnicode_DATA(str1);
    data2 = PyUnicode_DATA(str2);

    cmp = memcmp(data1, data2, len * kind);
    return (cmp == 0);
}

int
_PyUnicode_Equal(PyObject *str1, PyObject *str2)
{
    assert(PyUnicode_Check(str1));
    assert(PyUnicode_Check(str2));
    if (str1 == str2) {
        return 1;
    }
    return unicode_compare_eq(str1, str2);
}


int
PyUnicode_Compare(PyObject *left, PyObject *right)
{
    if (PyUnicode_Check(left) && PyUnicode_Check(right)) {
        /* a string is equal to itself */
        if (left == right)
            return 0;

        return unicode_compare(left, right);
    }
    PyErr_Format(PyExc_TypeError,
                 "Can't compare %.100s and %.100s",
                 Py_TYPE(left)->tp_name,
                 Py_TYPE(right)->tp_name);
    return -1;
}

int
PyUnicode_CompareWithASCIIString(PyObject* uni, const char* str)
{
    Py_ssize_t i;
    int kind;
    Py_UCS4 chr;

    assert(_PyUnicode_CHECK(uni));
    kind = PyUnicode_KIND(uni);
    if (kind == PyUnicode_1BYTE_KIND) {
        const void *data = PyUnicode_1BYTE_DATA(uni);
        size_t len1 = (size_t)PyUnicode_GET_LENGTH(uni);
        size_t len, len2 = strlen(str);
        int cmp;

        len = Py_MIN(len1, len2);
        cmp = memcmp(data, str, len);
        if (cmp != 0) {
            if (cmp < 0)
                return -1;
            else
                return 1;
        }
        if (len1 > len2)
            return 1; /* uni is longer */
        if (len1 < len2)
            return -1; /* str is longer */
        return 0;
    }
    else {
        const void *data = PyUnicode_DATA(uni);
        /* Compare Unicode string and source character set string */
        for (i = 0; (chr = PyUnicode_READ(kind, data, i)) && str[i]; i++)
            if (chr != (unsigned char)str[i])
                return (chr < (unsigned char)(str[i])) ? -1 : 1;
        /* This check keeps Python strings that end in '\0' from comparing equal
         to C strings identical up to that point. */
        if (PyUnicode_GET_LENGTH(uni) != i || chr)
            return 1; /* uni is longer */
        if (str[i])
            return -1; /* str is longer */
        return 0;
    }
}

int
_PyUnicode_EqualToASCIIString(PyObject *unicode, const char *str)
{
    size_t len;
    assert(_PyUnicode_CHECK(unicode));
    assert(str);
#ifndef NDEBUG
    for (const char *p = str; *p; p++) {
        assert((unsigned char)*p < 128);
    }
#endif
    if (!PyUnicode_IS_ASCII(unicode))
        return 0;
    len = (size_t)PyUnicode_GET_LENGTH(unicode);
    return strlen(str) == len &&
           memcmp(PyUnicode_1BYTE_DATA(unicode), str, len) == 0;
}

int
_PyUnicode_EqualToASCIIId(PyObject *left, _Py_Identifier *right)
{
    PyObject *right_uni;

    assert(_PyUnicode_CHECK(left));
    assert(right->string);
#ifndef NDEBUG
    for (const char *p = right->string; *p; p++) {
        assert((unsigned char)*p < 128);
    }
#endif

    if (!PyUnicode_IS_ASCII(left))
        return 0;

    right_uni = _PyUnicode_FromId(right);       /* borrowed */
    if (right_uni == NULL) {
        /* memory error or bad data */
        PyErr_Clear();
        return _PyUnicode_EqualToASCIIString(left, right->string);
    }

    if (left == right_uni)
        return 1;

    if (PyUnicode_CHECK_INTERNED(left))
        return 0;

    assert(_PyUnicode_HASH(right_uni) != -1);
    Py_hash_t hash = _PyUnicode_HASH(left);
    if (hash != -1 && hash != _PyUnicode_HASH(right_uni)) {
        return 0;
    }

    return unicode_compare_eq(left, right_uni);
}

PyObject *
PyUnicode_RichCompare(PyObject *left, PyObject *right, int op)
{
    int result;

    if (!PyUnicode_Check(left) || !PyUnicode_Check(right))
        Py_RETURN_NOTIMPLEMENTED;

    if (left == right) {
        switch (op) {
        case Py_EQ:
        case Py_LE:
        case Py_GE:
            /* a string is equal to itself */
            Py_RETURN_TRUE;
        case Py_NE:
        case Py_LT:
        case Py_GT:
            Py_RETURN_FALSE;
        default:
            PyErr_BadArgument();
            return NULL;
        }
    }
    else if (op == Py_EQ || op == Py_NE) {
        result = unicode_compare_eq(left, right);
        result ^= (op == Py_NE);
        return PyBool_FromLong(result);
    }
    else {
        result = unicode_compare(left, right);
        Py_RETURN_RICHCOMPARE(result, 0, op);
    }
}

int
_PyUnicode_EQ(PyObject *aa, PyObject *bb)
{
    return unicode_eq(aa, bb);
}

int
PyUnicode_Contains(PyObject *str, PyObject *substr)
{
    int kind1, kind2;
    const void *buf1, *buf2;
    Py_ssize_t len1, len2;
    int result;

    if (!PyUnicode_Check(substr)) {
        PyErr_Format(PyExc_TypeError,
                     "'in <string>' requires string as left operand, not %.100s",
                     Py_TYPE(substr)->tp_name);
        return -1;
    }
    if (ensure_unicode(str) < 0)
        return -1;

    kind1 = PyUnicode_KIND(str);
    kind2 = PyUnicode_KIND(substr);
    if (kind1 < kind2)
        return 0;
    len1 = PyUnicode_GET_LENGTH(str);
    len2 = PyUnicode_GET_LENGTH(substr);
    if (len1 < len2)
        return 0;
    buf1 = PyUnicode_DATA(str);
    buf2 = PyUnicode_DATA(substr);
    if (len2 == 1) {
        Py_UCS4 ch = PyUnicode_READ(kind2, buf2, 0);
        result = findchar((const char *)buf1, kind1, len1, ch, 1) != -1;
        return result;
    }
    if (kind2 != kind1) {
        buf2 = unicode_askind(kind2, buf2, len2, kind1);
        if (!buf2)
            return -1;
    }

    switch (kind1) {
    case PyUnicode_1BYTE_KIND:
        result = ucs1lib_find(buf1, len1, buf2, len2, 0) != -1;
        break;
    case PyUnicode_2BYTE_KIND:
        result = ucs2lib_find(buf1, len1, buf2, len2, 0) != -1;
        break;
    case PyUnicode_4BYTE_KIND:
        result = ucs4lib_find(buf1, len1, buf2, len2, 0) != -1;
        break;
    default:
        Py_UNREACHABLE();
    }

    assert((kind2 == kind1) == (buf2 == PyUnicode_DATA(substr)));
    if (kind2 != kind1)
        PyMem_Free((void *)buf2);

    return result;
}

/* Concat to string or Unicode object giving a new Unicode object. */

PyObject *
PyUnicode_Concat(PyObject *left, PyObject *right)
{
    PyObject *result;
    Py_UCS4 maxchar, maxchar2;
    Py_ssize_t left_len, right_len, new_len;

    if (ensure_unicode(left) < 0)
        return NULL;

    if (!PyUnicode_Check(right)) {
        PyErr_Format(PyExc_TypeError,
                     "can only concatenate str (not \"%.200s\") to str",
                     Py_TYPE(right)->tp_name);
        return NULL;
    }

    /* Shortcuts */
    PyObject *empty = unicode_get_empty();  // Borrowed reference
    if (left == empty) {
        return PyUnicode_FromObject(right);
    }
    if (right == empty) {
        return PyUnicode_FromObject(left);
    }

    left_len = PyUnicode_GET_LENGTH(left);
    right_len = PyUnicode_GET_LENGTH(right);
    if (left_len > PY_SSIZE_T_MAX - right_len) {
        PyErr_SetString(PyExc_OverflowError,
                        "strings are too large to concat");
        return NULL;
    }
    new_len = left_len + right_len;

    maxchar = PyUnicode_MAX_CHAR_VALUE(left);
    maxchar2 = PyUnicode_MAX_CHAR_VALUE(right);
    maxchar = Py_MAX(maxchar, maxchar2);

    /* Concat the two Unicode strings */
    result = PyUnicode_New(new_len, maxchar);
    if (result == NULL)
        return NULL;
    _PyUnicode_FastCopyCharacters(result, 0, left, 0, left_len);
    _PyUnicode_FastCopyCharacters(result, left_len, right, 0, right_len);
    assert(_PyUnicode_CheckConsistency(result, 1));
    return result;
}

void
PyUnicode_Append(PyObject **p_left, PyObject *right)
{
    PyObject *left, *res;
    Py_UCS4 maxchar, maxchar2;
    Py_ssize_t left_len, right_len, new_len;

    if (p_left == NULL) {
        if (!PyErr_Occurred())
            PyErr_BadInternalCall();
        return;
    }
    left = *p_left;
    if (right == NULL || left == NULL
        || !PyUnicode_Check(left) || !PyUnicode_Check(right)) {
        if (!PyErr_Occurred())
            PyErr_BadInternalCall();
        goto error;
    }

    /* Shortcuts */
    PyObject *empty = unicode_get_empty();  // Borrowed reference
    if (left == empty) {
        Py_DECREF(left);
        *p_left = Py_NewRef(right);
        return;
    }
    if (right == empty) {
        return;
    }

    left_len = PyUnicode_GET_LENGTH(left);
    right_len = PyUnicode_GET_LENGTH(right);
    if (left_len > PY_SSIZE_T_MAX - right_len) {
        PyErr_SetString(PyExc_OverflowError,
                        "strings are too large to concat");
        goto error;
    }
    new_len = left_len + right_len;

    if (unicode_modifiable(left)
        && PyUnicode_CheckExact(right)
        && PyUnicode_KIND(right) <= PyUnicode_KIND(left)
        /* Don't resize for ascii += latin1. Convert ascii to latin1 requires
           to change the structure size, but characters are stored just after
           the structure, and so it requires to move all characters which is
           not so different than duplicating the string. */
        && !(PyUnicode_IS_ASCII(left) && !PyUnicode_IS_ASCII(right)))
    {
        /* append inplace */
        if (unicode_resize(p_left, new_len) != 0)
            goto error;

        /* copy 'right' into the newly allocated area of 'left' */
        _PyUnicode_FastCopyCharacters(*p_left, left_len, right, 0, right_len);
    }
    else {
        maxchar = PyUnicode_MAX_CHAR_VALUE(left);
        maxchar2 = PyUnicode_MAX_CHAR_VALUE(right);
        maxchar = Py_MAX(maxchar, maxchar2);

        /* Concat the two Unicode strings */
        res = PyUnicode_New(new_len, maxchar);
        if (res == NULL)
            goto error;
        _PyUnicode_FastCopyCharacters(res, 0, left, 0, left_len);
        _PyUnicode_FastCopyCharacters(res, left_len, right, 0, right_len);
        Py_DECREF(left);
        *p_left = res;
    }
    assert(_PyUnicode_CheckConsistency(*p_left, 1));
    return;

error:
    Py_CLEAR(*p_left);
}

void
PyUnicode_AppendAndDel(PyObject **pleft, PyObject *right)
{
    PyUnicode_Append(pleft, right);
    Py_XDECREF(right);
}

/*
Wraps asciilib_parse_args_finds() and additionally ensures that the
first argument is a unicode object.
*/

static inline int
parse_args_finds_unicode(const char * function_name, PyObject *args,
                         PyObject **substring,
                         Py_ssize_t *start, Py_ssize_t *end)
{
    if (asciilib_parse_args_finds(function_name, args, substring, start, end)) {
        if (ensure_unicode(*substring) < 0)
            return 0;
        return 1;
    }
    return 0;
}

PyDoc_STRVAR(count__doc__,
             "S.count(sub[, start[, end]]) -> int\n\
\n\
Return the number of non-overlapping occurrences of substring sub in\n\
string S[start:end].  Optional arguments start and end are\n\
interpreted as in slice notation.");

static PyObject *
unicode_count(PyObject *self, PyObject *args)
{
    PyObject *substring = NULL;   /* initialize to fix a compiler warning */
    Py_ssize_t start = 0;
    Py_ssize_t end = PY_SSIZE_T_MAX;
    Py_ssize_t result;

    if (!parse_args_finds_unicode("count", args, &substring, &start, &end))
        return NULL;

    result = unicode_count_impl(self, substring, start, end);
    if (result == -1)
        return NULL;

    return PyLong_FromSsize_t(result);
}

/*[clinic input]
str.encode as unicode_encode

    encoding: str(c_default="NULL") = 'utf-8'
        The encoding in which to encode the string.
    errors: str(c_default="NULL") = 'strict'
        The error handling scheme to use for encoding errors.
        The default is 'strict' meaning that encoding errors raise a
        UnicodeEncodeError.  Other possible values are 'ignore', 'replace' and
        'xmlcharrefreplace' as well as any other name registered with
        codecs.register_error that can handle UnicodeEncodeErrors.

Encode the string using the codec registered for encoding.
[clinic start generated code]*/

static PyObject *
unicode_encode_impl(PyObject *self, const char *encoding, const char *errors)
/*[clinic end generated code: output=bf78b6e2a9470e3c input=f0a9eb293d08fe02]*/
{
    return PyUnicode_AsEncodedString(self, encoding, errors);
}

/*[clinic input]
str.expandtabs as unicode_expandtabs

    tabsize: int = 8

Return a copy where all tab characters are expanded using spaces.

If tabsize is not given, a tab size of 8 characters is assumed.
[clinic start generated code]*/

static PyObject *
unicode_expandtabs_impl(PyObject *self, int tabsize)
/*[clinic end generated code: output=3457c5dcee26928f input=8a01914034af4c85]*/
{
    Py_ssize_t i, j, line_pos, src_len, incr;
    Py_UCS4 ch;
    PyObject *u;
    const void *src_data;
    void *dest_data;
    int kind;
    int found;

    /* First pass: determine size of output string */
    src_len = PyUnicode_GET_LENGTH(self);
    i = j = line_pos = 0;
    kind = PyUnicode_KIND(self);
    src_data = PyUnicode_DATA(self);
    found = 0;
    for (; i < src_len; i++) {
        ch = PyUnicode_READ(kind, src_data, i);
        if (ch == '\t') {
            found = 1;
            if (tabsize > 0) {
                incr = tabsize - (line_pos % tabsize); /* cannot overflow */
                if (j > PY_SSIZE_T_MAX - incr)
                    goto overflow;
                line_pos += incr;
                j += incr;
            }
        }
        else {
            if (j > PY_SSIZE_T_MAX - 1)
                goto overflow;
            line_pos++;
            j++;
            if (ch == '\n' || ch == '\r')
                line_pos = 0;
        }
    }
    if (!found)
        return unicode_result_unchanged(self);

    /* Second pass: create output string and fill it */
    u = PyUnicode_New(j, PyUnicode_MAX_CHAR_VALUE(self));
    if (!u)
        return NULL;
    dest_data = PyUnicode_DATA(u);

    i = j = line_pos = 0;

    for (; i < src_len; i++) {
        ch = PyUnicode_READ(kind, src_data, i);
        if (ch == '\t') {
            if (tabsize > 0) {
                incr = tabsize - (line_pos % tabsize);
                line_pos += incr;
                unicode_fill(kind, dest_data, ' ', j, incr);
                j += incr;
            }
        }
        else {
            line_pos++;
            PyUnicode_WRITE(kind, dest_data, j, ch);
            j++;
            if (ch == '\n' || ch == '\r')
                line_pos = 0;
        }
    }
    assert (j == PyUnicode_GET_LENGTH(u));
    return unicode_result(u);

  overflow:
    PyErr_SetString(PyExc_OverflowError, "new string is too long");
    return NULL;
}

PyDoc_STRVAR(find__doc__,
             "S.find(sub[, start[, end]]) -> int\n\
\n\
Return the lowest index in S where substring sub is found,\n\
such that sub is contained within S[start:end].  Optional\n\
arguments start and end are interpreted as in slice notation.\n\
\n\
Return -1 on failure.");

static PyObject *
unicode_find(PyObject *self, PyObject *args)
{
    /* initialize variables to prevent gcc warning */
    PyObject *substring = NULL;
    Py_ssize_t start = 0;
    Py_ssize_t end = 0;
    Py_ssize_t result;

    if (!parse_args_finds_unicode("find", args, &substring, &start, &end))
        return NULL;

    result = any_find_slice(self, substring, start, end, 1);

    if (result == -2)
        return NULL;

    return PyLong_FromSsize_t(result);
}

static PyObject *
unicode_getitem(PyObject *self, Py_ssize_t index)
{
    const void *data;
    int kind;
    Py_UCS4 ch;

    if (!PyUnicode_Check(self)) {
        PyErr_BadArgument();
        return NULL;
    }
    if (index < 0 || index >= PyUnicode_GET_LENGTH(self)) {
        PyErr_SetString(PyExc_IndexError, "string index out of range");
        return NULL;
    }
    kind = PyUnicode_KIND(self);
    data = PyUnicode_DATA(self);
    ch = PyUnicode_READ(kind, data, index);
    return unicode_char(ch);
}

/* Believe it or not, this produces the same value for ASCII strings
   as bytes_hash(). */
static Py_hash_t
unicode_hash(PyObject *self)
{
    Py_uhash_t x;  /* Unsigned for defined overflow behavior. */

#ifdef Py_DEBUG
    assert(_Py_HashSecret_Initialized);
#endif
    if (_PyUnicode_HASH(self) != -1)
        return _PyUnicode_HASH(self);

    x = _Py_HashBytes(PyUnicode_DATA(self),
                      PyUnicode_GET_LENGTH(self) * PyUnicode_KIND(self));
    _PyUnicode_HASH(self) = x;
    return x;
}

PyDoc_STRVAR(index__doc__,
             "S.index(sub[, start[, end]]) -> int\n\
\n\
Return the lowest index in S where substring sub is found,\n\
such that sub is contained within S[start:end].  Optional\n\
arguments start and end are interpreted as in slice notation.\n\
\n\
Raises ValueError when the substring is not found.");

static PyObject *
unicode_index(PyObject *self, PyObject *args)
{
    /* initialize variables to prevent gcc warning */
    Py_ssize_t result;
    PyObject *substring = NULL;
    Py_ssize_t start = 0;
    Py_ssize_t end = 0;

    if (!parse_args_finds_unicode("index", args, &substring, &start, &end))
        return NULL;

    result = any_find_slice(self, substring, start, end, 1);

    if (result == -2)
        return NULL;

    if (result < 0) {
        PyErr_SetString(PyExc_ValueError, "substring not found");
        return NULL;
    }

    return PyLong_FromSsize_t(result);
}

/*[clinic input]
str.isascii as unicode_isascii

Return True if all characters in the string are ASCII, False otherwise.

ASCII characters have code points in the range U+0000-U+007F.
Empty string is ASCII too.
[clinic start generated code]*/

static PyObject *
unicode_isascii_impl(PyObject *self)
/*[clinic end generated code: output=c5910d64b5a8003f input=5a43cbc6399621d5]*/
{
    return PyBool_FromLong(PyUnicode_IS_ASCII(self));
}

/*[clinic input]
str.islower as unicode_islower

Return True if the string is a lowercase string, False otherwise.

A string is lowercase if all cased characters in the string are lowercase and
there is at least one cased character in the string.
[clinic start generated code]*/

static PyObject *
unicode_islower_impl(PyObject *self)
/*[clinic end generated code: output=dbd41995bd005b81 input=acec65ac6821ae47]*/
{
    Py_ssize_t i, length;
    int kind;
    const void *data;
    int cased;

    length = PyUnicode_GET_LENGTH(self);
    kind = PyUnicode_KIND(self);
    data = PyUnicode_DATA(self);

    /* Shortcut for single character strings */
    if (length == 1)
        return PyBool_FromLong(
            Py_UNICODE_ISLOWER(PyUnicode_READ(kind, data, 0)));

    /* Special case for empty strings */
    if (length == 0)
        Py_RETURN_FALSE;

    cased = 0;
    for (i = 0; i < length; i++) {
        const Py_UCS4 ch = PyUnicode_READ(kind, data, i);

        if (Py_UNICODE_ISUPPER(ch) || Py_UNICODE_ISTITLE(ch))
            Py_RETURN_FALSE;
        else if (!cased && Py_UNICODE_ISLOWER(ch))
            cased = 1;
    }
    return PyBool_FromLong(cased);
}

/*[clinic input]
str.isupper as unicode_isupper

Return True if the string is an uppercase string, False otherwise.

A string is uppercase if all cased characters in the string are uppercase and
there is at least one cased character in the string.
[clinic start generated code]*/

static PyObject *
unicode_isupper_impl(PyObject *self)
/*[clinic end generated code: output=049209c8e7f15f59 input=e9b1feda5d17f2d3]*/
{
    Py_ssize_t i, length;
    int kind;
    const void *data;
    int cased;

    length = PyUnicode_GET_LENGTH(self);
    kind = PyUnicode_KIND(self);
    data = PyUnicode_DATA(self);

    /* Shortcut for single character strings */
    if (length == 1)
        return PyBool_FromLong(
            Py_UNICODE_ISUPPER(PyUnicode_READ(kind, data, 0)) != 0);

    /* Special case for empty strings */
    if (length == 0)
        Py_RETURN_FALSE;

    cased = 0;
    for (i = 0; i < length; i++) {
        const Py_UCS4 ch = PyUnicode_READ(kind, data, i);

        if (Py_UNICODE_ISLOWER(ch) || Py_UNICODE_ISTITLE(ch))
            Py_RETURN_FALSE;
        else if (!cased && Py_UNICODE_ISUPPER(ch))
            cased = 1;
    }
    return PyBool_FromLong(cased);
}

/*[clinic input]
str.istitle as unicode_istitle

Return True if the string is a title-cased string, False otherwise.

In a title-cased string, upper- and title-case characters may only
follow uncased characters and lowercase characters only cased ones.
[clinic start generated code]*/

static PyObject *
unicode_istitle_impl(PyObject *self)
/*[clinic end generated code: output=e9bf6eb91f5d3f0e input=98d32bd2e1f06f8c]*/
{
    Py_ssize_t i, length;
    int kind;
    const void *data;
    int cased, previous_is_cased;

    length = PyUnicode_GET_LENGTH(self);
    kind = PyUnicode_KIND(self);
    data = PyUnicode_DATA(self);

    /* Shortcut for single character strings */
    if (length == 1) {
        Py_UCS4 ch = PyUnicode_READ(kind, data, 0);
        return PyBool_FromLong((Py_UNICODE_ISTITLE(ch) != 0) ||
                               (Py_UNICODE_ISUPPER(ch) != 0));
    }

    /* Special case for empty strings */
    if (length == 0)
        Py_RETURN_FALSE;

    cased = 0;
    previous_is_cased = 0;
    for (i = 0; i < length; i++) {
        const Py_UCS4 ch = PyUnicode_READ(kind, data, i);

        if (Py_UNICODE_ISUPPER(ch) || Py_UNICODE_ISTITLE(ch)) {
            if (previous_is_cased)
                Py_RETURN_FALSE;
            previous_is_cased = 1;
            cased = 1;
        }
        else if (Py_UNICODE_ISLOWER(ch)) {
            if (!previous_is_cased)
                Py_RETURN_FALSE;
            previous_is_cased = 1;
            cased = 1;
        }
        else
            previous_is_cased = 0;
    }
    return PyBool_FromLong(cased);
}

/*[clinic input]
str.isspace as unicode_isspace

Return True if the string is a whitespace string, False otherwise.

A string is whitespace if all characters in the string are whitespace and there
is at least one character in the string.
[clinic start generated code]*/

static PyObject *
unicode_isspace_impl(PyObject *self)
/*[clinic end generated code: output=163a63bfa08ac2b9 input=fe462cb74f8437d8]*/
{
    Py_ssize_t i, length;
    int kind;
    const void *data;

    length = PyUnicode_GET_LENGTH(self);
    kind = PyUnicode_KIND(self);
    data = PyUnicode_DATA(self);

    /* Shortcut for single character strings */
    if (length == 1)
        return PyBool_FromLong(
            Py_UNICODE_ISSPACE(PyUnicode_READ(kind, data, 0)));

    /* Special case for empty strings */
    if (length == 0)
        Py_RETURN_FALSE;

    for (i = 0; i < length; i++) {
        const Py_UCS4 ch = PyUnicode_READ(kind, data, i);
        if (!Py_UNICODE_ISSPACE(ch))
            Py_RETURN_FALSE;
    }
    Py_RETURN_TRUE;
}

/*[clinic input]
str.isalpha as unicode_isalpha

Return True if the string is an alphabetic string, False otherwise.

A string is alphabetic if all characters in the string are alphabetic and there
is at least one character in the string.
[clinic start generated code]*/

static PyObject *
unicode_isalpha_impl(PyObject *self)
/*[clinic end generated code: output=cc81b9ac3883ec4f input=d0fd18a96cbca5eb]*/
{
    Py_ssize_t i, length;
    int kind;
    const void *data;

    length = PyUnicode_GET_LENGTH(self);
    kind = PyUnicode_KIND(self);
    data = PyUnicode_DATA(self);

    /* Shortcut for single character strings */
    if (length == 1)
        return PyBool_FromLong(
            Py_UNICODE_ISALPHA(PyUnicode_READ(kind, data, 0)));

    /* Special case for empty strings */
    if (length == 0)
        Py_RETURN_FALSE;

    for (i = 0; i < length; i++) {
        if (!Py_UNICODE_ISALPHA(PyUnicode_READ(kind, data, i)))
            Py_RETURN_FALSE;
    }
    Py_RETURN_TRUE;
}

/*[clinic input]
str.isalnum as unicode_isalnum

Return True if the string is an alpha-numeric string, False otherwise.

A string is alpha-numeric if all characters in the string are alpha-numeric and
there is at least one character in the string.
[clinic start generated code]*/

static PyObject *
unicode_isalnum_impl(PyObject *self)
/*[clinic end generated code: output=a5a23490ffc3660c input=5c6579bf2e04758c]*/
{
    int kind;
    const void *data;
    Py_ssize_t len, i;

    kind = PyUnicode_KIND(self);
    data = PyUnicode_DATA(self);
    len = PyUnicode_GET_LENGTH(self);

    /* Shortcut for single character strings */
    if (len == 1) {
        const Py_UCS4 ch = PyUnicode_READ(kind, data, 0);
        return PyBool_FromLong(Py_UNICODE_ISALNUM(ch));
    }

    /* Special case for empty strings */
    if (len == 0)
        Py_RETURN_FALSE;

    for (i = 0; i < len; i++) {
        const Py_UCS4 ch = PyUnicode_READ(kind, data, i);
        if (!Py_UNICODE_ISALNUM(ch))
            Py_RETURN_FALSE;
    }
    Py_RETURN_TRUE;
}

/*[clinic input]
str.isdecimal as unicode_isdecimal

Return True if the string is a decimal string, False otherwise.

A string is a decimal string if all characters in the string are decimal and
there is at least one character in the string.
[clinic start generated code]*/

static PyObject *
unicode_isdecimal_impl(PyObject *self)
/*[clinic end generated code: output=fb2dcdb62d3fc548 input=336bc97ab4c8268f]*/
{
    Py_ssize_t i, length;
    int kind;
    const void *data;

    length = PyUnicode_GET_LENGTH(self);
    kind = PyUnicode_KIND(self);
    data = PyUnicode_DATA(self);

    /* Shortcut for single character strings */
    if (length == 1)
        return PyBool_FromLong(
            Py_UNICODE_ISDECIMAL(PyUnicode_READ(kind, data, 0)));

    /* Special case for empty strings */
    if (length == 0)
        Py_RETURN_FALSE;

    for (i = 0; i < length; i++) {
        if (!Py_UNICODE_ISDECIMAL(PyUnicode_READ(kind, data, i)))
            Py_RETURN_FALSE;
    }
    Py_RETURN_TRUE;
}

/*[clinic input]
str.isdigit as unicode_isdigit

Return True if the string is a digit string, False otherwise.

A string is a digit string if all characters in the string are digits and there
is at least one character in the string.
[clinic start generated code]*/

static PyObject *
unicode_isdigit_impl(PyObject *self)
/*[clinic end generated code: output=10a6985311da6858 input=901116c31deeea4c]*/
{
    Py_ssize_t i, length;
    int kind;
    const void *data;

    length = PyUnicode_GET_LENGTH(self);
    kind = PyUnicode_KIND(self);
    data = PyUnicode_DATA(self);

    /* Shortcut for single character strings */
    if (length == 1) {
        const Py_UCS4 ch = PyUnicode_READ(kind, data, 0);
        return PyBool_FromLong(Py_UNICODE_ISDIGIT(ch));
    }

    /* Special case for empty strings */
    if (length == 0)
        Py_RETURN_FALSE;

    for (i = 0; i < length; i++) {
        if (!Py_UNICODE_ISDIGIT(PyUnicode_READ(kind, data, i)))
            Py_RETURN_FALSE;
    }
    Py_RETURN_TRUE;
}

/*[clinic input]
str.isnumeric as unicode_isnumeric

Return True if the string is a numeric string, False otherwise.

A string is numeric if all characters in the string are numeric and there is at
least one character in the string.
[clinic start generated code]*/

static PyObject *
unicode_isnumeric_impl(PyObject *self)
/*[clinic end generated code: output=9172a32d9013051a input=722507db976f826c]*/
{
    Py_ssize_t i, length;
    int kind;
    const void *data;

    length = PyUnicode_GET_LENGTH(self);
    kind = PyUnicode_KIND(self);
    data = PyUnicode_DATA(self);

    /* Shortcut for single character strings */
    if (length == 1)
        return PyBool_FromLong(
            Py_UNICODE_ISNUMERIC(PyUnicode_READ(kind, data, 0)));

    /* Special case for empty strings */
    if (length == 0)
        Py_RETURN_FALSE;

    for (i = 0; i < length; i++) {
        if (!Py_UNICODE_ISNUMERIC(PyUnicode_READ(kind, data, i)))
            Py_RETURN_FALSE;
    }
    Py_RETURN_TRUE;
}

Py_ssize_t
_PyUnicode_ScanIdentifier(PyObject *self)
{
    Py_ssize_t i;
    Py_ssize_t len = PyUnicode_GET_LENGTH(self);
    if (len == 0) {
        /* an empty string is not a valid identifier */
        return 0;
    }

    int kind = PyUnicode_KIND(self);
    const void *data = PyUnicode_DATA(self);
    Py_UCS4 ch = PyUnicode_READ(kind, data, 0);
    /* PEP 3131 says that the first character must be in
       XID_Start and subsequent characters in XID_Continue,
       and for the ASCII range, the 2.x rules apply (i.e
       start with letters and underscore, continue with
       letters, digits, underscore). However, given the current
       definition of XID_Start and XID_Continue, it is sufficient
       to check just for these, except that _ must be allowed
       as starting an identifier.  */
    if (!_PyUnicode_IsXidStart(ch) && ch != 0x5F /* LOW LINE */) {
        return 0;
    }

    for (i = 1; i < len; i++) {
        ch = PyUnicode_READ(kind, data, i);
        if (!_PyUnicode_IsXidContinue(ch)) {
            return i;
        }
    }
    return i;
}

int
PyUnicode_IsIdentifier(PyObject *self)
{
    Py_ssize_t i = _PyUnicode_ScanIdentifier(self);
    Py_ssize_t len = PyUnicode_GET_LENGTH(self);
    /* an empty string is not a valid identifier */
    return len && i == len;
}

/*[clinic input]
str.isidentifier as unicode_isidentifier

Return True if the string is a valid Python identifier, False otherwise.

Call keyword.iskeyword(s) to test whether string s is a reserved identifier,
such as "def" or "class".
[clinic start generated code]*/

static PyObject *
unicode_isidentifier_impl(PyObject *self)
/*[clinic end generated code: output=fe585a9666572905 input=2d807a104f21c0c5]*/
{
    return PyBool_FromLong(PyUnicode_IsIdentifier(self));
}

/*[clinic input]
str.isprintable as unicode_isprintable

Return True if the string is printable, False otherwise.

A string is printable if all of its characters are considered printable in
repr() or if it is empty.
[clinic start generated code]*/

static PyObject *
unicode_isprintable_impl(PyObject *self)
/*[clinic end generated code: output=3ab9626cd32dd1a0 input=98a0e1c2c1813209]*/
{
    Py_ssize_t i, length;
    int kind;
    const void *data;

    length = PyUnicode_GET_LENGTH(self);
    kind = PyUnicode_KIND(self);
    data = PyUnicode_DATA(self);

    /* Shortcut for single character strings */
    if (length == 1)
        return PyBool_FromLong(
            Py_UNICODE_ISPRINTABLE(PyUnicode_READ(kind, data, 0)));

    for (i = 0; i < length; i++) {
        if (!Py_UNICODE_ISPRINTABLE(PyUnicode_READ(kind, data, i))) {
            Py_RETURN_FALSE;
        }
    }
    Py_RETURN_TRUE;
}

/*[clinic input]
str.join as unicode_join

    iterable: object
    /

Concatenate any number of strings.

The string whose method is called is inserted in between each given string.
The result is returned as a new string.

Example: '.'.join(['ab', 'pq', 'rs']) -> 'ab.pq.rs'
[clinic start generated code]*/

static PyObject *
unicode_join(PyObject *self, PyObject *iterable)
/*[clinic end generated code: output=6857e7cecfe7bf98 input=2f70422bfb8fa189]*/
{
    return PyUnicode_Join(self, iterable);
}

static Py_ssize_t
unicode_length(PyObject *self)
{
    return PyUnicode_GET_LENGTH(self);
}

/*[clinic input]
str.ljust as unicode_ljust

    width: Py_ssize_t
    fillchar: Py_UCS4 = ' '
    /

Return a left-justified string of length width.

Padding is done using the specified fill character (default is a space).
[clinic start generated code]*/

static PyObject *
unicode_ljust_impl(PyObject *self, Py_ssize_t width, Py_UCS4 fillchar)
/*[clinic end generated code: output=1cce0e0e0a0b84b3 input=3ab599e335e60a32]*/
{
    if (PyUnicode_GET_LENGTH(self) >= width)
        return unicode_result_unchanged(self);

    return pad(self, 0, width - PyUnicode_GET_LENGTH(self), fillchar);
}

/*[clinic input]
str.lower as unicode_lower

Return a copy of the string converted to lowercase.
[clinic start generated code]*/

static PyObject *
unicode_lower_impl(PyObject *self)
/*[clinic end generated code: output=84ef9ed42efad663 input=60a2984b8beff23a]*/
{
    if (PyUnicode_IS_ASCII(self))
        return ascii_upper_or_lower(self, 1);
    return case_operation(self, do_lower);
}

#define LEFTSTRIP 0
#define RIGHTSTRIP 1
#define BOTHSTRIP 2

/* Arrays indexed by above */
static const char *stripfuncnames[] = {"lstrip", "rstrip", "strip"};

#define STRIPNAME(i) (stripfuncnames[i])

/* externally visible for str.strip(unicode) */
PyObject *
_PyUnicode_XStrip(PyObject *self, int striptype, PyObject *sepobj)
{
    const void *data;
    int kind;
    Py_ssize_t i, j, len;
    BLOOM_MASK sepmask;
    Py_ssize_t seplen;

    kind = PyUnicode_KIND(self);
    data = PyUnicode_DATA(self);
    len = PyUnicode_GET_LENGTH(self);
    seplen = PyUnicode_GET_LENGTH(sepobj);
    sepmask = make_bloom_mask(PyUnicode_KIND(sepobj),
                              PyUnicode_DATA(sepobj),
                              seplen);

    i = 0;
    if (striptype != RIGHTSTRIP) {
        while (i < len) {
            Py_UCS4 ch = PyUnicode_READ(kind, data, i);
            if (!BLOOM(sepmask, ch))
                break;
            if (PyUnicode_FindChar(sepobj, ch, 0, seplen, 1) < 0)
                break;
            i++;
        }
    }

    j = len;
    if (striptype != LEFTSTRIP) {
        j--;
        while (j >= i) {
            Py_UCS4 ch = PyUnicode_READ(kind, data, j);
            if (!BLOOM(sepmask, ch))
                break;
            if (PyUnicode_FindChar(sepobj, ch, 0, seplen, 1) < 0)
                break;
            j--;
        }

        j++;
    }

    return PyUnicode_Substring(self, i, j);
}

PyObject*
PyUnicode_Substring(PyObject *self, Py_ssize_t start, Py_ssize_t end)
{
    const unsigned char *data;
    int kind;
    Py_ssize_t length;

    length = PyUnicode_GET_LENGTH(self);
    end = Py_MIN(end, length);

    if (start == 0 && end == length)
        return unicode_result_unchanged(self);

    if (start < 0 || end < 0) {
        PyErr_SetString(PyExc_IndexError, "string index out of range");
        return NULL;
    }
    if (start >= length || end < start)
        _Py_RETURN_UNICODE_EMPTY();

    length = end - start;
    if (PyUnicode_IS_ASCII(self)) {
        data = PyUnicode_1BYTE_DATA(self);
        return _PyUnicode_FromASCII((const char*)(data + start), length);
    }
    else {
        kind = PyUnicode_KIND(self);
        data = PyUnicode_1BYTE_DATA(self);
        return PyUnicode_FromKindAndData(kind,
                                         data + kind * start,
                                         length);
    }
}

static PyObject *
do_strip(PyObject *self, int striptype)
{
    Py_ssize_t len, i, j;

    len = PyUnicode_GET_LENGTH(self);

    if (PyUnicode_IS_ASCII(self)) {
        const Py_UCS1 *data = PyUnicode_1BYTE_DATA(self);

        i = 0;
        if (striptype != RIGHTSTRIP) {
            while (i < len) {
                Py_UCS1 ch = data[i];
                if (!_Py_ascii_whitespace[ch])
                    break;
                i++;
            }
        }

        j = len;
        if (striptype != LEFTSTRIP) {
            j--;
            while (j >= i) {
                Py_UCS1 ch = data[j];
                if (!_Py_ascii_whitespace[ch])
                    break;
                j--;
            }
            j++;
        }
    }
    else {
        int kind = PyUnicode_KIND(self);
        const void *data = PyUnicode_DATA(self);

        i = 0;
        if (striptype != RIGHTSTRIP) {
            while (i < len) {
                Py_UCS4 ch = PyUnicode_READ(kind, data, i);
                if (!Py_UNICODE_ISSPACE(ch))
                    break;
                i++;
            }
        }

        j = len;
        if (striptype != LEFTSTRIP) {
            j--;
            while (j >= i) {
                Py_UCS4 ch = PyUnicode_READ(kind, data, j);
                if (!Py_UNICODE_ISSPACE(ch))
                    break;
                j--;
            }
            j++;
        }
    }

    return PyUnicode_Substring(self, i, j);
}


static PyObject *
do_argstrip(PyObject *self, int striptype, PyObject *sep)
{
    if (sep != Py_None) {
        if (PyUnicode_Check(sep))
            return _PyUnicode_XStrip(self, striptype, sep);
        else {
            PyErr_Format(PyExc_TypeError,
                         "%s arg must be None or str",
                         STRIPNAME(striptype));
            return NULL;
        }
    }

    return do_strip(self, striptype);
}


/*[clinic input]
str.strip as unicode_strip

    chars: object = None
    /

Return a copy of the string with leading and trailing whitespace removed.

If chars is given and not None, remove characters in chars instead.
[clinic start generated code]*/

static PyObject *
unicode_strip_impl(PyObject *self, PyObject *chars)
/*[clinic end generated code: output=ca19018454345d57 input=385289c6f423b954]*/
{
    return do_argstrip(self, BOTHSTRIP, chars);
}


/*[clinic input]
str.lstrip as unicode_lstrip

    chars: object = None
    /

Return a copy of the string with leading whitespace removed.

If chars is given and not None, remove characters in chars instead.
[clinic start generated code]*/

static PyObject *
unicode_lstrip_impl(PyObject *self, PyObject *chars)
/*[clinic end generated code: output=3b43683251f79ca7 input=529f9f3834448671]*/
{
    return do_argstrip(self, LEFTSTRIP, chars);
}


/*[clinic input]
str.rstrip as unicode_rstrip

    chars: object = None
    /

Return a copy of the string with trailing whitespace removed.

If chars is given and not None, remove characters in chars instead.
[clinic start generated code]*/

static PyObject *
unicode_rstrip_impl(PyObject *self, PyObject *chars)
/*[clinic end generated code: output=4a59230017cc3b7a input=62566c627916557f]*/
{
    return do_argstrip(self, RIGHTSTRIP, chars);
}


static PyObject*
unicode_repeat(PyObject *str, Py_ssize_t len)
{
    PyObject *u;
    Py_ssize_t nchars, n;

    if (len < 1)
        _Py_RETURN_UNICODE_EMPTY();

    /* no repeat, return original string */
    if (len == 1)
        return unicode_result_unchanged(str);

    if (PyUnicode_GET_LENGTH(str) > PY_SSIZE_T_MAX / len) {
        PyErr_SetString(PyExc_OverflowError,
                        "repeated string is too long");
        return NULL;
    }
    nchars = len * PyUnicode_GET_LENGTH(str);

    u = PyUnicode_New(nchars, PyUnicode_MAX_CHAR_VALUE(str));
    if (!u)
        return NULL;
    assert(PyUnicode_KIND(u) == PyUnicode_KIND(str));

    if (PyUnicode_GET_LENGTH(str) == 1) {
        int kind = PyUnicode_KIND(str);
        Py_UCS4 fill_char = PyUnicode_READ(kind, PyUnicode_DATA(str), 0);
        if (kind == PyUnicode_1BYTE_KIND) {
            void *to = PyUnicode_DATA(u);
            memset(to, (unsigned char)fill_char, len);
        }
        else if (kind == PyUnicode_2BYTE_KIND) {
            Py_UCS2 *ucs2 = PyUnicode_2BYTE_DATA(u);
            for (n = 0; n < len; ++n)
                ucs2[n] = fill_char;
        } else {
            Py_UCS4 *ucs4 = PyUnicode_4BYTE_DATA(u);
            assert(kind == PyUnicode_4BYTE_KIND);
            for (n = 0; n < len; ++n)
                ucs4[n] = fill_char;
        }
    }
    else {
        Py_ssize_t char_size = PyUnicode_KIND(str);
        char *to = (char *) PyUnicode_DATA(u);
        _PyBytes_Repeat(to, nchars * char_size, PyUnicode_DATA(str),
            PyUnicode_GET_LENGTH(str) * char_size);
    }

    assert(_PyUnicode_CheckConsistency(u, 1));
    return u;
}

PyObject *
PyUnicode_Replace(PyObject *str,
                  PyObject *substr,
                  PyObject *replstr,
                  Py_ssize_t maxcount)
{
    if (ensure_unicode(str) < 0 || ensure_unicode(substr) < 0 ||
            ensure_unicode(replstr) < 0)
        return NULL;
    return replace(str, substr, replstr, maxcount);
}

/*[clinic input]
str.replace as unicode_replace

    old: unicode
    new: unicode
    count: Py_ssize_t = -1
        Maximum number of occurrences to replace.
        -1 (the default value) means replace all occurrences.
    /

Return a copy with all occurrences of substring old replaced by new.

If the optional argument count is given, only the first count occurrences are
replaced.
[clinic start generated code]*/

static PyObject *
unicode_replace_impl(PyObject *self, PyObject *old, PyObject *new,
                     Py_ssize_t count)
/*[clinic end generated code: output=b63f1a8b5eebf448 input=147d12206276ebeb]*/
{
    return replace(self, old, new, count);
}

/*[clinic input]
str.removeprefix as unicode_removeprefix

    prefix: unicode
    /

Return a str with the given prefix string removed if present.

If the string starts with the prefix string, return string[len(prefix):].
Otherwise, return a copy of the original string.
[clinic start generated code]*/

static PyObject *
unicode_removeprefix_impl(PyObject *self, PyObject *prefix)
/*[clinic end generated code: output=f1e5945e9763bcb9 input=27ec40b99a37eb88]*/
{
    int match = tailmatch(self, prefix, 0, PY_SSIZE_T_MAX, -1);
    if (match == -1) {
        return NULL;
    }
    if (match) {
        return PyUnicode_Substring(self, PyUnicode_GET_LENGTH(prefix),
                                   PyUnicode_GET_LENGTH(self));
    }
    return unicode_result_unchanged(self);
}

/*[clinic input]
str.removesuffix as unicode_removesuffix

    suffix: unicode
    /

Return a str with the given suffix string removed if present.

If the string ends with the suffix string and that suffix is not empty,
return string[:-len(suffix)]. Otherwise, return a copy of the original
string.
[clinic start generated code]*/

static PyObject *
unicode_removesuffix_impl(PyObject *self, PyObject *suffix)
/*[clinic end generated code: output=d36629e227636822 input=12cc32561e769be4]*/
{
    int match = tailmatch(self, suffix, 0, PY_SSIZE_T_MAX, +1);
    if (match == -1) {
        return NULL;
    }
    if (match) {
        return PyUnicode_Substring(self, 0, PyUnicode_GET_LENGTH(self)
                                            - PyUnicode_GET_LENGTH(suffix));
    }
    return unicode_result_unchanged(self);
}

static PyObject *
unicode_repr(PyObject *unicode)
{
    PyObject *repr;
    Py_ssize_t isize;
    Py_ssize_t osize, squote, dquote, i, o;
    Py_UCS4 max, quote;
    int ikind, okind, unchanged;
    const void *idata;
    void *odata;

    isize = PyUnicode_GET_LENGTH(unicode);
    idata = PyUnicode_DATA(unicode);

    /* Compute length of output, quote characters, and
       maximum character */
    osize = 0;
    max = 127;
    squote = dquote = 0;
    ikind = PyUnicode_KIND(unicode);
    for (i = 0; i < isize; i++) {
        Py_UCS4 ch = PyUnicode_READ(ikind, idata, i);
        Py_ssize_t incr = 1;
        switch (ch) {
        case '\'': squote++; break;
        case '"':  dquote++; break;
        case '\\': case '\t': case '\r': case '\n':
            incr = 2;
            break;
        default:
            /* Fast-path ASCII */
            if (ch < ' ' || ch == 0x7f)
                incr = 4; /* \xHH */
            else if (ch < 0x7f)
                ;
            else if (Py_UNICODE_ISPRINTABLE(ch))
                max = ch > max ? ch : max;
            else if (ch < 0x100)
                incr = 4; /* \xHH */
            else if (ch < 0x10000)
                incr = 6; /* \uHHHH */
            else
                incr = 10; /* \uHHHHHHHH */
        }
        if (osize > PY_SSIZE_T_MAX - incr) {
            PyErr_SetString(PyExc_OverflowError,
                            "string is too long to generate repr");
            return NULL;
        }
        osize += incr;
    }

    quote = '\'';
    unchanged = (osize == isize);
    if (squote) {
        unchanged = 0;
        if (dquote)
            /* Both squote and dquote present. Use squote,
               and escape them */
            osize += squote;
        else
            quote = '"';
    }
    osize += 2;   /* quotes */

    repr = PyUnicode_New(osize, max);
    if (repr == NULL)
        return NULL;
    okind = PyUnicode_KIND(repr);
    odata = PyUnicode_DATA(repr);

    PyUnicode_WRITE(okind, odata, 0, quote);
    PyUnicode_WRITE(okind, odata, osize-1, quote);
    if (unchanged) {
        _PyUnicode_FastCopyCharacters(repr, 1,
                                      unicode, 0,
                                      isize);
    }
    else {
        for (i = 0, o = 1; i < isize; i++) {
            Py_UCS4 ch = PyUnicode_READ(ikind, idata, i);

            /* Escape quotes and backslashes */
            if ((ch == quote) || (ch == '\\')) {
                PyUnicode_WRITE(okind, odata, o++, '\\');
                PyUnicode_WRITE(okind, odata, o++, ch);
                continue;
            }

            /* Map special whitespace to '\t', \n', '\r' */
            if (ch == '\t') {
                PyUnicode_WRITE(okind, odata, o++, '\\');
                PyUnicode_WRITE(okind, odata, o++, 't');
            }
            else if (ch == '\n') {
                PyUnicode_WRITE(okind, odata, o++, '\\');
                PyUnicode_WRITE(okind, odata, o++, 'n');
            }
            else if (ch == '\r') {
                PyUnicode_WRITE(okind, odata, o++, '\\');
                PyUnicode_WRITE(okind, odata, o++, 'r');
            }

            /* Map non-printable US ASCII to '\xhh' */
            else if (ch < ' ' || ch == 0x7F) {
                PyUnicode_WRITE(okind, odata, o++, '\\');
                PyUnicode_WRITE(okind, odata, o++, 'x');
                PyUnicode_WRITE(okind, odata, o++, Py_hexdigits[(ch >> 4) & 0x000F]);
                PyUnicode_WRITE(okind, odata, o++, Py_hexdigits[ch & 0x000F]);
            }

            /* Copy ASCII characters as-is */
            else if (ch < 0x7F) {
                PyUnicode_WRITE(okind, odata, o++, ch);
            }

            /* Non-ASCII characters */
            else {
                /* Map Unicode whitespace and control characters
                   (categories Z* and C* except ASCII space)
                */
                if (!Py_UNICODE_ISPRINTABLE(ch)) {
                    PyUnicode_WRITE(okind, odata, o++, '\\');
                    /* Map 8-bit characters to '\xhh' */
                    if (ch <= 0xff) {
                        PyUnicode_WRITE(okind, odata, o++, 'x');
                        PyUnicode_WRITE(okind, odata, o++, Py_hexdigits[(ch >> 4) & 0x000F]);
                        PyUnicode_WRITE(okind, odata, o++, Py_hexdigits[ch & 0x000F]);
                    }
                    /* Map 16-bit characters to '\uxxxx' */
                    else if (ch <= 0xffff) {
                        PyUnicode_WRITE(okind, odata, o++, 'u');
                        PyUnicode_WRITE(okind, odata, o++, Py_hexdigits[(ch >> 12) & 0xF]);
                        PyUnicode_WRITE(okind, odata, o++, Py_hexdigits[(ch >> 8) & 0xF]);
                        PyUnicode_WRITE(okind, odata, o++, Py_hexdigits[(ch >> 4) & 0xF]);
                        PyUnicode_WRITE(okind, odata, o++, Py_hexdigits[ch & 0xF]);
                    }
                    /* Map 21-bit characters to '\U00xxxxxx' */
                    else {
                        PyUnicode_WRITE(okind, odata, o++, 'U');
                        PyUnicode_WRITE(okind, odata, o++, Py_hexdigits[(ch >> 28) & 0xF]);
                        PyUnicode_WRITE(okind, odata, o++, Py_hexdigits[(ch >> 24) & 0xF]);
                        PyUnicode_WRITE(okind, odata, o++, Py_hexdigits[(ch >> 20) & 0xF]);
                        PyUnicode_WRITE(okind, odata, o++, Py_hexdigits[(ch >> 16) & 0xF]);
                        PyUnicode_WRITE(okind, odata, o++, Py_hexdigits[(ch >> 12) & 0xF]);
                        PyUnicode_WRITE(okind, odata, o++, Py_hexdigits[(ch >> 8) & 0xF]);
                        PyUnicode_WRITE(okind, odata, o++, Py_hexdigits[(ch >> 4) & 0xF]);
                        PyUnicode_WRITE(okind, odata, o++, Py_hexdigits[ch & 0xF]);
                    }
                }
                /* Copy characters as-is */
                else {
                    PyUnicode_WRITE(okind, odata, o++, ch);
                }
            }
        }
    }
    /* Closing quote already added at the beginning */
    assert(_PyUnicode_CheckConsistency(repr, 1));
    return repr;
}

PyDoc_STRVAR(rfind__doc__,
             "S.rfind(sub[, start[, end]]) -> int\n\
\n\
Return the highest index in S where substring sub is found,\n\
such that sub is contained within S[start:end].  Optional\n\
arguments start and end are interpreted as in slice notation.\n\
\n\
Return -1 on failure.");

static PyObject *
unicode_rfind(PyObject *self, PyObject *args)
{
    /* initialize variables to prevent gcc warning */
    PyObject *substring = NULL;
    Py_ssize_t start = 0;
    Py_ssize_t end = 0;
    Py_ssize_t result;

    if (!parse_args_finds_unicode("rfind", args, &substring, &start, &end))
        return NULL;

    result = any_find_slice(self, substring, start, end, -1);

    if (result == -2)
        return NULL;

    return PyLong_FromSsize_t(result);
}

PyDoc_STRVAR(rindex__doc__,
             "S.rindex(sub[, start[, end]]) -> int\n\
\n\
Return the highest index in S where substring sub is found,\n\
such that sub is contained within S[start:end].  Optional\n\
arguments start and end are interpreted as in slice notation.\n\
\n\
Raises ValueError when the substring is not found.");

static PyObject *
unicode_rindex(PyObject *self, PyObject *args)
{
    /* initialize variables to prevent gcc warning */
    PyObject *substring = NULL;
    Py_ssize_t start = 0;
    Py_ssize_t end = 0;
    Py_ssize_t result;

    if (!parse_args_finds_unicode("rindex", args, &substring, &start, &end))
        return NULL;

    result = any_find_slice(self, substring, start, end, -1);

    if (result == -2)
        return NULL;

    if (result < 0) {
        PyErr_SetString(PyExc_ValueError, "substring not found");
        return NULL;
    }

    return PyLong_FromSsize_t(result);
}

/*[clinic input]
str.rjust as unicode_rjust

    width: Py_ssize_t
    fillchar: Py_UCS4 = ' '
    /

Return a right-justified string of length width.

Padding is done using the specified fill character (default is a space).
[clinic start generated code]*/

static PyObject *
unicode_rjust_impl(PyObject *self, Py_ssize_t width, Py_UCS4 fillchar)
/*[clinic end generated code: output=804a1a57fbe8d5cf input=d05f550b5beb1f72]*/
{
    if (PyUnicode_GET_LENGTH(self) >= width)
        return unicode_result_unchanged(self);

    return pad(self, width - PyUnicode_GET_LENGTH(self), 0, fillchar);
}

PyObject *
PyUnicode_Split(PyObject *s, PyObject *sep, Py_ssize_t maxsplit)
{
    if (ensure_unicode(s) < 0 || (sep != NULL && ensure_unicode(sep) < 0))
        return NULL;

    return split(s, sep, maxsplit);
}

/*[clinic input]
str.split as unicode_split

    sep: object = None
        The separator used to split the string.

        When set to None (the default value), will split on any whitespace
        character (including \\n \\r \\t \\f and spaces) and will discard
        empty strings from the result.
    maxsplit: Py_ssize_t = -1
        Maximum number of splits (starting from the left).
        -1 (the default value) means no limit.

Return a list of the substrings in the string, using sep as the separator string.

Note, str.split() is mainly useful for data that has been intentionally
delimited.  With natural text that includes punctuation, consider using
the regular expression module.

[clinic start generated code]*/

static PyObject *
unicode_split_impl(PyObject *self, PyObject *sep, Py_ssize_t maxsplit)
/*[clinic end generated code: output=3a65b1db356948dc input=906d953b44efc43b]*/
{
    if (sep == Py_None)
        return split(self, NULL, maxsplit);
    if (PyUnicode_Check(sep))
        return split(self, sep, maxsplit);

    PyErr_Format(PyExc_TypeError,
                 "must be str or None, not %.100s",
                 Py_TYPE(sep)->tp_name);
    return NULL;
}

PyObject *
PyUnicode_Partition(PyObject *str_obj, PyObject *sep_obj)
{
    PyObject* out;
    int kind1, kind2;
    const void *buf1, *buf2;
    Py_ssize_t len1, len2;

    if (ensure_unicode(str_obj) < 0 || ensure_unicode(sep_obj) < 0)
        return NULL;

    kind1 = PyUnicode_KIND(str_obj);
    kind2 = PyUnicode_KIND(sep_obj);
    len1 = PyUnicode_GET_LENGTH(str_obj);
    len2 = PyUnicode_GET_LENGTH(sep_obj);
    if (kind1 < kind2 || len1 < len2) {
        PyObject *empty = unicode_get_empty();  // Borrowed reference
        return PyTuple_Pack(3, str_obj, empty, empty);
    }
    buf1 = PyUnicode_DATA(str_obj);
    buf2 = PyUnicode_DATA(sep_obj);
    if (kind2 != kind1) {
        buf2 = unicode_askind(kind2, buf2, len2, kind1);
        if (!buf2)
            return NULL;
    }

    switch (kind1) {
    case PyUnicode_1BYTE_KIND:
        if (PyUnicode_IS_ASCII(str_obj) && PyUnicode_IS_ASCII(sep_obj))
            out = asciilib_partition(str_obj, buf1, len1, sep_obj, buf2, len2);
        else
            out = ucs1lib_partition(str_obj, buf1, len1, sep_obj, buf2, len2);
        break;
    case PyUnicode_2BYTE_KIND:
        out = ucs2lib_partition(str_obj, buf1, len1, sep_obj, buf2, len2);
        break;
    case PyUnicode_4BYTE_KIND:
        out = ucs4lib_partition(str_obj, buf1, len1, sep_obj, buf2, len2);
        break;
    default:
        Py_UNREACHABLE();
    }

    assert((kind2 == kind1) == (buf2 == PyUnicode_DATA(sep_obj)));
    if (kind2 != kind1)
        PyMem_Free((void *)buf2);

    return out;
}


PyObject *
PyUnicode_RPartition(PyObject *str_obj, PyObject *sep_obj)
{
    PyObject* out;
    int kind1, kind2;
    const void *buf1, *buf2;
    Py_ssize_t len1, len2;

    if (ensure_unicode(str_obj) < 0 || ensure_unicode(sep_obj) < 0)
        return NULL;

    kind1 = PyUnicode_KIND(str_obj);
    kind2 = PyUnicode_KIND(sep_obj);
    len1 = PyUnicode_GET_LENGTH(str_obj);
    len2 = PyUnicode_GET_LENGTH(sep_obj);
    if (kind1 < kind2 || len1 < len2) {
        PyObject *empty = unicode_get_empty();  // Borrowed reference
        return PyTuple_Pack(3, empty, empty, str_obj);
    }
    buf1 = PyUnicode_DATA(str_obj);
    buf2 = PyUnicode_DATA(sep_obj);
    if (kind2 != kind1) {
        buf2 = unicode_askind(kind2, buf2, len2, kind1);
        if (!buf2)
            return NULL;
    }

    switch (kind1) {
    case PyUnicode_1BYTE_KIND:
        if (PyUnicode_IS_ASCII(str_obj) && PyUnicode_IS_ASCII(sep_obj))
            out = asciilib_rpartition(str_obj, buf1, len1, sep_obj, buf2, len2);
        else
            out = ucs1lib_rpartition(str_obj, buf1, len1, sep_obj, buf2, len2);
        break;
    case PyUnicode_2BYTE_KIND:
        out = ucs2lib_rpartition(str_obj, buf1, len1, sep_obj, buf2, len2);
        break;
    case PyUnicode_4BYTE_KIND:
        out = ucs4lib_rpartition(str_obj, buf1, len1, sep_obj, buf2, len2);
        break;
    default:
        Py_UNREACHABLE();
    }

    assert((kind2 == kind1) == (buf2 == PyUnicode_DATA(sep_obj)));
    if (kind2 != kind1)
        PyMem_Free((void *)buf2);

    return out;
}

/*[clinic input]
str.partition as unicode_partition

    sep: object
    /

Partition the string into three parts using the given separator.

This will search for the separator in the string.  If the separator is found,
returns a 3-tuple containing the part before the separator, the separator
itself, and the part after it.

If the separator is not found, returns a 3-tuple containing the original string
and two empty strings.
[clinic start generated code]*/

static PyObject *
unicode_partition(PyObject *self, PyObject *sep)
/*[clinic end generated code: output=e4ced7bd253ca3c4 input=f29b8d06c63e50be]*/
{
    return PyUnicode_Partition(self, sep);
}

/*[clinic input]
str.rpartition as unicode_rpartition = str.partition

Partition the string into three parts using the given separator.

This will search for the separator in the string, starting at the end. If
the separator is found, returns a 3-tuple containing the part before the
separator, the separator itself, and the part after it.

If the separator is not found, returns a 3-tuple containing two empty strings
and the original string.
[clinic start generated code]*/

static PyObject *
unicode_rpartition(PyObject *self, PyObject *sep)
/*[clinic end generated code: output=1aa13cf1156572aa input=c4b7db3ef5cf336a]*/
{
    return PyUnicode_RPartition(self, sep);
}

PyObject *
PyUnicode_RSplit(PyObject *s, PyObject *sep, Py_ssize_t maxsplit)
{
    if (ensure_unicode(s) < 0 || (sep != NULL && ensure_unicode(sep) < 0))
        return NULL;

    return rsplit(s, sep, maxsplit);
}

/*[clinic input]
str.rsplit as unicode_rsplit = str.split

Return a list of the substrings in the string, using sep as the separator string.

Splitting starts at the end of the string and works to the front.
[clinic start generated code]*/

static PyObject *
unicode_rsplit_impl(PyObject *self, PyObject *sep, Py_ssize_t maxsplit)
/*[clinic end generated code: output=c2b815c63bcabffc input=ea78406060fce33c]*/
{
    if (sep == Py_None)
        return rsplit(self, NULL, maxsplit);
    if (PyUnicode_Check(sep))
        return rsplit(self, sep, maxsplit);

    PyErr_Format(PyExc_TypeError,
                 "must be str or None, not %.100s",
                 Py_TYPE(sep)->tp_name);
    return NULL;
}

/*[clinic input]
str.splitlines as unicode_splitlines

    keepends: bool = False

Return a list of the lines in the string, breaking at line boundaries.

Line breaks are not included in the resulting list unless keepends is given and
true.
[clinic start generated code]*/

static PyObject *
unicode_splitlines_impl(PyObject *self, int keepends)
/*[clinic end generated code: output=f664dcdad153ec40 input=ba6ad05ee85d2b55]*/
{
    return PyUnicode_Splitlines(self, keepends);
}

static
PyObject *unicode_str(PyObject *self)
{
    return unicode_result_unchanged(self);
}

/*[clinic input]
str.swapcase as unicode_swapcase

Convert uppercase characters to lowercase and lowercase characters to uppercase.
[clinic start generated code]*/

static PyObject *
unicode_swapcase_impl(PyObject *self)
/*[clinic end generated code: output=5d28966bf6d7b2af input=3f3ef96d5798a7bb]*/
{
    return case_operation(self, do_swapcase);
}

/*[clinic input]

@staticmethod
str.maketrans as unicode_maketrans

  x: object

  y: unicode=NULL

  z: unicode=NULL

  /

Return a translation table usable for str.translate().

If there is only one argument, it must be a dictionary mapping Unicode
ordinals (integers) or characters to Unicode ordinals, strings or None.
Character keys will be then converted to ordinals.
If there are two arguments, they must be strings of equal length, and
in the resulting dictionary, each character in x will be mapped to the
character at the same position in y. If there is a third argument, it
must be a string, whose characters will be mapped to None in the result.
[clinic start generated code]*/

static PyObject *
unicode_maketrans_impl(PyObject *x, PyObject *y, PyObject *z)
/*[clinic end generated code: output=a925c89452bd5881 input=7bfbf529a293c6c5]*/
{
    PyObject *new = NULL, *key, *value;
    Py_ssize_t i = 0;
    int res;

    new = PyDict_New();
    if (!new)
        return NULL;
    if (y != NULL) {
        int x_kind, y_kind, z_kind;
        const void *x_data, *y_data, *z_data;

        /* x must be a string too, of equal length */
        if (!PyUnicode_Check(x)) {
            PyErr_SetString(PyExc_TypeError, "first maketrans argument must "
                            "be a string if there is a second argument");
            goto err;
        }
        if (PyUnicode_GET_LENGTH(x) != PyUnicode_GET_LENGTH(y)) {
            PyErr_SetString(PyExc_ValueError, "the first two maketrans "
                            "arguments must have equal length");
            goto err;
        }
        /* create entries for translating chars in x to those in y */
        x_kind = PyUnicode_KIND(x);
        y_kind = PyUnicode_KIND(y);
        x_data = PyUnicode_DATA(x);
        y_data = PyUnicode_DATA(y);
        for (i = 0; i < PyUnicode_GET_LENGTH(x); i++) {
            key = PyLong_FromLong(PyUnicode_READ(x_kind, x_data, i));
            if (!key)
                goto err;
            value = PyLong_FromLong(PyUnicode_READ(y_kind, y_data, i));
            if (!value) {
                Py_DECREF(key);
                goto err;
            }
            res = PyDict_SetItem(new, key, value);
            Py_DECREF(key);
            Py_DECREF(value);
            if (res < 0)
                goto err;
        }
        /* create entries for deleting chars in z */
        if (z != NULL) {
            z_kind = PyUnicode_KIND(z);
            z_data = PyUnicode_DATA(z);
            for (i = 0; i < PyUnicode_GET_LENGTH(z); i++) {
                key = PyLong_FromLong(PyUnicode_READ(z_kind, z_data, i));
                if (!key)
                    goto err;
                res = PyDict_SetItem(new, key, Py_None);
                Py_DECREF(key);
                if (res < 0)
                    goto err;
            }
        }
    } else {
        int kind;
        const void *data;

        /* x must be a dict */
        if (!PyDict_CheckExact(x)) {
            PyErr_SetString(PyExc_TypeError, "if you give only one argument "
                            "to maketrans it must be a dict");
            goto err;
        }
        /* copy entries into the new dict, converting string keys to int keys */
        while (PyDict_Next(x, &i, &key, &value)) {
            if (PyUnicode_Check(key)) {
                /* convert string keys to integer keys */
                PyObject *newkey;
                if (PyUnicode_GET_LENGTH(key) != 1) {
                    PyErr_SetString(PyExc_ValueError, "string keys in translate "
                                    "table must be of length 1");
                    goto err;
                }
                kind = PyUnicode_KIND(key);
                data = PyUnicode_DATA(key);
                newkey = PyLong_FromLong(PyUnicode_READ(kind, data, 0));
                if (!newkey)
                    goto err;
                res = PyDict_SetItem(new, newkey, value);
                Py_DECREF(newkey);
                if (res < 0)
                    goto err;
            } else if (PyLong_Check(key)) {
                /* just keep integer keys */
                if (PyDict_SetItem(new, key, value) < 0)
                    goto err;
            } else {
                PyErr_SetString(PyExc_TypeError, "keys in translate table must "
                                "be strings or integers");
                goto err;
            }
        }
    }
    return new;
  err:
    Py_DECREF(new);
    return NULL;
}

/*[clinic input]
str.translate as unicode_translate

    table: object
        Translation table, which must be a mapping of Unicode ordinals to
        Unicode ordinals, strings, or None.
    /

Replace each character in the string using the given translation table.

The table must implement lookup/indexing via __getitem__, for instance a
dictionary or list.  If this operation raises LookupError, the character is
left untouched.  Characters mapped to None are deleted.
[clinic start generated code]*/

static PyObject *
unicode_translate(PyObject *self, PyObject *table)
/*[clinic end generated code: output=3cb448ff2fd96bf3 input=6d38343db63d8eb0]*/
{
    return _PyUnicode_TranslateCharmap(self, table, "ignore");
}

/*[clinic input]
str.upper as unicode_upper

Return a copy of the string converted to uppercase.
[clinic start generated code]*/

static PyObject *
unicode_upper_impl(PyObject *self)
/*[clinic end generated code: output=1b7ddd16bbcdc092 input=db3d55682dfe2e6c]*/
{
    if (PyUnicode_IS_ASCII(self))
        return ascii_upper_or_lower(self, 0);
    return case_operation(self, do_upper);
}

/*[clinic input]
str.zfill as unicode_zfill

    width: Py_ssize_t
    /

Pad a numeric string with zeros on the left, to fill a field of the given width.

The string is never truncated.
[clinic start generated code]*/

static PyObject *
unicode_zfill_impl(PyObject *self, Py_ssize_t width)
/*[clinic end generated code: output=e13fb6bdf8e3b9df input=c6b2f772c6f27799]*/
{
    Py_ssize_t fill;
    PyObject *u;
    int kind;
    const void *data;
    Py_UCS4 chr;

    if (PyUnicode_GET_LENGTH(self) >= width)
        return unicode_result_unchanged(self);

    fill = width - PyUnicode_GET_LENGTH(self);

    u = pad(self, fill, 0, '0');

    if (u == NULL)
        return NULL;

    kind = PyUnicode_KIND(u);
    data = PyUnicode_DATA(u);
    chr = PyUnicode_READ(kind, data, fill);

    if (chr == '+' || chr == '-') {
        /* move sign to beginning of string */
        PyUnicode_WRITE(kind, data, 0, chr);
        PyUnicode_WRITE(kind, data, fill, '0');
    }

    assert(_PyUnicode_CheckConsistency(u, 1));
    return u;
}

PyDoc_STRVAR(startswith__doc__,
             "S.startswith(prefix[, start[, end]]) -> bool\n\
\n\
Return True if S starts with the specified prefix, False otherwise.\n\
With optional start, test S beginning at that position.\n\
With optional end, stop comparing S at that position.\n\
prefix can also be a tuple of strings to try.");

static PyObject *
unicode_startswith(PyObject *self,
                   PyObject *args)
{
    PyObject *subobj;
    PyObject *substring;
    Py_ssize_t start = 0;
    Py_ssize_t end = PY_SSIZE_T_MAX;
    int result;

    if (!asciilib_parse_args_finds("startswith", args, &subobj, &start, &end))
        return NULL;
    if (PyTuple_Check(subobj)) {
        Py_ssize_t i;
        for (i = 0; i < PyTuple_GET_SIZE(subobj); i++) {
            substring = PyTuple_GET_ITEM(subobj, i);
            if (!PyUnicode_Check(substring)) {
                PyErr_Format(PyExc_TypeError,
                             "tuple for startswith must only contain str, "
                             "not %.100s",
                             Py_TYPE(substring)->tp_name);
                return NULL;
            }
            result = tailmatch(self, substring, start, end, -1);
            if (result == -1)
                return NULL;
            if (result) {
                Py_RETURN_TRUE;
            }
        }
        /* nothing matched */
        Py_RETURN_FALSE;
    }
    if (!PyUnicode_Check(subobj)) {
        PyErr_Format(PyExc_TypeError,
                     "startswith first arg must be str or "
                     "a tuple of str, not %.100s", Py_TYPE(subobj)->tp_name);
        return NULL;
    }
    result = tailmatch(self, subobj, start, end, -1);
    if (result == -1)
        return NULL;
    return PyBool_FromLong(result);
}


PyDoc_STRVAR(endswith__doc__,
             "S.endswith(suffix[, start[, end]]) -> bool\n\
\n\
Return True if S ends with the specified suffix, False otherwise.\n\
With optional start, test S beginning at that position.\n\
With optional end, stop comparing S at that position.\n\
suffix can also be a tuple of strings to try.");

static PyObject *
unicode_endswith(PyObject *self,
                 PyObject *args)
{
    PyObject *subobj;
    PyObject *substring;
    Py_ssize_t start = 0;
    Py_ssize_t end = PY_SSIZE_T_MAX;
    int result;

    if (!asciilib_parse_args_finds("endswith", args, &subobj, &start, &end))
        return NULL;
    if (PyTuple_Check(subobj)) {
        Py_ssize_t i;
        for (i = 0; i < PyTuple_GET_SIZE(subobj); i++) {
            substring = PyTuple_GET_ITEM(subobj, i);
            if (!PyUnicode_Check(substring)) {
                PyErr_Format(PyExc_TypeError,
                             "tuple for endswith must only contain str, "
                             "not %.100s",
                             Py_TYPE(substring)->tp_name);
                return NULL;
            }
            result = tailmatch(self, substring, start, end, +1);
            if (result == -1)
                return NULL;
            if (result) {
                Py_RETURN_TRUE;
            }
        }
        Py_RETURN_FALSE;
    }
    if (!PyUnicode_Check(subobj)) {
        PyErr_Format(PyExc_TypeError,
                     "endswith first arg must be str or "
                     "a tuple of str, not %.100s", Py_TYPE(subobj)->tp_name);
        return NULL;
    }
    result = tailmatch(self, subobj, start, end, +1);
    if (result == -1)
        return NULL;
    return PyBool_FromLong(result);
}

static inline void
_PyUnicodeWriter_Update(_PyUnicodeWriter *writer)
{
    writer->maxchar = PyUnicode_MAX_CHAR_VALUE(writer->buffer);
    writer->data = PyUnicode_DATA(writer->buffer);

    if (!writer->readonly) {
        writer->kind = PyUnicode_KIND(writer->buffer);
        writer->size = PyUnicode_GET_LENGTH(writer->buffer);
    }
    else {
        /* use a value smaller than PyUnicode_1BYTE_KIND() so
           _PyUnicodeWriter_PrepareKind() will copy the buffer. */
        writer->kind = 0;
        assert(writer->kind <= PyUnicode_1BYTE_KIND);

        /* Copy-on-write mode: set buffer size to 0 so
         * _PyUnicodeWriter_Prepare() will copy (and enlarge) the buffer on
         * next write. */
        writer->size = 0;
    }
}

void
_PyUnicodeWriter_Init(_PyUnicodeWriter *writer)
{
    memset(writer, 0, sizeof(*writer));

    /* ASCII is the bare minimum */
    writer->min_char = 127;

    /* use a value smaller than PyUnicode_1BYTE_KIND() so
       _PyUnicodeWriter_PrepareKind() will copy the buffer. */
    writer->kind = 0;
    assert(writer->kind <= PyUnicode_1BYTE_KIND);
}

// Initialize _PyUnicodeWriter with initial buffer
static inline void
_PyUnicodeWriter_InitWithBuffer(_PyUnicodeWriter *writer, PyObject *buffer)
{
    memset(writer, 0, sizeof(*writer));
    writer->buffer = buffer;
    _PyUnicodeWriter_Update(writer);
    writer->min_length = writer->size;
}

int
_PyUnicodeWriter_PrepareInternal(_PyUnicodeWriter *writer,
                                 Py_ssize_t length, Py_UCS4 maxchar)
{
    Py_ssize_t newlen;
    PyObject *newbuffer;

    assert(maxchar <= MAX_UNICODE);

    /* ensure that the _PyUnicodeWriter_Prepare macro was used */
    assert((maxchar > writer->maxchar && length >= 0)
           || length > 0);

    if (length > PY_SSIZE_T_MAX - writer->pos) {
        PyErr_NoMemory();
        return -1;
    }
    newlen = writer->pos + length;

    maxchar = Py_MAX(maxchar, writer->min_char);

    if (writer->buffer == NULL) {
        assert(!writer->readonly);
        if (writer->overallocate
            && newlen <= (PY_SSIZE_T_MAX - newlen / OVERALLOCATE_FACTOR)) {
            /* overallocate to limit the number of realloc() */
            newlen += newlen / OVERALLOCATE_FACTOR;
        }
        if (newlen < writer->min_length)
            newlen = writer->min_length;

        writer->buffer = PyUnicode_New(newlen, maxchar);
        if (writer->buffer == NULL)
            return -1;
    }
    else if (newlen > writer->size) {
        if (writer->overallocate
            && newlen <= (PY_SSIZE_T_MAX - newlen / OVERALLOCATE_FACTOR)) {
            /* overallocate to limit the number of realloc() */
            newlen += newlen / OVERALLOCATE_FACTOR;
        }
        if (newlen < writer->min_length)
            newlen = writer->min_length;

        if (maxchar > writer->maxchar || writer->readonly) {
            /* resize + widen */
            maxchar = Py_MAX(maxchar, writer->maxchar);
            newbuffer = PyUnicode_New(newlen, maxchar);
            if (newbuffer == NULL)
                return -1;
            _PyUnicode_FastCopyCharacters(newbuffer, 0,
                                          writer->buffer, 0, writer->pos);
            Py_DECREF(writer->buffer);
            writer->readonly = 0;
        }
        else {
            newbuffer = resize_compact(writer->buffer, newlen);
            if (newbuffer == NULL)
                return -1;
        }
        writer->buffer = newbuffer;
    }
    else if (maxchar > writer->maxchar) {
        assert(!writer->readonly);
        newbuffer = PyUnicode_New(writer->size, maxchar);
        if (newbuffer == NULL)
            return -1;
        _PyUnicode_FastCopyCharacters(newbuffer, 0,
                                      writer->buffer, 0, writer->pos);
        Py_SETREF(writer->buffer, newbuffer);
    }
    _PyUnicodeWriter_Update(writer);
    return 0;

#undef OVERALLOCATE_FACTOR
}

int
_PyUnicodeWriter_PrepareKindInternal(_PyUnicodeWriter *writer,
                                     int kind)
{
    Py_UCS4 maxchar;

    /* ensure that the _PyUnicodeWriter_PrepareKind macro was used */
    assert(writer->kind < kind);

    switch (kind)
    {
    case PyUnicode_1BYTE_KIND: maxchar = 0xff; break;
    case PyUnicode_2BYTE_KIND: maxchar = 0xffff; break;
    case PyUnicode_4BYTE_KIND: maxchar = MAX_UNICODE; break;
    default:
        Py_UNREACHABLE();
    }

    return _PyUnicodeWriter_PrepareInternal(writer, 0, maxchar);
}

static inline int
_PyUnicodeWriter_WriteCharInline(_PyUnicodeWriter *writer, Py_UCS4 ch)
{
    assert(ch <= MAX_UNICODE);
    if (_PyUnicodeWriter_Prepare(writer, 1, ch) < 0)
        return -1;
    PyUnicode_WRITE(writer->kind, writer->data, writer->pos, ch);
    writer->pos++;
    return 0;
}

int
_PyUnicodeWriter_WriteChar(_PyUnicodeWriter *writer, Py_UCS4 ch)
{
    return _PyUnicodeWriter_WriteCharInline(writer, ch);
}

int
_PyUnicodeWriter_WriteStr(_PyUnicodeWriter *writer, PyObject *str)
{
    Py_UCS4 maxchar;
    Py_ssize_t len;

    len = PyUnicode_GET_LENGTH(str);
    if (len == 0)
        return 0;
    maxchar = PyUnicode_MAX_CHAR_VALUE(str);
    if (maxchar > writer->maxchar || len > writer->size - writer->pos) {
        if (writer->buffer == NULL && !writer->overallocate) {
            assert(_PyUnicode_CheckConsistency(str, 1));
            writer->readonly = 1;
            writer->buffer = Py_NewRef(str);
            _PyUnicodeWriter_Update(writer);
            writer->pos += len;
            return 0;
        }
        if (_PyUnicodeWriter_PrepareInternal(writer, len, maxchar) == -1)
            return -1;
    }
    _PyUnicode_FastCopyCharacters(writer->buffer, writer->pos,
                                  str, 0, len);
    writer->pos += len;
    return 0;
}

int
_PyUnicodeWriter_WriteSubstring(_PyUnicodeWriter *writer, PyObject *str,
                                Py_ssize_t start, Py_ssize_t end)
{
    Py_UCS4 maxchar;
    Py_ssize_t len;

    assert(0 <= start);
    assert(end <= PyUnicode_GET_LENGTH(str));
    assert(start <= end);

    if (end == 0)
        return 0;

    if (start == 0 && end == PyUnicode_GET_LENGTH(str))
        return _PyUnicodeWriter_WriteStr(writer, str);

    if (PyUnicode_MAX_CHAR_VALUE(str) > writer->maxchar)
        maxchar = _PyUnicode_FindMaxChar(str, start, end);
    else
        maxchar = writer->maxchar;
    len = end - start;

    if (_PyUnicodeWriter_Prepare(writer, len, maxchar) < 0)
        return -1;

    _PyUnicode_FastCopyCharacters(writer->buffer, writer->pos,
                                  str, start, len);
    writer->pos += len;
    return 0;
}

int
_PyUnicodeWriter_WriteASCIIString(_PyUnicodeWriter *writer,
                                  const char *ascii, Py_ssize_t len)
{
    if (len == -1)
        len = strlen(ascii);

    assert(ucs1lib_find_max_char((const Py_UCS1*)ascii, (const Py_UCS1*)ascii + len) < 128);

    if (writer->buffer == NULL && !writer->overallocate) {
        PyObject *str;

        str = _PyUnicode_FromASCII(ascii, len);
        if (str == NULL)
            return -1;

        writer->readonly = 1;
        writer->buffer = str;
        _PyUnicodeWriter_Update(writer);
        writer->pos += len;
        return 0;
    }

    if (_PyUnicodeWriter_Prepare(writer, len, 127) == -1)
        return -1;

    switch (writer->kind)
    {
    case PyUnicode_1BYTE_KIND:
    {
        const Py_UCS1 *str = (const Py_UCS1 *)ascii;
        Py_UCS1 *data = writer->data;

        memcpy(data + writer->pos, str, len);
        break;
    }
    case PyUnicode_2BYTE_KIND:
    {
        _PyUnicode_CONVERT_BYTES(
            Py_UCS1, Py_UCS2,
            ascii, ascii + len,
            (Py_UCS2 *)writer->data + writer->pos);
        break;
    }
    case PyUnicode_4BYTE_KIND:
    {
        _PyUnicode_CONVERT_BYTES(
            Py_UCS1, Py_UCS4,
            ascii, ascii + len,
            (Py_UCS4 *)writer->data + writer->pos);
        break;
    }
    default:
        Py_UNREACHABLE();
    }

    writer->pos += len;
    return 0;
}

int
_PyUnicodeWriter_WriteLatin1String(_PyUnicodeWriter *writer,
                                   const char *str, Py_ssize_t len)
{
    Py_UCS4 maxchar;

    maxchar = ucs1lib_find_max_char((const Py_UCS1*)str, (const Py_UCS1*)str + len);
    if (_PyUnicodeWriter_Prepare(writer, len, maxchar) == -1)
        return -1;
    unicode_write_cstr(writer->buffer, writer->pos, str, len);
    writer->pos += len;
    return 0;
}

PyObject *
_PyUnicodeWriter_Finish(_PyUnicodeWriter *writer)
{
    PyObject *str;

    if (writer->pos == 0) {
        Py_CLEAR(writer->buffer);
        _Py_RETURN_UNICODE_EMPTY();
    }

    str = writer->buffer;
    writer->buffer = NULL;

    if (writer->readonly) {
        assert(PyUnicode_GET_LENGTH(str) == writer->pos);
        return str;
    }

    if (PyUnicode_GET_LENGTH(str) != writer->pos) {
        PyObject *str2;
        str2 = resize_compact(str, writer->pos);
        if (str2 == NULL) {
            Py_DECREF(str);
            return NULL;
        }
        str = str2;
    }

    assert(_PyUnicode_CheckConsistency(str, 1));
    return unicode_result(str);
}

void
_PyUnicodeWriter_Dealloc(_PyUnicodeWriter *writer)
{
    Py_CLEAR(writer->buffer);
}

#include "stringlib/unicode_format.h"

PyDoc_STRVAR(format__doc__,
             "S.format(*args, **kwargs) -> str\n\
\n\
Return a formatted version of S, using substitutions from args and kwargs.\n\
The substitutions are identified by braces ('{' and '}').");

PyDoc_STRVAR(format_map__doc__,
             "S.format_map(mapping) -> str\n\
\n\
Return a formatted version of S, using substitutions from mapping.\n\
The substitutions are identified by braces ('{' and '}').");

/*[clinic input]
str.__format__ as unicode___format__

    format_spec: unicode
    /

Return a formatted version of the string as described by format_spec.
[clinic start generated code]*/

static PyObject *
unicode___format___impl(PyObject *self, PyObject *format_spec)
/*[clinic end generated code: output=45fceaca6d2ba4c8 input=5e135645d167a214]*/
{
    _PyUnicodeWriter writer;
    int ret;

    _PyUnicodeWriter_Init(&writer);
    ret = _PyUnicode_FormatAdvancedWriter(&writer,
                                          self, format_spec, 0,
                                          PyUnicode_GET_LENGTH(format_spec));
    if (ret == -1) {
        _PyUnicodeWriter_Dealloc(&writer);
        return NULL;
    }
    return _PyUnicodeWriter_Finish(&writer);
}

/*[clinic input]
str.__sizeof__ as unicode_sizeof

Return the size of the string in memory, in bytes.
[clinic start generated code]*/

static PyObject *
unicode_sizeof_impl(PyObject *self)
/*[clinic end generated code: output=6dbc2f5a408b6d4f input=6dd011c108e33fb0]*/
{
    Py_ssize_t size;

    /* If it's a compact object, account for base structure +
       character data. */
    if (PyUnicode_IS_COMPACT_ASCII(self)) {
        size = sizeof(PyASCIIObject) + PyUnicode_GET_LENGTH(self) + 1;
    }
    else if (PyUnicode_IS_COMPACT(self)) {
        size = sizeof(PyCompactUnicodeObject) +
            (PyUnicode_GET_LENGTH(self) + 1) * PyUnicode_KIND(self);
    }
    else {
        /* If it is a two-block object, account for base object, and
           for character block if present. */
        size = sizeof(PyUnicodeObject);
        if (_PyUnicode_DATA_ANY(self))
            size += (PyUnicode_GET_LENGTH(self) + 1) *
                PyUnicode_KIND(self);
    }
    if (_PyUnicode_HAS_UTF8_MEMORY(self))
        size += PyUnicode_UTF8_LENGTH(self) + 1;

    return PyLong_FromSsize_t(size);
}

static PyObject *
unicode_getnewargs(PyObject *v, PyObject *Py_UNUSED(ignored))
{
    PyObject *copy = _PyUnicode_Copy(v);
    if (!copy)
        return NULL;
    return Py_BuildValue("(N)", copy);
}

static PyMethodDef unicode_methods[] = {
    UNICODE_ENCODE_METHODDEF
    UNICODE_REPLACE_METHODDEF
    UNICODE_SPLIT_METHODDEF
    UNICODE_RSPLIT_METHODDEF
    UNICODE_JOIN_METHODDEF
    UNICODE_CAPITALIZE_METHODDEF
    UNICODE_CASEFOLD_METHODDEF
    UNICODE_TITLE_METHODDEF
    UNICODE_CENTER_METHODDEF
    {"count", (PyCFunction) unicode_count, METH_VARARGS, count__doc__},
    UNICODE_EXPANDTABS_METHODDEF
    {"find", (PyCFunction) unicode_find, METH_VARARGS, find__doc__},
    UNICODE_PARTITION_METHODDEF
    {"index", (PyCFunction) unicode_index, METH_VARARGS, index__doc__},
    UNICODE_LJUST_METHODDEF
    UNICODE_LOWER_METHODDEF
    UNICODE_LSTRIP_METHODDEF
    {"rfind", (PyCFunction) unicode_rfind, METH_VARARGS, rfind__doc__},
    {"rindex", (PyCFunction) unicode_rindex, METH_VARARGS, rindex__doc__},
    UNICODE_RJUST_METHODDEF
    UNICODE_RSTRIP_METHODDEF
    UNICODE_RPARTITION_METHODDEF
    UNICODE_SPLITLINES_METHODDEF
    UNICODE_STRIP_METHODDEF
    UNICODE_SWAPCASE_METHODDEF
    UNICODE_TRANSLATE_METHODDEF
    UNICODE_UPPER_METHODDEF
    {"startswith", (PyCFunction) unicode_startswith, METH_VARARGS, startswith__doc__},
    {"endswith", (PyCFunction) unicode_endswith, METH_VARARGS, endswith__doc__},
    UNICODE_REMOVEPREFIX_METHODDEF
    UNICODE_REMOVESUFFIX_METHODDEF
    UNICODE_ISASCII_METHODDEF
    UNICODE_ISLOWER_METHODDEF
    UNICODE_ISUPPER_METHODDEF
    UNICODE_ISTITLE_METHODDEF
    UNICODE_ISSPACE_METHODDEF
    UNICODE_ISDECIMAL_METHODDEF
    UNICODE_ISDIGIT_METHODDEF
    UNICODE_ISNUMERIC_METHODDEF
    UNICODE_ISALPHA_METHODDEF
    UNICODE_ISALNUM_METHODDEF
    UNICODE_ISIDENTIFIER_METHODDEF
    UNICODE_ISPRINTABLE_METHODDEF
    UNICODE_ZFILL_METHODDEF
    {"format", _PyCFunction_CAST(do_string_format), METH_VARARGS | METH_KEYWORDS, format__doc__},
    {"format_map", (PyCFunction) do_string_format_map, METH_O, format_map__doc__},
    UNICODE___FORMAT___METHODDEF
    UNICODE_MAKETRANS_METHODDEF
    UNICODE_SIZEOF_METHODDEF
    {"__getnewargs__",  unicode_getnewargs, METH_NOARGS},
    {NULL, NULL}
};

static PyObject *
unicode_mod(PyObject *v, PyObject *w)
{
    if (!PyUnicode_Check(v))
        Py_RETURN_NOTIMPLEMENTED;
    return PyUnicode_Format(v, w);
}

static PyNumberMethods unicode_as_number = {
    0,              /*nb_add*/
    0,              /*nb_subtract*/
    0,              /*nb_multiply*/
    unicode_mod,            /*nb_remainder*/
};

static PySequenceMethods unicode_as_sequence = {
    (lenfunc) unicode_length,       /* sq_length */
    PyUnicode_Concat,           /* sq_concat */
    (ssizeargfunc) unicode_repeat,  /* sq_repeat */
    (ssizeargfunc) unicode_getitem,     /* sq_item */
    0,                  /* sq_slice */
    0,                  /* sq_ass_item */
    0,                  /* sq_ass_slice */
    PyUnicode_Contains,         /* sq_contains */
};

static PyObject*
unicode_subscript(PyObject* self, PyObject* item)
{
    if (_PyIndex_Check(item)) {
        Py_ssize_t i = PyNumber_AsSsize_t(item, PyExc_IndexError);
        if (i == -1 && PyErr_Occurred())
            return NULL;
        if (i < 0)
            i += PyUnicode_GET_LENGTH(self);
        return unicode_getitem(self, i);
    } else if (PySlice_Check(item)) {
        Py_ssize_t start, stop, step, slicelength, i;
        size_t cur;
        PyObject *result;
        const void *src_data;
        void *dest_data;
        int src_kind, dest_kind;
        Py_UCS4 ch, max_char, kind_limit;

        if (PySlice_Unpack(item, &start, &stop, &step) < 0) {
            return NULL;
        }
        slicelength = PySlice_AdjustIndices(PyUnicode_GET_LENGTH(self),
                                            &start, &stop, step);

        if (slicelength <= 0) {
            _Py_RETURN_UNICODE_EMPTY();
        } else if (start == 0 && step == 1 &&
                   slicelength == PyUnicode_GET_LENGTH(self)) {
            return unicode_result_unchanged(self);
        } else if (step == 1) {
            return PyUnicode_Substring(self,
                                       start, start + slicelength);
        }
        /* General case */
        src_kind = PyUnicode_KIND(self);
        src_data = PyUnicode_DATA(self);
        if (!PyUnicode_IS_ASCII(self)) {
            kind_limit = kind_maxchar_limit(src_kind);
            max_char = 0;
            for (cur = start, i = 0; i < slicelength; cur += step, i++) {
                ch = PyUnicode_READ(src_kind, src_data, cur);
                if (ch > max_char) {
                    max_char = ch;
                    if (max_char >= kind_limit)
                        break;
                }
            }
        }
        else
            max_char = 127;
        result = PyUnicode_New(slicelength, max_char);
        if (result == NULL)
            return NULL;
        dest_kind = PyUnicode_KIND(result);
        dest_data = PyUnicode_DATA(result);

        for (cur = start, i = 0; i < slicelength; cur += step, i++) {
            Py_UCS4 ch = PyUnicode_READ(src_kind, src_data, cur);
            PyUnicode_WRITE(dest_kind, dest_data, i, ch);
        }
        assert(_PyUnicode_CheckConsistency(result, 1));
        return result;
    } else {
        PyErr_Format(PyExc_TypeError, "string indices must be integers, not '%.200s'",
                     Py_TYPE(item)->tp_name);
        return NULL;
    }
}

static PyMappingMethods unicode_as_mapping = {
    (lenfunc)unicode_length,        /* mp_length */
    (binaryfunc)unicode_subscript,  /* mp_subscript */
    (objobjargproc)0,           /* mp_ass_subscript */
};


/* Helpers for PyUnicode_Format() */

struct unicode_formatter_t {
    PyObject *args;
    int args_owned;
    Py_ssize_t arglen, argidx;
    PyObject *dict;

    int fmtkind;
    Py_ssize_t fmtcnt, fmtpos;
    const void *fmtdata;
    PyObject *fmtstr;

    _PyUnicodeWriter writer;
};

struct unicode_format_arg_t {
    Py_UCS4 ch;
    int flags;
    Py_ssize_t width;
    int prec;
    int sign;
};

static PyObject *
unicode_format_getnextarg(struct unicode_formatter_t *ctx)
{
    Py_ssize_t argidx = ctx->argidx;

    if (argidx < ctx->arglen) {
        ctx->argidx++;
        if (ctx->arglen < 0)
            return ctx->args;
        else
            return PyTuple_GetItem(ctx->args, argidx);
    }
    PyErr_SetString(PyExc_TypeError,
                    "not enough arguments for format string");
    return NULL;
}

/* Returns a new reference to a PyUnicode object, or NULL on failure. */

/* Format a float into the writer if the writer is not NULL, or into *p_output
   otherwise.

   Return 0 on success, raise an exception and return -1 on error. */
static int
formatfloat(PyObject *v, struct unicode_format_arg_t *arg,
            PyObject **p_output,
            _PyUnicodeWriter *writer)
{
    char *p;
    double x;
    Py_ssize_t len;
    int prec;
    int dtoa_flags = 0;

    x = PyFloat_AsDouble(v);
    if (x == -1.0 && PyErr_Occurred())
        return -1;

    prec = arg->prec;
    if (prec < 0)
        prec = 6;

    if (arg->flags & F_ALT)
        dtoa_flags |= Py_DTSF_ALT;
    if (arg->flags & F_NO_NEG_0)
        dtoa_flags |= Py_DTSF_NO_NEG_0;
    p = PyOS_double_to_string(x, arg->ch, prec, dtoa_flags, NULL);
    if (p == NULL)
        return -1;
    len = strlen(p);
    if (writer) {
        if (_PyUnicodeWriter_WriteASCIIString(writer, p, len) < 0) {
            PyMem_Free(p);
            return -1;
        }
    }
    else
        *p_output = _PyUnicode_FromASCII(p, len);
    PyMem_Free(p);
    return 0;
}

/* formatlong() emulates the format codes d, u, o, x and X, and
 * the F_ALT flag, for Python's long (unbounded) ints.  It's not used for
 * Python's regular ints.
 * Return value:  a new PyUnicodeObject*, or NULL if error.
 *     The output string is of the form
 *         "-"? ("0x" | "0X")? digit+
 *     "0x"/"0X" are present only for x and X conversions, with F_ALT
 *         set in flags.  The case of hex digits will be correct,
 *     There will be at least prec digits, zero-filled on the left if
 *         necessary to get that many.
 * val          object to be converted
 * flags        bitmask of format flags; only F_ALT is looked at
 * prec         minimum number of digits; 0-fill on left if needed
 * type         a character in [duoxX]; u acts the same as d
 *
 * CAUTION:  o, x and X conversions on regular ints can never
 * produce a '-' sign, but can for Python's unbounded ints.
 */
PyObject *
_PyUnicode_FormatLong(PyObject *val, int alt, int prec, int type)
{
    PyObject *result = NULL;
    char *buf;
    Py_ssize_t i;
    int sign;           /* 1 if '-', else 0 */
    int len;            /* number of characters */
    Py_ssize_t llen;
    int numdigits;      /* len == numnondigits + numdigits */
    int numnondigits = 0;

    /* Avoid exceeding SSIZE_T_MAX */
    if (prec > INT_MAX-3) {
        PyErr_SetString(PyExc_OverflowError,
                        "precision too large");
        return NULL;
    }

    assert(PyLong_Check(val));

    switch (type) {
    default:
        Py_UNREACHABLE();
    case 'd':
    case 'i':
    case 'u':
        /* int and int subclasses should print numerically when a numeric */
        /* format code is used (see issue18780) */
        result = PyNumber_ToBase(val, 10);
        break;
    case 'o':
        numnondigits = 2;
        result = PyNumber_ToBase(val, 8);
        break;
    case 'x':
    case 'X':
        numnondigits = 2;
        result = PyNumber_ToBase(val, 16);
        break;
    }
    if (!result)
        return NULL;

    assert(unicode_modifiable(result));
    assert(PyUnicode_IS_ASCII(result));

    /* To modify the string in-place, there can only be one reference. */
    if (Py_REFCNT(result) != 1) {
        Py_DECREF(result);
        PyErr_BadInternalCall();
        return NULL;
    }
    buf = PyUnicode_DATA(result);
    llen = PyUnicode_GET_LENGTH(result);
    if (llen > INT_MAX) {
        Py_DECREF(result);
        PyErr_SetString(PyExc_ValueError,
                        "string too large in _PyUnicode_FormatLong");
        return NULL;
    }
    len = (int)llen;
    sign = buf[0] == '-';
    numnondigits += sign;
    numdigits = len - numnondigits;
    assert(numdigits > 0);

    /* Get rid of base marker unless F_ALT */
    if (((alt) == 0 &&
        (type == 'o' || type == 'x' || type == 'X'))) {
        assert(buf[sign] == '0');
        assert(buf[sign+1] == 'x' || buf[sign+1] == 'X' ||
               buf[sign+1] == 'o');
        numnondigits -= 2;
        buf += 2;
        len -= 2;
        if (sign)
            buf[0] = '-';
        assert(len == numnondigits + numdigits);
        assert(numdigits > 0);
    }

    /* Fill with leading zeroes to meet minimum width. */
    if (prec > numdigits) {
        PyObject *r1 = PyBytes_FromStringAndSize(NULL,
                                numnondigits + prec);
        char *b1;
        if (!r1) {
            Py_DECREF(result);
            return NULL;
        }
        b1 = PyBytes_AS_STRING(r1);
        for (i = 0; i < numnondigits; ++i)
            *b1++ = *buf++;
        for (i = 0; i < prec - numdigits; i++)
            *b1++ = '0';
        for (i = 0; i < numdigits; i++)
            *b1++ = *buf++;
        *b1 = '\0';
        Py_SETREF(result, r1);
        buf = PyBytes_AS_STRING(result);
        len = numnondigits + prec;
    }

    /* Fix up case for hex conversions. */
    if (type == 'X') {
        /* Need to convert all lower case letters to upper case.
           and need to convert 0x to 0X (and -0x to -0X). */
        for (i = 0; i < len; i++)
            if (buf[i] >= 'a' && buf[i] <= 'x')
                buf[i] -= 'a'-'A';
    }
    if (!PyUnicode_Check(result)
        || buf != PyUnicode_DATA(result)) {
        PyObject *unicode;
        unicode = _PyUnicode_FromASCII(buf, len);
        Py_SETREF(result, unicode);
    }
    else if (len != PyUnicode_GET_LENGTH(result)) {
        if (PyUnicode_Resize(&result, len) < 0)
            Py_CLEAR(result);
    }
    return result;
}

/* Format an integer or a float as an integer.
 * Return 1 if the number has been formatted into the writer,
 *        0 if the number has been formatted into *p_output
 *       -1 and raise an exception on error */
static int
mainformatlong(PyObject *v,
               struct unicode_format_arg_t *arg,
               PyObject **p_output,
               _PyUnicodeWriter *writer)
{
    PyObject *iobj, *res;
    char type = (char)arg->ch;

    if (!PyNumber_Check(v))
        goto wrongtype;

    /* make sure number is a type of integer for o, x, and X */
    if (!PyLong_Check(v)) {
        if (type == 'o' || type == 'x' || type == 'X') {
            iobj = _PyNumber_Index(v);
        }
        else {
            iobj = PyNumber_Long(v);
        }
        if (iobj == NULL ) {
            if (PyErr_ExceptionMatches(PyExc_TypeError))
                goto wrongtype;
            return -1;
        }
        assert(PyLong_Check(iobj));
    }
    else {
        iobj = Py_NewRef(v);
    }

    if (PyLong_CheckExact(v)
        && arg->width == -1 && arg->prec == -1
        && !(arg->flags & (F_SIGN | F_BLANK))
        && type != 'X')
    {
        /* Fast path */
        int alternate = arg->flags & F_ALT;
        int base;

        switch(type)
        {
            default:
                Py_UNREACHABLE();
            case 'd':
            case 'i':
            case 'u':
                base = 10;
                break;
            case 'o':
                base = 8;
                break;
            case 'x':
            case 'X':
                base = 16;
                break;
        }

        if (_PyLong_FormatWriter(writer, v, base, alternate) == -1) {
            Py_DECREF(iobj);
            return -1;
        }
        Py_DECREF(iobj);
        return 1;
    }

    res = _PyUnicode_FormatLong(iobj, arg->flags & F_ALT, arg->prec, type);
    Py_DECREF(iobj);
    if (res == NULL)
        return -1;
    *p_output = res;
    return 0;

wrongtype:
    switch(type)
    {
        case 'o':
        case 'x':
        case 'X':
            PyErr_Format(PyExc_TypeError,
                    "%%%c format: an integer is required, "
                    "not %.200s",
                    type, Py_TYPE(v)->tp_name);
            break;
        default:
            PyErr_Format(PyExc_TypeError,
                    "%%%c format: a real number is required, "
                    "not %.200s",
                    type, Py_TYPE(v)->tp_name);
            break;
    }
    return -1;
}

static Py_UCS4
formatchar(PyObject *v)
{
    /* presume that the buffer is at least 3 characters long */
    if (PyUnicode_Check(v)) {
        if (PyUnicode_GET_LENGTH(v) == 1) {
            return PyUnicode_READ_CHAR(v, 0);
        }
        goto onError;
    }
    else {
        int overflow;
        long x = PyLong_AsLongAndOverflow(v, &overflow);
        if (x == -1 && PyErr_Occurred()) {
            if (PyErr_ExceptionMatches(PyExc_TypeError)) {
                goto onError;
            }
            return (Py_UCS4) -1;
        }

        if (x < 0 || x > MAX_UNICODE) {
            /* this includes an overflow in converting to C long */
            PyErr_SetString(PyExc_OverflowError,
                            "%c arg not in range(0x110000)");
            return (Py_UCS4) -1;
        }

        return (Py_UCS4) x;
    }

  onError:
    PyErr_SetString(PyExc_TypeError,
                    "%c requires int or char");
    return (Py_UCS4) -1;
}

/* Parse options of an argument: flags, width, precision.
   Handle also "%(name)" syntax.

   Return 0 if the argument has been formatted into arg->str.
   Return 1 if the argument has been written into ctx->writer,
   Raise an exception and return -1 on error. */
static int
unicode_format_arg_parse(struct unicode_formatter_t *ctx,
                         struct unicode_format_arg_t *arg)
{
#define FORMAT_READ(ctx) \
        PyUnicode_READ((ctx)->fmtkind, (ctx)->fmtdata, (ctx)->fmtpos)

    PyObject *v;

    if (arg->ch == '(') {
        /* Get argument value from a dictionary. Example: "%(name)s". */
        Py_ssize_t keystart;
        Py_ssize_t keylen;
        PyObject *key;
        int pcount = 1;

        if (ctx->dict == NULL) {
            PyErr_SetString(PyExc_TypeError,
                            "format requires a mapping");
            return -1;
        }
        ++ctx->fmtpos;
        --ctx->fmtcnt;
        keystart = ctx->fmtpos;
        /* Skip over balanced parentheses */
        while (pcount > 0 && --ctx->fmtcnt >= 0) {
            arg->ch = FORMAT_READ(ctx);
            if (arg->ch == ')')
                --pcount;
            else if (arg->ch == '(')
                ++pcount;
            ctx->fmtpos++;
        }
        keylen = ctx->fmtpos - keystart - 1;
        if (ctx->fmtcnt < 0 || pcount > 0) {
            PyErr_SetString(PyExc_ValueError,
                            "incomplete format key");
            return -1;
        }
        key = PyUnicode_Substring(ctx->fmtstr,
                                  keystart, keystart + keylen);
        if (key == NULL)
            return -1;
        if (ctx->args_owned) {
            ctx->args_owned = 0;
            Py_DECREF(ctx->args);
        }
        ctx->args = PyObject_GetItem(ctx->dict, key);
        Py_DECREF(key);
        if (ctx->args == NULL)
            return -1;
        ctx->args_owned = 1;
        ctx->arglen = -1;
        ctx->argidx = -2;
    }

    /* Parse flags. Example: "%+i" => flags=F_SIGN. */
    while (--ctx->fmtcnt >= 0) {
        arg->ch = FORMAT_READ(ctx);
        ctx->fmtpos++;
        switch (arg->ch) {
        case '-': arg->flags |= F_LJUST; continue;
        case '+': arg->flags |= F_SIGN; continue;
        case ' ': arg->flags |= F_BLANK; continue;
        case '#': arg->flags |= F_ALT; continue;
        case '0': arg->flags |= F_ZERO; continue;
        }
        break;
    }

    /* Parse width. Example: "%10s" => width=10 */
    if (arg->ch == '*') {
        v = unicode_format_getnextarg(ctx);
        if (v == NULL)
            return -1;
        if (!PyLong_Check(v)) {
            PyErr_SetString(PyExc_TypeError,
                            "* wants int");
            return -1;
        }
        arg->width = PyLong_AsSsize_t(v);
        if (arg->width == -1 && PyErr_Occurred())
            return -1;
        if (arg->width < 0) {
            arg->flags |= F_LJUST;
            arg->width = -arg->width;
        }
        if (--ctx->fmtcnt >= 0) {
            arg->ch = FORMAT_READ(ctx);
            ctx->fmtpos++;
        }
    }
    else if (arg->ch >= '0' && arg->ch <= '9') {
        arg->width = arg->ch - '0';
        while (--ctx->fmtcnt >= 0) {
            arg->ch = FORMAT_READ(ctx);
            ctx->fmtpos++;
            if (arg->ch < '0' || arg->ch > '9')
                break;
            /* Since arg->ch is unsigned, the RHS would end up as unsigned,
               mixing signed and unsigned comparison. Since arg->ch is between
               '0' and '9', casting to int is safe. */
            if (arg->width > (PY_SSIZE_T_MAX - ((int)arg->ch - '0')) / 10) {
                PyErr_SetString(PyExc_ValueError,
                                "width too big");
                return -1;
            }
            arg->width = arg->width*10 + (arg->ch - '0');
        }
    }

    /* Parse precision. Example: "%.3f" => prec=3 */
    if (arg->ch == '.') {
        arg->prec = 0;
        if (--ctx->fmtcnt >= 0) {
            arg->ch = FORMAT_READ(ctx);
            ctx->fmtpos++;
        }
        if (arg->ch == '*') {
            v = unicode_format_getnextarg(ctx);
            if (v == NULL)
                return -1;
            if (!PyLong_Check(v)) {
                PyErr_SetString(PyExc_TypeError,
                                "* wants int");
                return -1;
            }
            arg->prec = _PyLong_AsInt(v);
            if (arg->prec == -1 && PyErr_Occurred())
                return -1;
            if (arg->prec < 0)
                arg->prec = 0;
            if (--ctx->fmtcnt >= 0) {
                arg->ch = FORMAT_READ(ctx);
                ctx->fmtpos++;
            }
        }
        else if (arg->ch >= '0' && arg->ch <= '9') {
            arg->prec = arg->ch - '0';
            while (--ctx->fmtcnt >= 0) {
                arg->ch = FORMAT_READ(ctx);
                ctx->fmtpos++;
                if (arg->ch < '0' || arg->ch > '9')
                    break;
                if (arg->prec > (INT_MAX - ((int)arg->ch - '0')) / 10) {
                    PyErr_SetString(PyExc_ValueError,
                                    "precision too big");
                    return -1;
                }
                arg->prec = arg->prec*10 + (arg->ch - '0');
            }
        }
    }

    /* Ignore "h", "l" and "L" format prefix (ex: "%hi" or "%ls") */
    if (ctx->fmtcnt >= 0) {
        if (arg->ch == 'h' || arg->ch == 'l' || arg->ch == 'L') {
            if (--ctx->fmtcnt >= 0) {
                arg->ch = FORMAT_READ(ctx);
                ctx->fmtpos++;
            }
        }
    }
    if (ctx->fmtcnt < 0) {
        PyErr_SetString(PyExc_ValueError,
                        "incomplete format");
        return -1;
    }
    return 0;

#undef FORMAT_READ
}

/* Format one argument. Supported conversion specifiers:

   - "s", "r", "a": any type
   - "i", "d", "u": int or float
   - "o", "x", "X": int
   - "e", "E", "f", "F", "g", "G": float
   - "c": int or str (1 character)

   When possible, the output is written directly into the Unicode writer
   (ctx->writer). A string is created when padding is required.

   Return 0 if the argument has been formatted into *p_str,
          1 if the argument has been written into ctx->writer,
         -1 on error. */
static int
unicode_format_arg_format(struct unicode_formatter_t *ctx,
                          struct unicode_format_arg_t *arg,
                          PyObject **p_str)
{
    PyObject *v;
    _PyUnicodeWriter *writer = &ctx->writer;

    if (ctx->fmtcnt == 0)
        ctx->writer.overallocate = 0;

    v = unicode_format_getnextarg(ctx);
    if (v == NULL)
        return -1;


    switch (arg->ch) {
    case 's':
    case 'r':
    case 'a':
        if (PyLong_CheckExact(v) && arg->width == -1 && arg->prec == -1) {
            /* Fast path */
            if (_PyLong_FormatWriter(writer, v, 10, arg->flags & F_ALT) == -1)
                return -1;
            return 1;
        }

        if (PyUnicode_CheckExact(v) && arg->ch == 's') {
            *p_str = Py_NewRef(v);
        }
        else {
            if (arg->ch == 's')
                *p_str = PyObject_Str(v);
            else if (arg->ch == 'r')
                *p_str = PyObject_Repr(v);
            else
                *p_str = PyObject_ASCII(v);
        }
        break;

    case 'i':
    case 'd':
    case 'u':
    case 'o':
    case 'x':
    case 'X':
    {
        int ret = mainformatlong(v, arg, p_str, writer);
        if (ret != 0)
            return ret;
        arg->sign = 1;
        break;
    }

    case 'e':
    case 'E':
    case 'f':
    case 'F':
    case 'g':
    case 'G':
        if (arg->width == -1 && arg->prec == -1
            && !(arg->flags & (F_SIGN | F_BLANK)))
        {
            /* Fast path */
            if (formatfloat(v, arg, NULL, writer) == -1)
                return -1;
            return 1;
        }

        arg->sign = 1;
        if (formatfloat(v, arg, p_str, NULL) == -1)
            return -1;
        break;

    case 'c':
    {
        Py_UCS4 ch = formatchar(v);
        if (ch == (Py_UCS4) -1)
            return -1;
        if (arg->width == -1 && arg->prec == -1) {
            /* Fast path */
            if (_PyUnicodeWriter_WriteCharInline(writer, ch) < 0)
                return -1;
            return 1;
        }
        *p_str = PyUnicode_FromOrdinal(ch);
        break;
    }

    default:
        PyErr_Format(PyExc_ValueError,
                     "unsupported format character '%c' (0x%x) "
                     "at index %zd",
                     (31<=arg->ch && arg->ch<=126) ? (char)arg->ch : '?',
                     (int)arg->ch,
                     ctx->fmtpos - 1);
        return -1;
    }
    if (*p_str == NULL)
        return -1;
    assert (PyUnicode_Check(*p_str));
    return 0;
}

static int
unicode_format_arg_output(struct unicode_formatter_t *ctx,
                          struct unicode_format_arg_t *arg,
                          PyObject *str)
{
    Py_ssize_t len;
    int kind;
    const void *pbuf;
    Py_ssize_t pindex;
    Py_UCS4 signchar;
    Py_ssize_t buflen;
    Py_UCS4 maxchar;
    Py_ssize_t sublen;
    _PyUnicodeWriter *writer = &ctx->writer;
    Py_UCS4 fill;

    fill = ' ';
    if (arg->sign && arg->flags & F_ZERO)
        fill = '0';

    len = PyUnicode_GET_LENGTH(str);
    if ((arg->width == -1 || arg->width <= len)
        && (arg->prec == -1 || arg->prec >= len)
        && !(arg->flags & (F_SIGN | F_BLANK)))
    {
        /* Fast path */
        if (_PyUnicodeWriter_WriteStr(writer, str) == -1)
            return -1;
        return 0;
    }

    /* Truncate the string for "s", "r" and "a" formats
       if the precision is set */
    if (arg->ch == 's' || arg->ch == 'r' || arg->ch == 'a') {
        if (arg->prec >= 0 && len > arg->prec)
            len = arg->prec;
    }

    /* Adjust sign and width */
    kind = PyUnicode_KIND(str);
    pbuf = PyUnicode_DATA(str);
    pindex = 0;
    signchar = '\0';
    if (arg->sign) {
        Py_UCS4 ch = PyUnicode_READ(kind, pbuf, pindex);
        if (ch == '-' || ch == '+') {
            signchar = ch;
            len--;
            pindex++;
        }
        else if (arg->flags & F_SIGN)
            signchar = '+';
        else if (arg->flags & F_BLANK)
            signchar = ' ';
        else
            arg->sign = 0;
    }
    if (arg->width < len)
        arg->width = len;

    /* Prepare the writer */
    maxchar = writer->maxchar;
    if (!(arg->flags & F_LJUST)) {
        if (arg->sign) {
            if ((arg->width-1) > len)
                maxchar = Py_MAX(maxchar, fill);
        }
        else {
            if (arg->width > len)
                maxchar = Py_MAX(maxchar, fill);
        }
    }
    if (PyUnicode_MAX_CHAR_VALUE(str) > maxchar) {
        Py_UCS4 strmaxchar = _PyUnicode_FindMaxChar(str, 0, pindex+len);
        maxchar = Py_MAX(maxchar, strmaxchar);
    }

    buflen = arg->width;
    if (arg->sign && len == arg->width)
        buflen++;
    if (_PyUnicodeWriter_Prepare(writer, buflen, maxchar) == -1)
        return -1;

    /* Write the sign if needed */
    if (arg->sign) {
        if (fill != ' ') {
            PyUnicode_WRITE(writer->kind, writer->data, writer->pos, signchar);
            writer->pos += 1;
        }
        if (arg->width > len)
            arg->width--;
    }

    /* Write the numeric prefix for "x", "X" and "o" formats
       if the alternate form is used.
       For example, write "0x" for the "%#x" format. */
    if ((arg->flags & F_ALT) && (arg->ch == 'x' || arg->ch == 'X' || arg->ch == 'o')) {
        assert(PyUnicode_READ(kind, pbuf, pindex) == '0');
        assert(PyUnicode_READ(kind, pbuf, pindex + 1) == arg->ch);
        if (fill != ' ') {
            PyUnicode_WRITE(writer->kind, writer->data, writer->pos, '0');
            PyUnicode_WRITE(writer->kind, writer->data, writer->pos+1, arg->ch);
            writer->pos += 2;
            pindex += 2;
        }
        arg->width -= 2;
        if (arg->width < 0)
            arg->width = 0;
        len -= 2;
    }

    /* Pad left with the fill character if needed */
    if (arg->width > len && !(arg->flags & F_LJUST)) {
        sublen = arg->width - len;
        unicode_fill(writer->kind, writer->data, fill, writer->pos, sublen);
        writer->pos += sublen;
        arg->width = len;
    }

    /* If padding with spaces: write sign if needed and/or numeric prefix if
       the alternate form is used */
    if (fill == ' ') {
        if (arg->sign) {
            PyUnicode_WRITE(writer->kind, writer->data, writer->pos, signchar);
            writer->pos += 1;
        }
        if ((arg->flags & F_ALT) && (arg->ch == 'x' || arg->ch == 'X' || arg->ch == 'o')) {
            assert(PyUnicode_READ(kind, pbuf, pindex) == '0');
            assert(PyUnicode_READ(kind, pbuf, pindex+1) == arg->ch);
            PyUnicode_WRITE(writer->kind, writer->data, writer->pos, '0');
            PyUnicode_WRITE(writer->kind, writer->data, writer->pos+1, arg->ch);
            writer->pos += 2;
            pindex += 2;
        }
    }

    /* Write characters */
    if (len) {
        _PyUnicode_FastCopyCharacters(writer->buffer, writer->pos,
                                      str, pindex, len);
        writer->pos += len;
    }

    /* Pad right with the fill character if needed */
    if (arg->width > len) {
        sublen = arg->width - len;
        unicode_fill(writer->kind, writer->data, ' ', writer->pos, sublen);
        writer->pos += sublen;
    }
    return 0;
}

/* Helper of PyUnicode_Format(): format one arg.
   Return 0 on success, raise an exception and return -1 on error. */
static int
unicode_format_arg(struct unicode_formatter_t *ctx)
{
    struct unicode_format_arg_t arg;
    PyObject *str;
    int ret;

    arg.ch = PyUnicode_READ(ctx->fmtkind, ctx->fmtdata, ctx->fmtpos);
    if (arg.ch == '%') {
        ctx->fmtpos++;
        ctx->fmtcnt--;
        if (_PyUnicodeWriter_WriteCharInline(&ctx->writer, '%') < 0)
            return -1;
        return 0;
    }
    arg.flags = 0;
    arg.width = -1;
    arg.prec = -1;
    arg.sign = 0;
    str = NULL;

    ret = unicode_format_arg_parse(ctx, &arg);
    if (ret == -1)
        return -1;

    ret = unicode_format_arg_format(ctx, &arg, &str);
    if (ret == -1)
        return -1;

    if (ret != 1) {
        ret = unicode_format_arg_output(ctx, &arg, str);
        Py_DECREF(str);
        if (ret == -1)
            return -1;
    }

    if (ctx->dict && (ctx->argidx < ctx->arglen)) {
        PyErr_SetString(PyExc_TypeError,
                        "not all arguments converted during string formatting");
        return -1;
    }
    return 0;
}

PyObject *
PyUnicode_Format(PyObject *format, PyObject *args)
{
    struct unicode_formatter_t ctx;

    if (format == NULL || args == NULL) {
        PyErr_BadInternalCall();
        return NULL;
    }

    if (ensure_unicode(format) < 0)
        return NULL;

    ctx.fmtstr = format;
    ctx.fmtdata = PyUnicode_DATA(ctx.fmtstr);
    ctx.fmtkind = PyUnicode_KIND(ctx.fmtstr);
    ctx.fmtcnt = PyUnicode_GET_LENGTH(ctx.fmtstr);
    ctx.fmtpos = 0;

    _PyUnicodeWriter_Init(&ctx.writer);
    ctx.writer.min_length = ctx.fmtcnt + 100;
    ctx.writer.overallocate = 1;

    if (PyTuple_Check(args)) {
        ctx.arglen = PyTuple_Size(args);
        ctx.argidx = 0;
    }
    else {
        ctx.arglen = -1;
        ctx.argidx = -2;
    }
    ctx.args_owned = 0;
    if (PyMapping_Check(args) && !PyTuple_Check(args) && !PyUnicode_Check(args))
        ctx.dict = args;
    else
        ctx.dict = NULL;
    ctx.args = args;

    while (--ctx.fmtcnt >= 0) {
        if (PyUnicode_READ(ctx.fmtkind, ctx.fmtdata, ctx.fmtpos) != '%') {
            Py_ssize_t nonfmtpos;

            nonfmtpos = ctx.fmtpos++;
            while (ctx.fmtcnt >= 0 &&
                   PyUnicode_READ(ctx.fmtkind, ctx.fmtdata, ctx.fmtpos) != '%') {
                ctx.fmtpos++;
                ctx.fmtcnt--;
            }
            if (ctx.fmtcnt < 0) {
                ctx.fmtpos--;
                ctx.writer.overallocate = 0;
            }

            if (_PyUnicodeWriter_WriteSubstring(&ctx.writer, ctx.fmtstr,
                                                nonfmtpos, ctx.fmtpos) < 0)
                goto onError;
        }
        else {
            ctx.fmtpos++;
            if (unicode_format_arg(&ctx) == -1)
                goto onError;
        }
    }

    if (ctx.argidx < ctx.arglen && !ctx.dict) {
        PyErr_SetString(PyExc_TypeError,
                        "not all arguments converted during string formatting");
        goto onError;
    }

    if (ctx.args_owned) {
        Py_DECREF(ctx.args);
    }
    return _PyUnicodeWriter_Finish(&ctx.writer);

  onError:
    _PyUnicodeWriter_Dealloc(&ctx.writer);
    if (ctx.args_owned) {
        Py_DECREF(ctx.args);
    }
    return NULL;
}

static PyObject *
unicode_subtype_new(PyTypeObject *type, PyObject *unicode);

/*[clinic input]
@classmethod
str.__new__ as unicode_new

    object as x: object = NULL
    encoding: str = NULL
    errors: str = NULL

[clinic start generated code]*/

static PyObject *
unicode_new_impl(PyTypeObject *type, PyObject *x, const char *encoding,
                 const char *errors)
/*[clinic end generated code: output=fc72d4878b0b57e9 input=e81255e5676d174e]*/
{
    PyObject *unicode;
    if (x == NULL) {
        unicode = unicode_new_empty();
    }
    else if (encoding == NULL && errors == NULL) {
        unicode = PyObject_Str(x);
    }
    else {
        unicode = PyUnicode_FromEncodedObject(x, encoding, errors);
    }

    if (unicode != NULL && type != &PyUnicode_Type) {
        Py_SETREF(unicode, unicode_subtype_new(type, unicode));
    }
    return unicode;
}

static PyObject *
unicode_subtype_new(PyTypeObject *type, PyObject *unicode)
{
    PyObject *self;
    Py_ssize_t length, char_size;
    int share_utf8;
    int kind;
    void *data;

    assert(PyType_IsSubtype(type, &PyUnicode_Type));
    assert(_PyUnicode_CHECK(unicode));

    self = type->tp_alloc(type, 0);
    if (self == NULL) {
        return NULL;
    }
    kind = PyUnicode_KIND(unicode);
    length = PyUnicode_GET_LENGTH(unicode);

    _PyUnicode_LENGTH(self) = length;
#ifdef Py_DEBUG
    _PyUnicode_HASH(self) = -1;
#else
    _PyUnicode_HASH(self) = _PyUnicode_HASH(unicode);
#endif
    _PyUnicode_STATE(self).interned = 0;
    _PyUnicode_STATE(self).kind = kind;
    _PyUnicode_STATE(self).compact = 0;
    _PyUnicode_STATE(self).ascii = _PyUnicode_STATE(unicode).ascii;
    _PyUnicode_UTF8_LENGTH(self) = 0;
    _PyUnicode_UTF8(self) = NULL;
    _PyUnicode_DATA_ANY(self) = NULL;

    share_utf8 = 0;
    if (kind == PyUnicode_1BYTE_KIND) {
        char_size = 1;
        if (PyUnicode_MAX_CHAR_VALUE(unicode) < 128)
            share_utf8 = 1;
    }
    else if (kind == PyUnicode_2BYTE_KIND) {
        char_size = 2;
    }
    else {
        assert(kind == PyUnicode_4BYTE_KIND);
        char_size = 4;
    }

    /* Ensure we won't overflow the length. */
    if (length > (PY_SSIZE_T_MAX / char_size - 1)) {
        PyErr_NoMemory();
        goto onError;
    }
    data = PyObject_Malloc((length + 1) * char_size);
    if (data == NULL) {
        PyErr_NoMemory();
        goto onError;
    }

    _PyUnicode_DATA_ANY(self) = data;
    if (share_utf8) {
        _PyUnicode_UTF8_LENGTH(self) = length;
        _PyUnicode_UTF8(self) = data;
    }

    memcpy(data, PyUnicode_DATA(unicode), kind * (length + 1));
    assert(_PyUnicode_CheckConsistency(self, 1));
#ifdef Py_DEBUG
    _PyUnicode_HASH(self) = _PyUnicode_HASH(unicode);
#endif
    return self;

onError:
    Py_DECREF(self);
    return NULL;
}

void
_PyUnicode_ExactDealloc(PyObject *op)
{
    assert(PyUnicode_CheckExact(op));
    unicode_dealloc(op);
}

PyDoc_STRVAR(unicode_doc,
"str(object='') -> str\n\
str(bytes_or_buffer[, encoding[, errors]]) -> str\n\
\n\
Create a new string object from the given object. If encoding or\n\
errors is specified, then the object must expose a data buffer\n\
that will be decoded using the given encoding and error handler.\n\
Otherwise, returns the result of object.__str__() (if defined)\n\
or repr(object).\n\
encoding defaults to sys.getdefaultencoding().\n\
errors defaults to 'strict'.");

static PyObject *unicode_iter(PyObject *seq);

PyTypeObject PyUnicode_Type = {
    PyVarObject_HEAD_INIT(&PyType_Type, 0)
    "str",                        /* tp_name */
    sizeof(PyUnicodeObject),      /* tp_basicsize */
    0,                            /* tp_itemsize */
    /* Slots */
    (destructor)unicode_dealloc,  /* tp_dealloc */
    0,                            /* tp_vectorcall_offset */
    0,                            /* tp_getattr */
    0,                            /* tp_setattr */
    0,                            /* tp_as_async */
    unicode_repr,                 /* tp_repr */
    &unicode_as_number,           /* tp_as_number */
    &unicode_as_sequence,         /* tp_as_sequence */
    &unicode_as_mapping,          /* tp_as_mapping */
    (hashfunc) unicode_hash,      /* tp_hash*/
    0,                            /* tp_call*/
    (reprfunc) unicode_str,       /* tp_str */
    PyObject_GenericGetAttr,      /* tp_getattro */
    0,                            /* tp_setattro */
    0,                            /* tp_as_buffer */
    Py_TPFLAGS_DEFAULT | Py_TPFLAGS_BASETYPE |
        Py_TPFLAGS_UNICODE_SUBCLASS |
        _Py_TPFLAGS_MATCH_SELF, /* tp_flags */
    unicode_doc,                  /* tp_doc */
    0,                            /* tp_traverse */
    0,                            /* tp_clear */
    PyUnicode_RichCompare,        /* tp_richcompare */
    0,                            /* tp_weaklistoffset */
    unicode_iter,                 /* tp_iter */
    0,                            /* tp_iternext */
    unicode_methods,              /* tp_methods */
    0,                            /* tp_members */
    0,                            /* tp_getset */
    0,                            /* tp_base */
    0,                            /* tp_dict */
    0,                            /* tp_descr_get */
    0,                            /* tp_descr_set */
    0,                            /* tp_dictoffset */
    0,                            /* tp_init */
    0,                            /* tp_alloc */
    unicode_new,                  /* tp_new */
    PyObject_Del,                 /* tp_free */
};

/* Initialize the Unicode implementation */

static void
_init_global_state(void)
{
    static int initialized = 0;
    if (initialized) {
        return;
    }
    initialized = 1;

    /* initialize the linebreak bloom filter */
    const Py_UCS2 linebreak[] = {
        0x000A, /* LINE FEED */
        0x000D, /* CARRIAGE RETURN */
        0x001C, /* FILE SEPARATOR */
        0x001D, /* GROUP SEPARATOR */
        0x001E, /* RECORD SEPARATOR */
        0x0085, /* NEXT LINE */
        0x2028, /* LINE SEPARATOR */
        0x2029, /* PARAGRAPH SEPARATOR */
    };
    bloom_linebreak = make_bloom_mask(
        PyUnicode_2BYTE_KIND, linebreak,
        Py_ARRAY_LENGTH(linebreak));
}

void
_PyUnicode_InitState(PyInterpreterState *interp)
{
    if (!_Py_IsMainInterpreter(interp)) {
        return;
    }
    _init_global_state();
}


PyStatus
_PyUnicode_InitGlobalObjects(PyInterpreterState *interp)
{
    if (!_Py_IsMainInterpreter(interp)) {
        return _PyStatus_OK();
    }

    // Initialize the global interned dict
    PyObject *interned = PyDict_New();
    if (interned == NULL) {
        PyErr_Clear();
        return _PyStatus_ERR("failed to create interned dict");
    }

    set_interned_dict(interned);

    /* Intern statically allocated string identifiers and deepfreeze strings.
     * This must be done before any module initialization so that statically
     * allocated string identifiers are used instead of heap allocated strings.
     * Deepfreeze uses the interned identifiers if present to save space
     * else generates them and they are interned to speed up dict lookups.
    */
    _PyUnicode_InitStaticStrings();

#ifdef Py_DEBUG
    assert(_PyUnicode_CheckConsistency(&_Py_STR(empty), 1));

    for (int i = 0; i < 256; i++) {
        assert(_PyUnicode_CheckConsistency(LATIN1(i), 1));
    }
#endif

    return _PyStatus_OK();
}


PyStatus
_PyUnicode_InitTypes(PyInterpreterState *interp)
{
    if (!_Py_IsMainInterpreter(interp)) {
        return _PyStatus_OK();
    }

    if (_PyStaticType_InitBuiltin(&EncodingMapType) < 0) {
        goto error;
    }
    if (_PyStaticType_InitBuiltin(&PyFieldNameIter_Type) < 0) {
        goto error;
    }
    if (_PyStaticType_InitBuiltin(&PyFormatterIter_Type) < 0) {
        goto error;
    }
    return _PyStatus_OK();

error:
    return _PyStatus_ERR("Can't initialize unicode types");
}


void
PyUnicode_InternInPlace(PyObject **p)
{
    PyObject *s = *p;
#ifdef Py_DEBUG
    assert(s != NULL);
    assert(_PyUnicode_CHECK(s));
#else
    if (s == NULL || !PyUnicode_Check(s)) {
        return;
    }
#endif

    /* If it's a subclass, we don't really know what putting
       it in the interned dict might do. */
    if (!PyUnicode_CheckExact(s)) {
        return;
    }

    if (PyUnicode_CHECK_INTERNED(s)) {
        return;
    }

    PyObject *interned = get_interned_dict();
<<<<<<< HEAD
    PyObject *t = _Py_AddToGlobalDict(interned, s, s);
=======
    assert(interned != NULL);

    PyObject *t = PyDict_SetDefault(interned, s, s);
    if (t == NULL) {
        PyErr_Clear();
        return;
    }

>>>>>>> f4ed2c6a
    if (t != s) {
        if (t != NULL) {
            Py_SETREF(*p, Py_NewRef(t));
        }
        return;
    }

    /* The two references in interned dict (key and value) are not counted by
       refcnt. unicode_dealloc() and _PyUnicode_ClearInterned() take care of
       this. */
    Py_SET_REFCNT(s, Py_REFCNT(s) - 2);
    _PyUnicode_STATE(s).interned = 1;
}

// Function kept for the stable ABI.
PyAPI_FUNC(void) PyUnicode_InternImmortal(PyObject **);
void
PyUnicode_InternImmortal(PyObject **p)
{
    PyUnicode_InternInPlace(p);
    // Leak a reference on purpose
    Py_INCREF(*p);
}

PyObject *
PyUnicode_InternFromString(const char *cp)
{
    PyObject *s = PyUnicode_FromString(cp);
    if (s == NULL)
        return NULL;
    PyUnicode_InternInPlace(&s);
    return s;
}


void
_PyUnicode_ClearInterned(PyInterpreterState *interp)
{
    if (!_Py_IsMainInterpreter(interp)) {
        // interned dict is shared by all interpreters
        return;
    }

    PyObject *interned = get_interned_dict();
    if (interned == NULL) {
        return;
    }
    assert(PyDict_CheckExact(interned));

    /* Interned unicode strings are not forcibly deallocated; rather, we give
       them their stolen references back, and then clear and DECREF the
       interned dict. */

#ifdef INTERNED_STATS
    fprintf(stderr, "releasing %zd interned strings\n",
            PyDict_GET_SIZE(interned));

    Py_ssize_t total_length = 0;
#endif
    Py_ssize_t pos = 0;
    PyObject *s, *ignored_value;
    while (PyDict_Next(interned, &pos, &s, &ignored_value)) {
        assert(PyUnicode_CHECK_INTERNED(s));
        // Restore the two references (key and value) ignored
        // by PyUnicode_InternInPlace().
        Py_SET_REFCNT(s, Py_REFCNT(s) + 2);
#ifdef INTERNED_STATS
        total_length += PyUnicode_GET_LENGTH(s);
#endif

        _PyUnicode_STATE(s).interned = 0;
    }
#ifdef INTERNED_STATS
    fprintf(stderr,
            "total length of all interned strings: %zd characters\n",
            total_length);
#endif

    PyDict_Clear(interned);
    Py_DECREF(interned);
    set_interned_dict(NULL);
}


/********************* Unicode Iterator **************************/

typedef struct {
    PyObject_HEAD
    Py_ssize_t it_index;
    PyObject *it_seq;    /* Set to NULL when iterator is exhausted */
} unicodeiterobject;

static void
unicodeiter_dealloc(unicodeiterobject *it)
{
    _PyObject_GC_UNTRACK(it);
    Py_XDECREF(it->it_seq);
    PyObject_GC_Del(it);
}

static int
unicodeiter_traverse(unicodeiterobject *it, visitproc visit, void *arg)
{
    Py_VISIT(it->it_seq);
    return 0;
}

static PyObject *
unicodeiter_next(unicodeiterobject *it)
{
    PyObject *seq;

    assert(it != NULL);
    seq = it->it_seq;
    if (seq == NULL)
        return NULL;
    assert(_PyUnicode_CHECK(seq));

    if (it->it_index < PyUnicode_GET_LENGTH(seq)) {
        int kind = PyUnicode_KIND(seq);
        const void *data = PyUnicode_DATA(seq);
        Py_UCS4 chr = PyUnicode_READ(kind, data, it->it_index);
        it->it_index++;
        return unicode_char(chr);
    }

    it->it_seq = NULL;
    Py_DECREF(seq);
    return NULL;
}

static PyObject *
unicode_ascii_iter_next(unicodeiterobject *it)
{
    assert(it != NULL);
    PyObject *seq = it->it_seq;
    if (seq == NULL) {
        return NULL;
    }
    assert(_PyUnicode_CHECK(seq));
    assert(PyUnicode_IS_COMPACT_ASCII(seq));
    if (it->it_index < PyUnicode_GET_LENGTH(seq)) {
        const void *data = ((void*)(_PyASCIIObject_CAST(seq) + 1));
        Py_UCS1 chr = (Py_UCS1)PyUnicode_READ(PyUnicode_1BYTE_KIND,
                                              data, it->it_index);
        it->it_index++;
        PyObject *item = (PyObject*)&_Py_SINGLETON(strings).ascii[chr];
        return Py_NewRef(item);
    }
    it->it_seq = NULL;
    Py_DECREF(seq);
    return NULL;
}

static PyObject *
unicodeiter_len(unicodeiterobject *it, PyObject *Py_UNUSED(ignored))
{
    Py_ssize_t len = 0;
    if (it->it_seq)
        len = PyUnicode_GET_LENGTH(it->it_seq) - it->it_index;
    return PyLong_FromSsize_t(len);
}

PyDoc_STRVAR(length_hint_doc, "Private method returning an estimate of len(list(it)).");

static PyObject *
unicodeiter_reduce(unicodeiterobject *it, PyObject *Py_UNUSED(ignored))
{
    PyObject *iter = _PyEval_GetBuiltin(&_Py_ID(iter));

    /* _PyEval_GetBuiltin can invoke arbitrary code,
     * call must be before access of iterator pointers.
     * see issue #101765 */

    if (it->it_seq != NULL) {
        return Py_BuildValue("N(O)n", iter, it->it_seq, it->it_index);
    } else {
        PyObject *u = unicode_new_empty();
        if (u == NULL) {
            Py_XDECREF(iter);
            return NULL;
        }
        return Py_BuildValue("N(N)", iter, u);
    }
}

PyDoc_STRVAR(reduce_doc, "Return state information for pickling.");

static PyObject *
unicodeiter_setstate(unicodeiterobject *it, PyObject *state)
{
    Py_ssize_t index = PyLong_AsSsize_t(state);
    if (index == -1 && PyErr_Occurred())
        return NULL;
    if (it->it_seq != NULL) {
        if (index < 0)
            index = 0;
        else if (index > PyUnicode_GET_LENGTH(it->it_seq))
            index = PyUnicode_GET_LENGTH(it->it_seq); /* iterator truncated */
        it->it_index = index;
    }
    Py_RETURN_NONE;
}

PyDoc_STRVAR(setstate_doc, "Set state information for unpickling.");

static PyMethodDef unicodeiter_methods[] = {
    {"__length_hint__", (PyCFunction)unicodeiter_len, METH_NOARGS,
     length_hint_doc},
    {"__reduce__",      (PyCFunction)unicodeiter_reduce, METH_NOARGS,
     reduce_doc},
    {"__setstate__",    (PyCFunction)unicodeiter_setstate, METH_O,
     setstate_doc},
    {NULL,      NULL}       /* sentinel */
};

PyTypeObject PyUnicodeIter_Type = {
    PyVarObject_HEAD_INIT(&PyType_Type, 0)
    "str_iterator",         /* tp_name */
    sizeof(unicodeiterobject),      /* tp_basicsize */
    0,                  /* tp_itemsize */
    /* methods */
    (destructor)unicodeiter_dealloc,    /* tp_dealloc */
    0,                  /* tp_vectorcall_offset */
    0,                  /* tp_getattr */
    0,                  /* tp_setattr */
    0,                  /* tp_as_async */
    0,                  /* tp_repr */
    0,                  /* tp_as_number */
    0,                  /* tp_as_sequence */
    0,                  /* tp_as_mapping */
    0,                  /* tp_hash */
    0,                  /* tp_call */
    0,                  /* tp_str */
    PyObject_GenericGetAttr,        /* tp_getattro */
    0,                  /* tp_setattro */
    0,                  /* tp_as_buffer */
    Py_TPFLAGS_DEFAULT | Py_TPFLAGS_HAVE_GC,/* tp_flags */
    0,                  /* tp_doc */
    (traverseproc)unicodeiter_traverse, /* tp_traverse */
    0,                  /* tp_clear */
    0,                  /* tp_richcompare */
    0,                  /* tp_weaklistoffset */
    PyObject_SelfIter,          /* tp_iter */
    (iternextfunc)unicodeiter_next,     /* tp_iternext */
    unicodeiter_methods,            /* tp_methods */
    0,
};

PyTypeObject _PyUnicodeASCIIIter_Type = {
    PyVarObject_HEAD_INIT(&PyType_Type, 0)
    .tp_name = "str_ascii_iterator",
    .tp_basicsize = sizeof(unicodeiterobject),
    .tp_dealloc = (destructor)unicodeiter_dealloc,
    .tp_getattro = PyObject_GenericGetAttr,
    .tp_flags = Py_TPFLAGS_DEFAULT | Py_TPFLAGS_HAVE_GC,
    .tp_traverse = (traverseproc)unicodeiter_traverse,
    .tp_iter = PyObject_SelfIter,
    .tp_iternext = (iternextfunc)unicode_ascii_iter_next,
    .tp_methods = unicodeiter_methods,
};

static PyObject *
unicode_iter(PyObject *seq)
{
    unicodeiterobject *it;

    if (!PyUnicode_Check(seq)) {
        PyErr_BadInternalCall();
        return NULL;
    }
    if (PyUnicode_IS_COMPACT_ASCII(seq)) {
        it = PyObject_GC_New(unicodeiterobject, &_PyUnicodeASCIIIter_Type);
    }
    else {
        it = PyObject_GC_New(unicodeiterobject, &PyUnicodeIter_Type);
    }
    if (it == NULL)
        return NULL;
    it->it_index = 0;
    it->it_seq = Py_NewRef(seq);
    _PyObject_GC_TRACK(it);
    return (PyObject *)it;
}

static int
encode_wstr_utf8(wchar_t *wstr, char **str, const char *name)
{
    int res;
    res = _Py_EncodeUTF8Ex(wstr, str, NULL, NULL, 1, _Py_ERROR_STRICT);
    if (res == -2) {
        PyErr_Format(PyExc_RuntimeWarning, "cannot decode %s", name);
        return -1;
    }
    if (res < 0) {
        PyErr_NoMemory();
        return -1;
    }
    return 0;
}


static int
config_get_codec_name(wchar_t **config_encoding)
{
    char *encoding;
    if (encode_wstr_utf8(*config_encoding, &encoding, "stdio_encoding") < 0) {
        return -1;
    }

    PyObject *name_obj = NULL;
    PyObject *codec = _PyCodec_Lookup(encoding);
    PyMem_RawFree(encoding);

    if (!codec)
        goto error;

    name_obj = PyObject_GetAttrString(codec, "name");
    Py_CLEAR(codec);
    if (!name_obj) {
        goto error;
    }

    wchar_t *wname = PyUnicode_AsWideCharString(name_obj, NULL);
    Py_DECREF(name_obj);
    if (wname == NULL) {
        goto error;
    }

    wchar_t *raw_wname = _PyMem_RawWcsdup(wname);
    if (raw_wname == NULL) {
        PyMem_Free(wname);
        PyErr_NoMemory();
        goto error;
    }

    PyMem_RawFree(*config_encoding);
    *config_encoding = raw_wname;

    PyMem_Free(wname);
    return 0;

error:
    Py_XDECREF(codec);
    Py_XDECREF(name_obj);
    return -1;
}


static PyStatus
init_stdio_encoding(PyInterpreterState *interp)
{
    /* Update the stdio encoding to the normalized Python codec name. */
    PyConfig *config = (PyConfig*)_PyInterpreterState_GetConfig(interp);
    if (config_get_codec_name(&config->stdio_encoding) < 0) {
        return _PyStatus_ERR("failed to get the Python codec name "
                             "of the stdio encoding");
    }
    return _PyStatus_OK();
}


static int
init_fs_codec(PyInterpreterState *interp)
{
    const PyConfig *config = _PyInterpreterState_GetConfig(interp);

    _Py_error_handler error_handler;
    error_handler = get_error_handler_wide(config->filesystem_errors);
    if (error_handler == _Py_ERROR_UNKNOWN) {
        PyErr_SetString(PyExc_RuntimeError, "unknown filesystem error handler");
        return -1;
    }

    char *encoding, *errors;
    if (encode_wstr_utf8(config->filesystem_encoding,
                         &encoding,
                         "filesystem_encoding") < 0) {
        return -1;
    }

    if (encode_wstr_utf8(config->filesystem_errors,
                         &errors,
                         "filesystem_errors") < 0) {
        PyMem_RawFree(encoding);
        return -1;
    }

    struct _Py_unicode_fs_codec *fs_codec = &interp->unicode.fs_codec;
    PyMem_RawFree(fs_codec->encoding);
    fs_codec->encoding = encoding;
    /* encoding has been normalized by init_fs_encoding() */
    fs_codec->utf8 = (strcmp(encoding, "utf-8") == 0);
    PyMem_RawFree(fs_codec->errors);
    fs_codec->errors = errors;
    fs_codec->error_handler = error_handler;

#ifdef _Py_FORCE_UTF8_FS_ENCODING
    assert(fs_codec->utf8 == 1);
#endif

    /* At this point, PyUnicode_EncodeFSDefault() and
       PyUnicode_DecodeFSDefault() can now use the Python codec rather than
       the C implementation of the filesystem encoding. */

    /* Set Py_FileSystemDefaultEncoding and Py_FileSystemDefaultEncodeErrors
       global configuration variables. */
    if (_Py_SetFileSystemEncoding(fs_codec->encoding,
                                  fs_codec->errors) < 0) {
        PyErr_NoMemory();
        return -1;
    }
    return 0;
}


static PyStatus
init_fs_encoding(PyThreadState *tstate)
{
    PyInterpreterState *interp = tstate->interp;

    /* Update the filesystem encoding to the normalized Python codec name.
       For example, replace "ANSI_X3.4-1968" (locale encoding) with "ascii"
       (Python codec name). */
    PyConfig *config = (PyConfig*)_PyInterpreterState_GetConfig(interp);
    if (config_get_codec_name(&config->filesystem_encoding) < 0) {
        _Py_DumpPathConfig(tstate);
        return _PyStatus_ERR("failed to get the Python codec "
                             "of the filesystem encoding");
    }

    if (init_fs_codec(interp) < 0) {
        return _PyStatus_ERR("cannot initialize filesystem codec");
    }
    return _PyStatus_OK();
}


PyStatus
_PyUnicode_InitEncodings(PyThreadState *tstate)
{
    PyStatus status = init_fs_encoding(tstate);
    if (_PyStatus_EXCEPTION(status)) {
        return status;
    }

    return init_stdio_encoding(tstate->interp);
}


static void
_PyUnicode_FiniEncodings(struct _Py_unicode_fs_codec *fs_codec)
{
    PyMem_RawFree(fs_codec->encoding);
    fs_codec->encoding = NULL;
    fs_codec->utf8 = 0;
    PyMem_RawFree(fs_codec->errors);
    fs_codec->errors = NULL;
    fs_codec->error_handler = _Py_ERROR_UNKNOWN;
}


#ifdef MS_WINDOWS
int
_PyUnicode_EnableLegacyWindowsFSEncoding(void)
{
    PyInterpreterState *interp = _PyInterpreterState_GET();
    PyConfig *config = (PyConfig *)_PyInterpreterState_GetConfig(interp);

    /* Set the filesystem encoding to mbcs/replace (PEP 529) */
    wchar_t *encoding = _PyMem_RawWcsdup(L"mbcs");
    wchar_t *errors = _PyMem_RawWcsdup(L"replace");
    if (encoding == NULL || errors == NULL) {
        PyMem_RawFree(encoding);
        PyMem_RawFree(errors);
        PyErr_NoMemory();
        return -1;
    }

    PyMem_RawFree(config->filesystem_encoding);
    config->filesystem_encoding = encoding;
    PyMem_RawFree(config->filesystem_errors);
    config->filesystem_errors = errors;

    return init_fs_codec(interp);
}
#endif


#ifdef Py_DEBUG
static inline int
unicode_is_finalizing(void)
{
    return (get_interned_dict() == NULL);
}
#endif


void
_PyUnicode_FiniTypes(PyInterpreterState *interp)
{
    if (!_Py_IsMainInterpreter(interp)) {
        return;
    }

    _PyStaticType_Dealloc(&EncodingMapType);
    _PyStaticType_Dealloc(&PyFieldNameIter_Type);
    _PyStaticType_Dealloc(&PyFormatterIter_Type);
}


void
_PyUnicode_Fini(PyInterpreterState *interp)
{
    struct _Py_unicode_state *state = &interp->unicode;

    if (_Py_IsMainInterpreter(interp)) {
        // _PyUnicode_ClearInterned() must be called before _PyUnicode_Fini()
        assert(get_interned_dict() == NULL);
        // bpo-47182: force a unicodedata CAPI capsule re-import on
        // subsequent initialization of main interpreter.
    }

    _PyUnicode_FiniEncodings(&state->fs_codec);
    interp->unicode.ucnhash_capi = NULL;

    unicode_clear_identifiers(state);
}

/* A _string module, to export formatter_parser and formatter_field_name_split
   to the string.Formatter class implemented in Python. */

static PyMethodDef _string_methods[] = {
    {"formatter_field_name_split", (PyCFunction) formatter_field_name_split,
     METH_O, PyDoc_STR("split the argument as a field name")},
    {"formatter_parser", (PyCFunction) formatter_parser,
     METH_O, PyDoc_STR("parse the argument as a format string")},
    {NULL, NULL}
};

static struct PyModuleDef _string_module = {
    PyModuleDef_HEAD_INIT,
    .m_name = "_string",
    .m_doc = PyDoc_STR("string helper module"),
    .m_size = 0,
    .m_methods = _string_methods,
};

PyMODINIT_FUNC
PyInit__string(void)
{
    return PyModuleDef_Init(&_string_module);
}


#ifdef __cplusplus
}
#endif<|MERGE_RESOLUTION|>--- conflicted
+++ resolved
@@ -14609,9 +14609,6 @@
     }
 
     PyObject *interned = get_interned_dict();
-<<<<<<< HEAD
-    PyObject *t = _Py_AddToGlobalDict(interned, s, s);
-=======
     assert(interned != NULL);
 
     PyObject *t = PyDict_SetDefault(interned, s, s);
@@ -14620,7 +14617,6 @@
         return;
     }
 
->>>>>>> f4ed2c6a
     if (t != s) {
         if (t != NULL) {
             Py_SETREF(*p, Py_NewRef(t));
