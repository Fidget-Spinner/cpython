--- conflicted
+++ resolved
@@ -2430,11 +2430,7 @@
 #ifdef Py_GIL_DISABLED
     assert(PyType_IS_GC(Py_TYPE(op)));
     assert(_Py_IsOwnedByCurrentThread(op));
-<<<<<<< HEAD
-    assert( op->ob_ref_shared == 0);
-=======
     assert(op->ob_ref_shared == 0);
->>>>>>> 069de14c
     op->ob_gc_bits |= _PyGC_BITS_DEFERRED;
     op->ob_ref_local += 1;
     op->ob_ref_shared = _Py_REF_QUEUED;
